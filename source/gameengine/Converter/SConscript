--- conflicted
+++ resolved
@@ -20,12 +20,8 @@
 incs += ' #source/blender/windowmanager'
 incs += ' #source/blender/makesrna'
 incs += ' #source/blender/ikplugin'
-<<<<<<< HEAD
+incs += ' #extern/recastnavigation/Detour/Include'
 incs += ' #extern/Eigen3'
-=======
-incs += ' #extern/recastnavigation/Detour/Include'
-incs += ' #extern/Eigen2'
->>>>>>> 84966d86
 
 incs += ' ' + env['BF_BULLET_INC']
 

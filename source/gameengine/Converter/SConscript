#!/usr/bin/python
Import ('env')

sources = env.Glob('*.cpp')
defs = []

incs = '. #source/kernel/gen_system #intern/string #intern/guardedalloc'
incs += ' #source/gameengine/Rasterizer/RAS_OpenGLRasterizer'
incs += ' #intern/audaspace/intern #source/gameengine/Converter'
incs += ' #source/gameengine/BlenderRoutines #source/blender/imbuf'
incs += ' #intern/moto/include #source/gameengine/Ketsji #source/gameengine/Ketsji/KXNetwork'
incs += ' #source/blender/blenlib #source/blender/blenkernel #source/blender'
incs += ' #source/blender/editors/include #source/blender/makesdna #source/gameengine/Rasterizer'
incs += ' #source/gameengine/Rasterizer/RAS_OpenGLRasterizer #source/gameengine/GameLogic'
incs += ' #source/gameengine/Expressions #source/gameengine/Network #source/gameengine/SceneGraph'
incs += ' #source/gameengine/Physics/common #source/gameengine/Physics/Bullet #source/gameengine/Physics/BlOde'
incs += ' #source/gameengine/Physics/Dummy'
incs += ' #source/gameengine/Network/LoopBackNetwork'
incs += ' #source/blender/misc #source/blender/blenloader #source/blender/gpu'
incs += ' #source/blender/windowmanager'
incs += ' #source/blender/makesrna'
<<<<<<< HEAD
=======
incs += ' #source/blender/ikplugin'
>>>>>>> 8ea29046

incs += ' ' + env['BF_PYTHON_INC']
incs += ' ' + env['BF_BULLET_INC']

env.BlenderLib ( 'bf_converter', sources, Split(incs), defs, libtype=['core','player'], priority=[305,40], cxx_compileflags=env['BGE_CXXFLAGS'])<|MERGE_RESOLUTION|>--- conflicted
+++ resolved
@@ -19,10 +19,7 @@
 incs += ' #source/blender/misc #source/blender/blenloader #source/blender/gpu'
 incs += ' #source/blender/windowmanager'
 incs += ' #source/blender/makesrna'
-<<<<<<< HEAD
-=======
 incs += ' #source/blender/ikplugin'
->>>>>>> 8ea29046
 
 incs += ' ' + env['BF_PYTHON_INC']
 incs += ' ' + env['BF_BULLET_INC']

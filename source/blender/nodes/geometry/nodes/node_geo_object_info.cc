/*
 * This program is free software; you can redistribute it and/or
 * modify it under the terms of the GNU General Public License
 * as published by the Free Software Foundation; either version 2
 * of the License, or (at your option) any later version.
 *
 * This program is distributed in the hope that it will be useful,
 * but WITHOUT ANY WARRANTY; without even the implied warranty of
 * MERCHANTABILITY or FITNESS FOR A PARTICULAR PURPOSE.  See the
 * GNU General Public License for more details.
 *
 * You should have received a copy of the GNU General Public License
 * along with this program; if not, write to the Free Software Foundation,
 * Inc., 51 Franklin Street, Fifth Floor, Boston, MA 02110-1301, USA.
 */

#include "node_geometry_util.hh"

#include "BKE_mesh.h"
#include "BKE_mesh_wrapper.h"
#include "BKE_modifier.h"
#include "BKE_volume.h"

#include "BLI_math_matrix.h"

#include "UI_interface.h"
#include "UI_resources.h"

static bNodeSocketTemplate geo_node_object_info_in[] = {
    {SOCK_OBJECT, N_("Object")},
    {-1, ""},
};

static bNodeSocketTemplate geo_node_object_info_out[] = {
    {SOCK_VECTOR, N_("Location")},
    {SOCK_VECTOR, N_("Rotation")},
    {SOCK_VECTOR, N_("Scale")},
    {SOCK_GEOMETRY, N_("Geometry")},
    {-1, ""},
};

static void geo_node_object_info_layout(uiLayout *layout, bContext *UNUSED(C), PointerRNA *ptr)
{
  uiItemR(layout, ptr, "transform_space", UI_ITEM_R_EXPAND, NULL, ICON_NONE);
}

namespace blender::nodes {
static void geo_node_object_info_exec(GeoNodeExecParams params)
{
  const bNode &bnode = params.node();
  NodeGeometryObjectInfo *node_storage = (NodeGeometryObjectInfo *)bnode.storage;
  const bool transform_space_relative = (node_storage->transform_space ==
                                         GEO_NODE_TRANSFORM_SPACE_RELATIVE);

  bke::PersistentObjectHandle object_handle = params.extract_input<bke::PersistentObjectHandle>(
      "Object");
  Object *object = params.handle_map().lookup(object_handle);

  float3 location = {0, 0, 0};
  float3 rotation = {0, 0, 0};
  float3 scale = {0, 0, 0};
  GeometrySet geometry_set;

  const Object *self_object = params.self_object();

  if (object != nullptr) {
    float transform[4][4];
    mul_m4_m4m4(transform, self_object->imat, object->obmat);

    float quaternion[4];
    if (transform_space_relative) {
      mat4_decompose(location, quaternion, scale, transform);
    }
    else {
      mat4_decompose(location, quaternion, scale, object->obmat);
    }
    quat_to_eul(rotation, quaternion);

    if (object != self_object) {
<<<<<<< HEAD
      if (object->type == OB_MESH || OB_CURVE) {
        Mesh *mesh = BKE_modifier_get_evaluated_mesh_from_evaluated_object(object, false);
        if (mesh != nullptr) {
          BKE_mesh_wrapper_ensure_mdata(mesh);

          /* Make a copy because the life time of the other mesh might be shorter. */
          Mesh *copied_mesh = BKE_mesh_copy_for_eval(mesh, false);

          if (transform_space_relative) {
            /* Transform into the local space of the object that is being modified. */
            BKE_mesh_transform(copied_mesh, transform, true);
          }

          MeshComponent &mesh_component = geometry_set.get_component_for_write<MeshComponent>();
          mesh_component.replace(copied_mesh);
          mesh_component.copy_vertex_group_names_from_object(*object);
        }
=======
      InstancesComponent &instances = geometry_set.get_component_for_write<InstancesComponent>();

      if (transform_space_relative) {
        instances.add_instance(object, transform);
>>>>>>> 40aadd89
      }
      else {
        float unit_transform[4][4];
        unit_m4(unit_transform);
        instances.add_instance(object, unit_transform);
      }
    }
  }

  params.set_output("Location", location);
  params.set_output("Rotation", rotation);
  params.set_output("Scale", scale);
  params.set_output("Geometry", geometry_set);
}

static void geo_node_object_info_node_init(bNodeTree *UNUSED(tree), bNode *node)
{
  NodeGeometryObjectInfo *data = (NodeGeometryObjectInfo *)MEM_callocN(
      sizeof(NodeGeometryObjectInfo), __func__);
  data->transform_space = GEO_NODE_TRANSFORM_SPACE_ORIGINAL;
  node->storage = data;
}

}  // namespace blender::nodes

void register_node_type_geo_object_info()
{
  static bNodeType ntype;

  geo_node_type_base(&ntype, GEO_NODE_OBJECT_INFO, "Object Info", NODE_CLASS_INPUT, 0);
  node_type_socket_templates(&ntype, geo_node_object_info_in, geo_node_object_info_out);
  node_type_init(&ntype, blender::nodes::geo_node_object_info_node_init);
  node_type_storage(
      &ntype, "NodeGeometryObjectInfo", node_free_standard_storage, node_copy_standard_storage);
  ntype.geometry_node_execute = blender::nodes::geo_node_object_info_exec;
  ntype.draw_buttons = geo_node_object_info_layout;
  nodeRegisterType(&ntype);
}<|MERGE_RESOLUTION|>--- conflicted
+++ resolved
@@ -77,30 +77,13 @@
     quat_to_eul(rotation, quaternion);
 
     if (object != self_object) {
-<<<<<<< HEAD
-      if (object->type == OB_MESH || OB_CURVE) {
+      if (object->type == OB_MESH || OB_CURVE)) {
         Mesh *mesh = BKE_modifier_get_evaluated_mesh_from_evaluated_object(object, false);
         if (mesh != nullptr) {
           BKE_mesh_wrapper_ensure_mdata(mesh);
 
-          /* Make a copy because the life time of the other mesh might be shorter. */
-          Mesh *copied_mesh = BKE_mesh_copy_for_eval(mesh, false);
-
-          if (transform_space_relative) {
-            /* Transform into the local space of the object that is being modified. */
-            BKE_mesh_transform(copied_mesh, transform, true);
-          }
-
-          MeshComponent &mesh_component = geometry_set.get_component_for_write<MeshComponent>();
-          mesh_component.replace(copied_mesh);
-          mesh_component.copy_vertex_group_names_from_object(*object);
-        }
-=======
-      InstancesComponent &instances = geometry_set.get_component_for_write<InstancesComponent>();
-
       if (transform_space_relative) {
         instances.add_instance(object, transform);
->>>>>>> 40aadd89
       }
       else {
         float unit_transform[4][4];

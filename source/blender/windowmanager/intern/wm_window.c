/*
 * $Id$
 *
 * ***** BEGIN GPL LICENSE BLOCK *****
 *
 * This program is free software; you can redistribute it and/or
 * modify it under the terms of the GNU General Public License
 * as published by the Free Software Foundation; either version 2
 * of the License, or (at your option) any later version. 
 *
 * This program is distributed in the hope that it will be useful,
 * but WITHOUT ANY WARRANTY; without even the implied warranty of
 * MERCHANTABILITY or FITNESS FOR A PARTICULAR PURPOSE.  See the
 * GNU General Public License for more details.
 *
 * You should have received a copy of the GNU General Public License
 * along with this program; if not, write to the Free Software Foundation,
 * Inc., 51 Franklin Street, Fifth Floor, Boston, MA 02110-1301, USA.
 *
 * The Original Code is Copyright (C) 2007 Blender Foundation but based 
 * on ghostwinlay.c (C) 2001-2002 by NaN Holding BV
 * All rights reserved.
 *
 * Contributor(s): Blender Foundation, 2008
 *
 * ***** END GPL LICENSE BLOCK *****
 */

/** \file blender/windowmanager/intern/wm_window.c
 *  \ingroup wm
 */


#include <math.h>
#include <stdlib.h>
#include <stdio.h>
#include <string.h>

#include "DNA_listBase.h"	
#include "DNA_screen_types.h"
#include "DNA_windowmanager_types.h"
#include "RNA_access.h"

#include "MEM_guardedalloc.h"

#include "GHOST_C-api.h"

#include "BLI_blenlib.h"
#include "BLI_utildefines.h"

#include "BKE_blender.h"
#include "BKE_context.h"
#include "BKE_library.h"
#include "BKE_global.h"
#include "BKE_main.h"


#include "BIF_gl.h"

#include "WM_api.h"
#include "WM_types.h"
#include "wm.h"
#include "wm_draw.h"
#include "wm_window.h"
#include "wm_subwindow.h"
#include "wm_event_system.h"

#include "ED_screen.h"
#include "ED_fileselect.h"

#include "PIL_time.h"

#include "GPU_draw.h"
#include "GPU_extensions.h"

/* the global to talk to ghost */
static GHOST_SystemHandle g_system= NULL;

/* set by commandline */
static int prefsizx= 0, prefsizy= 0, prefstax= 0, prefstay= 0, initialstate= GHOST_kWindowStateNormal;
static unsigned short useprefsize= 0;

/* ******** win open & close ************ */

/* XXX this one should correctly check for apple top header...
 done for Cocoa : returns window contents (and not frame) max size*/
void wm_get_screensize(int *width_r, int *height_r)
{
	unsigned int uiwidth;
	unsigned int uiheight;
	
	GHOST_GetMainDisplayDimensions(g_system, &uiwidth, &uiheight);
	*width_r= uiwidth;
	*height_r= uiheight;
}

/* keeps offset and size within monitor bounds */
/* XXX solve dual screen... */
static void wm_window_check_position(rcti *rect)
{
	int width, height, d;
	
	wm_get_screensize(&width, &height);
	
#if defined(__APPLE__) && !defined(GHOST_COCOA)
	height -= 70;
#endif
	
	if(rect->xmin < 0) {
		d= rect->xmin;
		rect->xmax -= d;
		rect->xmin -= d;
	}
	if(rect->ymin < 0) {
		d= rect->ymin;
		rect->ymax -= d;
		rect->ymin -= d;
	}
	if(rect->xmax > width) {
		d= rect->xmax - width;
		rect->xmax -= d;
		rect->xmin -= d;
	}
	if(rect->ymax > height) {
		d= rect->ymax - height;
		rect->ymax -= d;
		rect->ymin -= d;
	}
	
	if(rect->xmin < 0) rect->xmin= 0;
	if(rect->ymin < 0) rect->ymin= 0;
}


static void wm_ghostwindow_destroy(wmWindow *win) 
{
	if(win->ghostwin) {
		GHOST_DisposeWindow(g_system, win->ghostwin);
		win->ghostwin= NULL;
	}
}

/* including window itself, C can be NULL. 
   ED_screen_exit should have been called */
void wm_window_free(bContext *C, wmWindowManager *wm, wmWindow *win)
{
	wmTimer *wt, *wtnext;
	
	/* update context */
	if(C) {
		WM_event_remove_handlers(C, &win->handlers);
		WM_event_remove_handlers(C, &win->modalhandlers);

		if(CTX_wm_window(C)==win)
			CTX_wm_window_set(C, NULL);
	}	

	/* always set drawable and active to NULL, prevents non-drawable state of main windows (bugs #22967 and #25071, possibly #22477 too) */
	wm->windrawable= NULL;
	wm->winactive= NULL;

	/* end running jobs, a job end also removes its timer */
	for(wt= wm->timers.first; wt; wt= wtnext) {
		wtnext= wt->next;
		if(wt->win==win && wt->event_type==TIMERJOBS)
			wm_jobs_timer_ended(wm, wt);
	}
	
	/* timer removing, need to call this api function */
	for(wt= wm->timers.first; wt; wt=wtnext) {
		wtnext= wt->next;
		if(wt->win==win)
			WM_event_remove_timer(wm, win, wt);
	}

	if(win->eventstate) MEM_freeN(win->eventstate);
	
	wm_event_free_all(win);
	wm_subwindows_free(win);
	
	if(win->drawdata)
		MEM_freeN(win->drawdata);
	
	wm_ghostwindow_destroy(win);
	
	MEM_freeN(win);
}

static int find_free_winid(wmWindowManager *wm)
{
	wmWindow *win;
	int id= 1;
	
	for(win= wm->windows.first; win; win= win->next)
		if(id <= win->winid)
			id= win->winid+1;
	
	return id;
}

/* dont change context itself */
wmWindow *wm_window_new(bContext *C)
{
	wmWindowManager *wm= CTX_wm_manager(C);
	wmWindow *win= MEM_callocN(sizeof(wmWindow), "window");
	
	BLI_addtail(&wm->windows, win);
	win->winid= find_free_winid(wm);

	return win;
}


/* part of wm_window.c api */
wmWindow *wm_window_copy(bContext *C, wmWindow *winorig)
{
	wmWindow *win= wm_window_new(C);
	
	win->posx= winorig->posx+10;
	win->posy= winorig->posy;
	win->sizex= winorig->sizex;
	win->sizey= winorig->sizey;
	
	/* duplicate assigns to window */
	win->screen= ED_screen_duplicate(win, winorig->screen);
	BLI_strncpy(win->screenname, win->screen->id.name+2, sizeof(win->screenname));
	win->screen->winid= win->winid;

	win->screen->do_refresh= 1;
	win->screen->do_draw= 1;

	win->drawmethod= -1;
	win->drawdata= NULL;
	
	return win;
}

/* this is event from ghost, or exit-blender op */
void wm_window_close(bContext *C, wmWindowManager *wm, wmWindow *win)
{
	BLI_remlink(&wm->windows, win);
	
	wm_draw_window_clear(win);
	CTX_wm_window_set(C, win);	/* needed by handlers */
	WM_event_remove_handlers(C, &win->handlers);
	WM_event_remove_handlers(C, &win->modalhandlers);
	ED_screen_exit(C, win, win->screen); 
	
	/* if temp screen, delete it */
	if(win->screen->temp) {
		Main *bmain= CTX_data_main(C);
		free_libblock(&bmain->screen, win->screen);
	}
	
	wm_window_free(C, wm, win);
	
	/* check remaining windows */
	if(wm->windows.first) {
		for(win= wm->windows.first; win; win= win->next)
			if(win->screen->temp == 0)
				break;
		/* in this case we close all */
		if(win==NULL)
			WM_exit(C);
	}
	else
		WM_exit(C);
}

void wm_window_title(wmWindowManager *wm, wmWindow *win)
{
	/* handle the 'temp' window */
	if(win->screen && win->screen->temp) {
		GHOST_SetTitle(win->ghostwin, "Blender");
	}
	else {
		
		/* this is set to 1 if you don't have startup.blend open */
		if(G.save_over && G.main->name[0]) {
			char str[sizeof(G.main->name) + 12];
			BLI_snprintf(str, sizeof(str), "Blender%s [%s]", wm->file_saved ? "":"*", G.main->name);
			GHOST_SetTitle(win->ghostwin, str);
		}
		else
			GHOST_SetTitle(win->ghostwin, "Blender");

		/* Informs GHOST of unsaved changes, to set window modified visual indicator (MAC OS X)
		 and to give hint of unsaved changes for a user warning mechanism
		 in case of OS application terminate request (e.g. OS Shortcut Alt+F4, Cmd+Q, (...), or session end) */
		GHOST_SetWindowModifiedState(win->ghostwin, (GHOST_TUns8)!wm->file_saved);
		
#if defined(__APPLE__) && !defined(GHOST_COCOA)
		if(wm->file_saved)
			GHOST_SetWindowState(win->ghostwin, GHOST_kWindowStateUnModified);
		else
			GHOST_SetWindowState(win->ghostwin, GHOST_kWindowStateModified);
#endif
	}
}

/* belongs to below */
static void wm_window_add_ghostwindow(bContext *C, const char *title, wmWindow *win)
{
	GHOST_WindowHandle ghostwin;
	int scr_w, scr_h, posy;
	GHOST_TWindowState initial_state;

	/* when there is no window open uses the initial state */
	if(!CTX_wm_window(C))
		initial_state= initialstate;
	else
		initial_state= GHOST_kWindowStateNormal;
	
	wm_get_screensize(&scr_w, &scr_h);
	posy= (scr_h - win->posy - win->sizey);
	
#if defined(__APPLE__) && !defined(GHOST_COCOA)
	{
		extern int macPrefState; /* creator.c */
		initial_state += macPrefState;
	}
#endif
	/* Disable AA for now, as GL_SELECT (used for border, lasso, ... select)
	 doesn't work well when AA is initialized, even if not used. */
	ghostwin= GHOST_CreateWindow(g_system, title, 
								 win->posx, posy, win->sizex, win->sizey, 
								 initial_state, 
								 GHOST_kDrawingContextTypeOpenGL,
								 0 /* no stereo */,
								 0 /* no AA */);
	
	if (ghostwin) {
		/* needed so we can detect the graphics card below */
		GPU_extensions_init();
		
		/* set the state*/
		GHOST_SetWindowState(ghostwin, initial_state);

		win->ghostwin= ghostwin;
		GHOST_SetWindowUserData(ghostwin, win);	/* pointer back */
		
		if(win->eventstate==NULL)
			win->eventstate= MEM_callocN(sizeof(wmEvent), "window event state");
		
		/* until screens get drawn, make it nice grey */
		glClearColor(.55, .55, .55, 0.0);
		/* Crash on OSS ATI: bugs.launchpad.net/ubuntu/+source/mesa/+bug/656100 */
		if(!GPU_type_matches(GPU_DEVICE_ATI, GPU_OS_UNIX, GPU_DRIVER_OPENSOURCE)) {
			glClear(GL_COLOR_BUFFER_BIT);
		}

		wm_window_swap_buffers(win);
		
		//GHOST_SetWindowState(ghostwin, GHOST_kWindowStateModified);
		
		/* standard state vars for window */
		glEnable(GL_SCISSOR_TEST);
		
		GPU_state_init();
	}
}

/* for wmWindows without ghostwin, open these and clear */
/* window size is read from window, if 0 it uses prefsize */
/* called in WM_check, also inits stuff after file read */
void wm_window_add_ghostwindows(bContext* C, wmWindowManager *wm)
{
	wmKeyMap *keymap;
	wmWindow *win;
	
	/* no commandline prefsize? then we set this.
	 * Note that these values will be used only
	 * when there is no startup.blend yet.
	 */
	if (!prefsizx) {
		wm_get_screensize(&prefsizx, &prefsizy);
		
#if defined(__APPLE__) && !defined(GHOST_COCOA)
//Cocoa provides functions to get correct max window size
		{
			extern void wm_set_apple_prefsize(int, int);	/* wm_apple.c */
			
			wm_set_apple_prefsize(prefsizx, prefsizy);
		}
#else
		prefstax= 0;
		prefstay= 0;
		
#endif
	}
	
	for(win= wm->windows.first; win; win= win->next) {
		if(win->ghostwin==NULL) {
<<<<<<< HEAD
			if(win->sizex==0 || prefsizx || prefsizy) {
=======
			if(win->sizex==0 || useprefsize) {
>>>>>>> 2198cfdb
				win->posx= prefstax;
				win->posy= prefstay;
				win->sizex= prefsizx;
				win->sizey= prefsizy;
				win->windowstate= initialstate;
				useprefsize= 0;
			}
			wm_window_add_ghostwindow(C, "Blender", win);
		}
		/* happens after fileread */
		if(win->eventstate==NULL)
			win->eventstate= MEM_callocN(sizeof(wmEvent), "window event state");

		/* add keymap handlers (1 handler for all keys in map!) */
		keymap= WM_keymap_find(wm->defaultconf, "Window", 0, 0);
		WM_event_add_keymap_handler(&win->handlers, keymap);
		
		keymap= WM_keymap_find(wm->defaultconf, "Screen", 0, 0);
		WM_event_add_keymap_handler(&win->handlers, keymap);

		keymap= WM_keymap_find(wm->defaultconf, "Screen Editing", 0, 0);
		WM_event_add_keymap_handler(&win->modalhandlers, keymap);
		
		/* add drop boxes */
		{
			ListBase *lb= WM_dropboxmap_find("Window", 0, 0);
			WM_event_add_dropbox_handler(&win->handlers, lb);
		}
		wm_window_title(wm, win);
	}
}

/* new window, no screen yet, but we open ghostwindow for it */
/* also gets the window level handlers */
/* area-rip calls this */
wmWindow *WM_window_open(bContext *C, rcti *rect)
{
	wmWindow *win= wm_window_new(C);
	
	win->posx= rect->xmin;
	win->posy= rect->ymin;
	win->sizex= rect->xmax - rect->xmin;
	win->sizey= rect->ymax - rect->ymin;

	win->drawmethod= -1;
	win->drawdata= NULL;
	
	WM_check(C);
	
	return win;
}

/* uses screen->temp tag to define what to do, currently it limits
   to only one "temp" window for render out, preferences, filewindow, etc */
/* type is #define in WM_api.h */

void WM_window_open_temp(bContext *C, rcti *position, int type)
{
	wmWindow *win;
	ScrArea *sa;
	
	/* changes rect to fit within desktop */
	wm_window_check_position(position);
	
	/* test if we have a temp screen already */
	for(win= CTX_wm_manager(C)->windows.first; win; win= win->next)
		if(win->screen->temp)
			break;
	
	/* add new window? */
	if(win==NULL) {
		win= wm_window_new(C);
		
		win->posx= position->xmin;
		win->posy= position->ymin;
	}
	
	win->sizex= position->xmax - position->xmin;
	win->sizey= position->ymax - position->ymin;
	
	if(win->ghostwin) {
		wm_window_set_size(win, win->sizex, win->sizey) ;
		wm_window_raise(win);
	}
	
	/* add new screen? */
	if(win->screen==NULL)
		win->screen= ED_screen_add(win, CTX_data_scene(C), "temp");
	win->screen->temp = 1; 
	
	/* make window active, and validate/resize */
	CTX_wm_window_set(C, win);
	WM_check(C);
	
	/* ensure it shows the right spacetype editor */
	sa= win->screen->areabase.first;
	CTX_wm_area_set(C, sa);
	
	if(type==WM_WINDOW_RENDER) {
		ED_area_newspace(C, sa, SPACE_IMAGE);
	}
	else {
		ED_area_newspace(C, sa, SPACE_USERPREF);
	}
	
	ED_screen_set(C, win->screen);
	
	if(sa->spacetype==SPACE_IMAGE)
		GHOST_SetTitle(win->ghostwin, "Blender Render");
	else if(ELEM(sa->spacetype, SPACE_OUTLINER, SPACE_USERPREF))
		GHOST_SetTitle(win->ghostwin, "Blender User Preferences");
	else if(sa->spacetype==SPACE_FILE)
		GHOST_SetTitle(win->ghostwin, "Blender File View");
	else
		GHOST_SetTitle(win->ghostwin, "Blender");
}


/* ****************** Operators ****************** */

/* operator callback */
int wm_window_duplicate_exec(bContext *C, wmOperator *UNUSED(op))
{
	wm_window_copy(C, CTX_wm_window(C));
	WM_check(C);
	
	WM_event_add_notifier(C, NC_WINDOW|NA_ADDED, NULL);
	
	return OPERATOR_FINISHED;
}


/* fullscreen operator callback */
int wm_window_fullscreen_toggle_exec(bContext *C, wmOperator *UNUSED(op))
{
	wmWindow *window= CTX_wm_window(C);
	GHOST_TWindowState state = GHOST_GetWindowState(window->ghostwin);
	if(state!=GHOST_kWindowStateFullScreen)
		GHOST_SetWindowState(window->ghostwin, GHOST_kWindowStateFullScreen);
	else
		GHOST_SetWindowState(window->ghostwin, GHOST_kWindowStateNormal);

	return OPERATOR_FINISHED;
	
}


/* ************ events *************** */

typedef enum
{
	SHIFT = 's',
	CONTROL = 'c',
	ALT = 'a',
	OS = 'C'
} modifierKeyType;

/* check if specified modifier key type is pressed */
static int query_qual(modifierKeyType qual) 
{
	GHOST_TModifierKeyMask left, right;
	int val= 0;
	
	switch(qual) {
		case SHIFT:
			left= GHOST_kModifierKeyLeftShift;
			right= GHOST_kModifierKeyRightShift;
			break;
		case CONTROL:
			left= GHOST_kModifierKeyLeftControl;
			right= GHOST_kModifierKeyRightControl;
			break;
		case OS:
			left= right= GHOST_kModifierKeyOS;
			break;
		case ALT:
		default:
			left= GHOST_kModifierKeyLeftAlt;
			right= GHOST_kModifierKeyRightAlt;
			break;
	}
	
	GHOST_GetModifierKeyState(g_system, left, &val);
	if (!val)
		GHOST_GetModifierKeyState(g_system, right, &val);
	
	return val;
}

void wm_window_make_drawable(bContext *C, wmWindow *win) 
{
	wmWindowManager *wm= CTX_wm_manager(C);

	if (win != wm->windrawable && win->ghostwin) {
//		win->lmbut= 0;	/* keeps hanging when mousepressed while other window opened */
		
		wm->windrawable= win;
		if(G.f & G_DEBUG) printf("set drawable %d\n", win->winid);
		GHOST_ActivateWindowDrawingContext(win->ghostwin);
	}
}

/* called by ghost, here we handle events for windows themselves or send to event system */
static int ghost_event_proc(GHOST_EventHandle evt, GHOST_TUserDataPtr private) 
{
	bContext *C= private;
	wmWindowManager *wm= CTX_wm_manager(C);
	GHOST_TEventType type= GHOST_GetEventType(evt);
	int time= GHOST_GetEventTime(evt);
	
	if (type == GHOST_kEventQuit) {
		WM_exit(C);
	} else {
		GHOST_WindowHandle ghostwin= GHOST_GetEventWindow(evt);
		GHOST_TEventDataPtr data= GHOST_GetEventData(evt);
		wmWindow *win;
		
		if (!ghostwin) {
			// XXX - should be checked, why are we getting an event here, and
			//	what is it?
			
			return 1;
		} else if (!GHOST_ValidWindow(g_system, ghostwin)) {
			// XXX - should be checked, why are we getting an event here, and
			//	what is it?
			
			return 1;
		} else {
			win= GHOST_GetWindowUserData(ghostwin);
		}
		
		switch(type) {
			case GHOST_kEventWindowDeactivate:
				wm_event_add_ghostevent(wm, win, type, time, data);
				win->active= 0; /* XXX */
				break;
			case GHOST_kEventWindowActivate: 
			{
				GHOST_TEventKeyData kdata;
				int cx, cy, wx, wy;
				
				wm->winactive= win; /* no context change! c->wm->windrawable is drawable, or for area queues */
				
				win->active= 1;
//				window_handle(win, INPUTCHANGE, win->active);
				
				/* bad ghost support for modifier keys... so on activate we set the modifiers again */
				kdata.ascii= 0;
				if (win->eventstate->shift && !query_qual(SHIFT)) {
					kdata.key= GHOST_kKeyLeftShift;
					wm_event_add_ghostevent(wm, win, GHOST_kEventKeyUp, time, &kdata);
				}
				if (win->eventstate->ctrl && !query_qual(CONTROL)) {
					kdata.key= GHOST_kKeyLeftControl;
					wm_event_add_ghostevent(wm, win, GHOST_kEventKeyUp, time, &kdata);
				}
				if (win->eventstate->alt && !query_qual(ALT)) {
					kdata.key= GHOST_kKeyLeftAlt;
					wm_event_add_ghostevent(wm, win, GHOST_kEventKeyUp, time, &kdata);
				}
				if (win->eventstate->oskey && !query_qual(OS)) {
					kdata.key= GHOST_kKeyOS;
					wm_event_add_ghostevent(wm, win, GHOST_kEventKeyUp, time, &kdata);
				}
				/* keymodifier zero, it hangs on hotkeys that open windows otherwise */
				win->eventstate->keymodifier= 0;
				
				/* entering window, update mouse pos. but no event */
				GHOST_GetCursorPosition(g_system, &wx, &wy);
				
				GHOST_ScreenToClient(win->ghostwin, wx, wy, &cx, &cy);
				win->eventstate->x= cx;

#if defined(__APPLE__) && defined(GHOST_COCOA)
				//Cocoa already uses coordinates with y=0 at bottom
				win->eventstate->y= cy;
#else
				win->eventstate->y= (win->sizey-1) - cy;
#endif
				
				win->addmousemove= 1;	/* enables highlighted buttons */
				
				wm_window_make_drawable(C, win);
				break;
			}
			case GHOST_kEventWindowClose: {
				wm_window_close(C, wm, win);
				break;
			}
			case GHOST_kEventWindowUpdate: {
				if(G.f & G_DEBUG) printf("ghost redraw\n");
				
				wm_window_make_drawable(C, win);
				WM_event_add_notifier(C, NC_WINDOW, NULL);

				break;
			}
			case GHOST_kEventWindowSize:
			case GHOST_kEventWindowMove: {
				GHOST_TWindowState state;
				state = GHOST_GetWindowState(win->ghostwin);

				 /* win32: gives undefined window size when minimized */
				if(state!=GHOST_kWindowStateMinimized) {
					GHOST_RectangleHandle client_rect;
					int l, t, r, b, scr_w, scr_h;
					int sizex, sizey, posx, posy;
					
					client_rect= GHOST_GetClientBounds(win->ghostwin);
					GHOST_GetRectangle(client_rect, &l, &t, &r, &b);
					
					GHOST_DisposeRectangle(client_rect);
					
					wm_get_screensize(&scr_w, &scr_h);
					sizex= r-l;
					sizey= b-t;
					posx= l;
					posy= scr_h - t - win->sizey;

					/*
					 * Ghost sometimes send size or move events when the window hasn't changed.
					 * One case of this is using compiz on linux. To alleviate the problem
					 * we ignore all such event here.
					 * 
					 * It might be good to eventually do that at Ghost level, but that is for 
					 * another time.
					 */
					if (win->sizex != sizex ||
							win->sizey != sizey ||
							win->posx != posx ||
							win->posy != posy)
					{
						win->sizex= sizex;
						win->sizey= sizey;
						win->posx= posx;
						win->posy= posy;

						/* debug prints */
						if(0) {
							state = GHOST_GetWindowState(win->ghostwin);
	
							if(state==GHOST_kWindowStateNormal) {
								if(G.f & G_DEBUG) printf("window state: normal\n");
							}
							else if(state==GHOST_kWindowStateMinimized) {
								if(G.f & G_DEBUG) printf("window state: minimized\n");
							}
							else if(state==GHOST_kWindowStateMaximized) {
								if(G.f & G_DEBUG) printf("window state: maximized\n");
							}
							else if(state==GHOST_kWindowStateFullScreen) {
								if(G.f & G_DEBUG) printf("window state: fullscreen\n");
							}
							
							if(type!=GHOST_kEventWindowSize) {
								if(G.f & G_DEBUG) printf("win move event pos %d %d size %d %d\n", win->posx, win->posy, win->sizex, win->sizey);
							}
							
						}
					
						wm_window_make_drawable(C, win);
						wm_draw_window_clear(win);
						WM_event_add_notifier(C, NC_SCREEN|NA_EDITED, NULL);
						WM_event_add_notifier(C, NC_WINDOW|NA_EDITED, NULL);
					}
				}
				break;
			}
				
			case GHOST_kEventOpenMainFile:
			{
				PointerRNA props_ptr;
				wmWindow *oldWindow;
				char *path = GHOST_GetEventData(evt);
				
				if (path) {
					/* operator needs a valid window in context, ensures
					 it is correctly set */
					oldWindow = CTX_wm_window(C);
					CTX_wm_window_set(C, win);
					
					WM_operator_properties_create(&props_ptr, "WM_OT_open_mainfile");
					RNA_string_set(&props_ptr, "filepath", path);
					WM_operator_name_call(C, "WM_OT_open_mainfile", WM_OP_EXEC_DEFAULT, &props_ptr);
					WM_operator_properties_free(&props_ptr);
					
					CTX_wm_window_set(C, oldWindow);
				}
				break;
			}
			case GHOST_kEventDraggingDropDone:
			{
				wmEvent event;
				GHOST_TEventDragnDropData *ddd= GHOST_GetEventData(evt);
				int cx, cy, wx, wy;

				
				/* entering window, update mouse pos */
				GHOST_GetCursorPosition(g_system, &wx, &wy);
				
				GHOST_ScreenToClient(win->ghostwin, wx, wy, &cx, &cy);
				win->eventstate->x= cx;
				
#if defined(__APPLE__) && defined(GHOST_COCOA)
				//Cocoa already uses coordinates with y=0 at bottom
				win->eventstate->y= cy;
#else
				win->eventstate->y= (win->sizey-1) - cy;
#endif
				
				event= *(win->eventstate);	/* copy last state, like mouse coords */
				
				// activate region
				event.type= MOUSEMOVE;
				event.prevx= event.x;
				event.prevy= event.y;
				
				wm->winactive= win; /* no context change! c->wm->windrawable is drawable, or for area queues */
				win->active= 1;
				
				wm_event_add(win, &event);
				
				
				/* make blender drop event with custom data pointing to wm drags */
				event.type= EVT_DROP;
				event.val= KM_RELEASE;
				event.custom= EVT_DATA_LISTBASE;
				event.customdata= &wm->drags;
				event.customdatafree= 1;
				
				wm_event_add(win, &event);
				
				/* printf("Drop detected\n"); */
				
				/* add drag data to wm for paths: */
				
				if(ddd->dataType == GHOST_kDragnDropTypeFilenames) {
					GHOST_TStringArray *stra= ddd->data;
					int a, icon;
					
					for(a=0; a<stra->count; a++) {
						printf("drop file %s\n", stra->strings[a]);
						/* try to get icon type from extension */
						icon= ED_file_extension_icon((char *)stra->strings[a]);
						
						WM_event_start_drag(C, icon, WM_DRAG_PATH, stra->strings[a], 0.0);
						/* void poin should point to string, it makes a copy */
						break; // only one drop element supported now 
					}
				}
				
				
				
				break;
			}
			
			default:
				wm_event_add_ghostevent(wm, win, type, time, data);
				break;
		}

	}
	return 1;
}


/* This timer system only gives maximum 1 timer event per redraw cycle,
   to prevent queues to get overloaded. 
   Timer handlers should check for delta to decide if they just
   update, or follow real time.
   Timer handlers can also set duration to match frames passed
*/
static int wm_window_timer(const bContext *C)
{
	wmWindowManager *wm= CTX_wm_manager(C);
	wmTimer *wt, *wtnext;
	wmWindow *win;
	double time= PIL_check_seconds_timer();
	int retval= 0;
	
	for(wt= wm->timers.first; wt; wt= wtnext) {
		wtnext= wt->next; /* in case timer gets removed */
		win= wt->win;

		if(wt->sleep==0) {
			if(time > wt->ntime) {
				wt->delta= time - wt->ltime;
				wt->duration += wt->delta;
				wt->ltime= time;
				wt->ntime= wt->stime + wt->timestep*ceil(wt->duration/wt->timestep);

				if(wt->event_type == TIMERJOBS)
					wm_jobs_timer(C, wm, wt);
				else if(wt->event_type == TIMERAUTOSAVE)
					wm_autosave_timer(C, wm, wt);
				else if(win) {
					wmEvent event= *(win->eventstate);
					
					event.type= wt->event_type;
					event.custom= EVT_DATA_TIMER;
					event.customdata= wt;
					wm_event_add(win, &event);

					retval= 1;
				}
			}
		}
	}
	return retval;
}

void wm_window_process_events(const bContext *C) 
{
	int hasevent= 0;
	
	hasevent = GHOST_ProcessEvents(g_system, 0);	/* 0 is no wait */
	
	if(hasevent)
		GHOST_DispatchEvents(g_system);
	
	hasevent |= wm_window_timer(C);

	/* no event, we sleep 5 milliseconds */
	if(hasevent==0)
		PIL_sleep_ms(5);
}

void wm_window_process_events_nosleep(void) 
{
	if(GHOST_ProcessEvents(g_system, 0))
		GHOST_DispatchEvents(g_system);
}

/* exported as handle callback to bke blender.c */
void wm_window_testbreak(void)
{
	static double ltime= 0;
	double curtime= PIL_check_seconds_timer();
	
	/* only check for breaks every 50 milliseconds
		* if we get called more often.
		*/
	if ((curtime-ltime)>.05) {
		int hasevent= GHOST_ProcessEvents(g_system, 0);	/* 0 is no wait */
		
		if(hasevent)
			GHOST_DispatchEvents(g_system);
		
		ltime= curtime;
	}
}

/* **************** init ********************** */

void wm_ghost_init(bContext *C)
{
	if (!g_system) {
		GHOST_EventConsumerHandle consumer= GHOST_CreateEventConsumer(ghost_event_proc, C);
		
		g_system= GHOST_CreateSystem();
		GHOST_AddEventConsumer(g_system, consumer);
	}	
}

void wm_ghost_exit(void)
{
	if(g_system)
		GHOST_DisposeSystem(g_system);

	g_system= NULL;
}

/* **************** timer ********************** */

/* to (de)activate running timers temporary */
void WM_event_timer_sleep(wmWindowManager *wm, wmWindow *UNUSED(win), wmTimer *timer, int dosleep)
{
	wmTimer *wt;
	
	for(wt= wm->timers.first; wt; wt= wt->next)
		if(wt==timer)
			break;

	if(wt)
		wt->sleep= dosleep;
}

wmTimer *WM_event_add_timer(wmWindowManager *wm, wmWindow *win, int event_type, double timestep)
{
	wmTimer *wt= MEM_callocN(sizeof(wmTimer), "window timer");
	
	wt->event_type= event_type;
	wt->ltime= PIL_check_seconds_timer();
	wt->ntime= wt->ltime + timestep;
	wt->stime= wt->ltime;
	wt->timestep= timestep;
	wt->win= win;
	
	BLI_addtail(&wm->timers, wt);
	
	return wt;
}

void WM_event_remove_timer(wmWindowManager *wm, wmWindow *UNUSED(win), wmTimer *timer)
{
	wmTimer *wt;
	
	/* extra security check */
	for(wt= wm->timers.first; wt; wt= wt->next)
		if(wt==timer)
			break;
	if(wt) {
		
		BLI_remlink(&wm->timers, wt);
		if(wt->customdata)
			MEM_freeN(wt->customdata);
		MEM_freeN(wt);
	}
}

/* ******************* clipboard **************** */

char *WM_clipboard_text_get(int selection)
{
	char *p, *p2, *buf, *newbuf;

	if(G.background)
		return NULL;

	buf= (char*)GHOST_getClipboard(selection);
	if(!buf)
		return NULL;
	
	/* always convert from \r\n to \n */
	newbuf= MEM_callocN(strlen(buf)+1, "WM_clipboard_text_get");

	for(p= buf, p2= newbuf; *p; p++) {
		if(*p != '\r')
			*(p2++)= *p;
	}
	*p2= '\0';

	free(buf); /* ghost uses regular malloc */
	
	return newbuf;
}

void WM_clipboard_text_set(char *buf, int selection)
{
	if(!G.background) {
#ifdef _WIN32
		/* do conversion from \n to \r\n on Windows */
		char *p, *p2, *newbuf;
		int newlen= 0;
		
		for(p= buf; *p; p++) {
			if(*p == '\n')
				newlen += 2;
			else
				newlen++;
		}
		
		newbuf= MEM_callocN(newlen+1, "WM_clipboard_text_set");
	
		for(p= buf, p2= newbuf; *p; p++, p2++) {
			if(*p == '\n') { 
				*(p2++)= '\r'; *p2= '\n';
			}
			else *p2= *p;
		}
		*p2= '\0';
	
		GHOST_putClipboard((GHOST_TInt8*)newbuf, selection);
		MEM_freeN(newbuf);
#else
		GHOST_putClipboard((GHOST_TInt8*)buf, selection);
#endif
	}
}

/* ******************* progress bar **************** */

void WM_progress_set(wmWindow *win, float progress)
{
	GHOST_SetProgressBar(win->ghostwin, progress);
}

void WM_progress_clear(wmWindow *win)
{
	GHOST_EndProgressBar(win->ghostwin);
}

/* ************************************ */

void wm_window_get_position(wmWindow *win, int *posx_r, int *posy_r) 
{
	*posx_r= win->posx;
	*posy_r= win->posy;
}

void wm_window_get_size(wmWindow *win, int *width_r, int *height_r) 
{
	*width_r= win->sizex;
	*height_r= win->sizey;
}

/* exceptional case: - splash is called before events are processed
 * this means we dont actually know the window size so get this from GHOST */
void wm_window_get_size_ghost(wmWindow *win, int *width_r, int *height_r)
{
	GHOST_RectangleHandle bounds= GHOST_GetClientBounds(win->ghostwin);
	*width_r= GHOST_GetWidthRectangle(bounds);
	*height_r= GHOST_GetHeightRectangle(bounds);
	
	GHOST_DisposeRectangle(bounds);
}

void wm_window_set_size(wmWindow *win, int width, int height) 
{
	GHOST_SetClientSize(win->ghostwin, width, height);
}

void wm_window_lower(wmWindow *win) 
{
	GHOST_SetWindowOrder(win->ghostwin, GHOST_kWindowOrderBottom);
}

void wm_window_raise(wmWindow *win) 
{
	GHOST_SetWindowOrder(win->ghostwin, GHOST_kWindowOrderTop);
}

void wm_window_swap_buffers(wmWindow *win)
{
	
#ifdef WIN32
	glDisable(GL_SCISSOR_TEST);
	GHOST_SwapWindowBuffers(win->ghostwin);
	glEnable(GL_SCISSOR_TEST);
#else
	GHOST_SwapWindowBuffers(win->ghostwin);
#endif
}

void wm_get_cursor_position(wmWindow *win, int *x, int *y)
{
	GHOST_GetCursorPosition(g_system, x, y);
	GHOST_ScreenToClient(win->ghostwin, *x, *y, x, y);
#if defined(__APPLE__) && defined(GHOST_COCOA)
	//Cocoa has silly exception that should be fixed at the ghost level
	//(ghost is an allegory for an invisible system specific code)
#else
	*y = (win->sizey-1) - *y;
#endif
}

/* ******************* exported api ***************** */


/* called whem no ghost system was initialized */
void WM_setprefsize(int stax, int stay, int sizx, int sizy)
{
	prefstax= stax;
	prefstay= stay;
	prefsizx= sizx;
	prefsizy= sizy;
	useprefsize= 1;
}

/* for borderless and border windows set from command-line */
void WM_setinitialstate_fullscreen(void)
{
	initialstate= GHOST_kWindowStateFullScreen;
}

void WM_setinitialstate_normal(void)
{
	initialstate= GHOST_kWindowStateNormal;
}

/* This function requires access to the GHOST_SystemHandle (g_system) */
void WM_cursor_warp(wmWindow *win, int x, int y)
{
	if (win && win->ghostwin) {
		int oldx=x, oldy=y;

#if !defined(__APPLE__) || !defined(GHOST_COCOA)
		y= win->sizey -y - 1;
#endif
		GHOST_ClientToScreen(win->ghostwin, x, y, &x, &y);
		GHOST_SetCursorPosition(g_system, x, y);

		win->eventstate->prevx= oldx;
		win->eventstate->prevy= oldy;
	}
}
<|MERGE_RESOLUTION|>--- conflicted
+++ resolved
@@ -74,7 +74,7 @@
 #include "GPU_extensions.h"
 
 /* the global to talk to ghost */
-static GHOST_SystemHandle g_system= NULL;
+GHOST_SystemHandle g_system= NULL;
 
 /* set by commandline */
 static int prefsizx= 0, prefsizy= 0, prefstax= 0, prefstay= 0, initialstate= GHOST_kWindowStateNormal;
@@ -391,11 +391,7 @@
 	
 	for(win= wm->windows.first; win; win= win->next) {
 		if(win->ghostwin==NULL) {
-<<<<<<< HEAD
-			if(win->sizex==0 || prefsizx || prefsizy) {
-=======
 			if(win->sizex==0 || useprefsize) {
->>>>>>> 2198cfdb
 				win->posx= prefstax;
 				win->posy= prefstay;
 				win->sizex= prefsizx;

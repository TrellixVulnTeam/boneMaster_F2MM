--- conflicted
+++ resolved
@@ -736,688 +736,4 @@
 		GPU_material_free(&wo->gpumaterial);
 
 	GPU_material_free(&defmaterial.gpumaterial);
-<<<<<<< HEAD
-}
-=======
-
-	for (ob = bmain->object.first; ob; ob = ob->id.next)
-		GPU_lamp_free(ob);
-}
-
-/* Lamps and shadow buffers */
-
-static void gpu_lamp_calc_winmat(GPULamp *lamp)
-{
-	float temp, angle, pixsize, wsize;
-
-	if (lamp->type == LA_SUN) {
-		wsize = lamp->la->shadow_frustum_size;
-		orthographic_m4(lamp->winmat, -wsize, wsize, -wsize, wsize, lamp->d, lamp->clipend);
-	}
-	else if (lamp->type == LA_SPOT) {
-		angle = saacos(lamp->spotsi);
-		temp = 0.5f * lamp->size * cosf(angle) / sinf(angle);
-		pixsize = lamp->d / temp;
-		wsize = pixsize * 0.5f * lamp->size;
-		/* compute shadows according to X and Y scaling factors */
-		perspective_m4(
-		        lamp->winmat,
-		        -wsize * lamp->spotvec[0], wsize * lamp->spotvec[0],
-		        -wsize * lamp->spotvec[1], wsize * lamp->spotvec[1],
-		        lamp->d, lamp->clipend);
-	}
-}
-
-void GPU_lamp_update(GPULamp *lamp, int lay, int hide, float obmat[4][4])
-{
-	float mat[4][4];
-	float obmat_scale[3];
-
-	lamp->lay = lay;
-	lamp->hide = hide;
-
-	normalize_m4_m4_ex(mat, obmat, obmat_scale);
-
-	copy_v3_v3(lamp->vec, mat[2]);
-	copy_v3_v3(lamp->co, mat[3]);
-	copy_m4_m4(lamp->obmat, mat);
-	invert_m4_m4(lamp->imat, mat);
-
-	if (lamp->type == LA_SPOT) {
-		/* update spotlamp scale on X and Y axis */
-		lamp->spotvec[0] = obmat_scale[0] / obmat_scale[2];
-		lamp->spotvec[1] = obmat_scale[1] / obmat_scale[2];
-	}
-
-	if (GPU_lamp_has_shadow_buffer(lamp)) {
-		/* makeshadowbuf */
-		gpu_lamp_calc_winmat(lamp);
-	}
-}
-
-void GPU_lamp_update_colors(GPULamp *lamp, float r, float g, float b, float energy)
-{
-	lamp->energy = energy;
-	if (lamp->mode & LA_NEG) lamp->energy = -lamp->energy;
-
-	lamp->col[0] = r;
-	lamp->col[1] = g;
-	lamp->col[2] = b;
-}
-
-void GPU_lamp_update_distance(GPULamp *lamp, float distance, float att1, float att2,
-                              float coeff_const, float coeff_lin, float coeff_quad)
-{
-	lamp->dist = distance;
-	lamp->att1 = att1;
-	lamp->att2 = att2;
-	lamp->coeff_const = coeff_const;
-	lamp->coeff_lin = coeff_lin;
-	lamp->coeff_quad = coeff_quad;
-}
-
-void GPU_lamp_update_spot(GPULamp *lamp, float spotsize, float spotblend)
-{
-	lamp->spotsi = cosf(spotsize * 0.5f);
-	lamp->spotbl = (1.0f - lamp->spotsi) * spotblend;
-}
-
-static void gpu_lamp_from_blender(Scene *scene, Object *ob, Object *par, Lamp *la, GPULamp *lamp)
-{
-	lamp->scene = scene;
-	lamp->ob = ob;
-	lamp->par = par;
-	lamp->la = la;
-
-	/* add_render_lamp */
-	lamp->mode = la->mode;
-	lamp->type = la->type;
-
-	lamp->energy = la->energy;
-	if (lamp->mode & LA_NEG) lamp->energy = -lamp->energy;
-
-	lamp->col[0] = la->r;
-	lamp->col[1] = la->g;
-	lamp->col[2] = la->b;
-
-	GPU_lamp_update(lamp, ob->lay, (ob->restrictflag & OB_RESTRICT_RENDER), ob->obmat);
-
-	lamp->spotsi = la->spotsize;
-	if (lamp->mode & LA_HALO)
-		if (lamp->spotsi > DEG2RADF(170.0f))
-			lamp->spotsi = DEG2RADF(170.0f);
-	lamp->spotsi = cosf(lamp->spotsi * 0.5f);
-	lamp->spotbl = (1.0f - lamp->spotsi) * la->spotblend;
-	lamp->k = la->k;
-
-	lamp->dist = la->dist;
-	lamp->falloff_type = la->falloff_type;
-	lamp->att1 = la->att1;
-	lamp->att2 = la->att2;
-	lamp->coeff_const = la->coeff_const;
-	lamp->coeff_lin = la->coeff_lin;
-	lamp->coeff_quad = la->coeff_quad;
-	lamp->curfalloff = la->curfalloff;
-
-	/* initshadowbuf */
-	lamp->bias = 0.02f * la->bias;
-	lamp->size = la->bufsize;
-	lamp->d = la->clipsta;
-	lamp->clipend = la->clipend;
-
-	/* arbitrary correction for the fact we do no soft transition */
-	lamp->bias *= 0.25f;
-}
-
-static void gpu_lamp_shadow_free(GPULamp *lamp)
-{
-	if (lamp->tex) {
-		GPU_texture_free(lamp->tex);
-		lamp->tex = NULL;
-	}
-	if (lamp->depthtex) {
-		GPU_texture_free(lamp->depthtex);
-		lamp->depthtex = NULL;
-	}
-	if (lamp->fb) {
-		GPU_framebuffer_free(lamp->fb);
-		lamp->fb = NULL;
-	}
-	if (lamp->blurtex) {
-		GPU_texture_free(lamp->blurtex);
-		lamp->blurtex = NULL;
-	}
-	if (lamp->blurfb) {
-		GPU_framebuffer_free(lamp->blurfb);
-		lamp->blurfb = NULL;
-	}
-}
-
-GPULamp *GPU_lamp_from_blender(Scene *scene, Object *ob, Object *par)
-{
-	Lamp *la;
-	GPULamp *lamp;
-	LinkData *link;
-
-	for (link = ob->gpulamp.first; link; link = link->next) {
-		lamp = (GPULamp *)link->data;
-
-		if (lamp->par == par && lamp->scene == scene)
-			return link->data;
-	}
-
-	lamp = MEM_callocN(sizeof(GPULamp), "GPULamp");
-
-	link = MEM_callocN(sizeof(LinkData), "GPULampLink");
-	link->data = lamp;
-	BLI_addtail(&ob->gpulamp, link);
-
-	la = ob->data;
-	gpu_lamp_from_blender(scene, ob, par, la, lamp);
-
-	if ((la->type == LA_SPOT && (la->mode & (LA_SHAD_BUF | LA_SHAD_RAY))) ||
-	    (la->type == LA_SUN && (la->mode & LA_SHAD_RAY)))
-	{
-		/* opengl */
-		lamp->fb = GPU_framebuffer_create();
-		if (!lamp->fb) {
-			gpu_lamp_shadow_free(lamp);
-			return lamp;
-		}
-
-		if (lamp->la->shadowmap_type == LA_SHADMAP_VARIANCE) {
-			/* Shadow depth map */
-			lamp->depthtex = GPU_texture_create_depth(lamp->size, lamp->size, NULL);
-			if (!lamp->depthtex) {
-				gpu_lamp_shadow_free(lamp);
-				return lamp;
-			}
-
-			if (!GPU_framebuffer_texture_attach(lamp->fb, lamp->depthtex, 0, NULL)) {
-				gpu_lamp_shadow_free(lamp);
-				return lamp;
-			}
-
-			/* Shadow color map */
-			lamp->tex = GPU_texture_create_vsm_shadow_map(lamp->size, NULL);
-			if (!lamp->tex) {
-				gpu_lamp_shadow_free(lamp);
-				return lamp;
-			}
-
-			if (!GPU_framebuffer_texture_attach(lamp->fb, lamp->tex, 0, NULL)) {
-				gpu_lamp_shadow_free(lamp);
-				return lamp;
-			}
-
-			if (!GPU_framebuffer_check_valid(lamp->fb, NULL)) {
-				gpu_lamp_shadow_free(lamp);
-				return lamp;
-			}
-
-			/* FBO and texture for blurring */
-			lamp->blurfb = GPU_framebuffer_create();
-			if (!lamp->blurfb) {
-				gpu_lamp_shadow_free(lamp);
-				return lamp;
-			}
-
-			lamp->blurtex = GPU_texture_create_vsm_shadow_map(lamp->size * 0.5, NULL);
-			if (!lamp->blurtex) {
-				gpu_lamp_shadow_free(lamp);
-				return lamp;
-			}
-
-			if (!GPU_framebuffer_texture_attach(lamp->blurfb, lamp->blurtex, 0, NULL)) {
-				gpu_lamp_shadow_free(lamp);
-				return lamp;
-			}
-
-			/* we need to properly bind to test for completeness */
-			GPU_texture_bind_as_framebuffer(lamp->blurtex);
-
-			if (!GPU_framebuffer_check_valid(lamp->blurfb, NULL)) {
-				gpu_lamp_shadow_free(lamp);
-				return lamp;
-			}
-
-			GPU_framebuffer_texture_unbind(lamp->blurfb, lamp->blurtex);
-		}
-		else {
-			lamp->tex = GPU_texture_create_depth(lamp->size, lamp->size, NULL);
-			if (!lamp->tex) {
-				gpu_lamp_shadow_free(lamp);
-				return lamp;
-			}
-
-			if (!GPU_framebuffer_texture_attach(lamp->fb, lamp->tex, 0, NULL)) {
-				gpu_lamp_shadow_free(lamp);
-				return lamp;
-			}
-
-			if (!GPU_framebuffer_check_valid(lamp->fb, NULL)) {
-				gpu_lamp_shadow_free(lamp);
-				return lamp;
-			}
-		}
-
-		GPU_framebuffer_restore();
-
-		lamp->shadow_color[0] = la->shdwr;
-		lamp->shadow_color[1] = la->shdwg;
-		lamp->shadow_color[2] = la->shdwb;
-	}
-	else {
-		lamp->shadow_color[0] = 1.0;
-		lamp->shadow_color[1] = 1.0;
-		lamp->shadow_color[2] = 1.0;
-	}
-
-	return lamp;
-}
-
-void GPU_lamp_free(Object *ob)
-{
-	GPULamp *lamp;
-	LinkData *link;
-	LinkData *nlink;
-	Material *ma;
-
-	for (link = ob->gpulamp.first; link; link = link->next) {
-		lamp = link->data;
-
-		while (lamp->materials.first) {
-			nlink = lamp->materials.first;
-			ma = nlink->data;
-			BLI_freelinkN(&lamp->materials, nlink);
-
-			if (ma->gpumaterial.first)
-				GPU_material_free(&ma->gpumaterial);
-		}
-
-		gpu_lamp_shadow_free(lamp);
-
-		MEM_freeN(lamp);
-	}
-
-	BLI_freelistN(&ob->gpulamp);
-}
-
-bool GPU_lamp_has_shadow_buffer(GPULamp *lamp)
-{
-	return (!(lamp->scene->gm.flag & GAME_GLSL_NO_SHADOWS) &&
-	        !(lamp->scene->gm.flag & GAME_GLSL_NO_LIGHTS) &&
-	        lamp->tex && lamp->fb);
-}
-
-void GPU_lamp_update_buffer_mats(GPULamp *lamp)
-{
-	float rangemat[4][4], persmat[4][4];
-
-	/* initshadowbuf */
-	invert_m4_m4(lamp->viewmat, lamp->obmat);
-	normalize_v3(lamp->viewmat[0]);
-	normalize_v3(lamp->viewmat[1]);
-	normalize_v3(lamp->viewmat[2]);
-
-	/* makeshadowbuf */
-	mul_m4_m4m4(persmat, lamp->winmat, lamp->viewmat);
-
-	/* opengl depth buffer is range 0.0..1.0 instead of -1.0..1.0 in blender */
-	unit_m4(rangemat);
-	rangemat[0][0] = 0.5f;
-	rangemat[1][1] = 0.5f;
-	rangemat[2][2] = 0.5f;
-	rangemat[3][0] = 0.5f;
-	rangemat[3][1] = 0.5f;
-	rangemat[3][2] = 0.5f;
-
-	mul_m4_m4m4(lamp->persmat, rangemat, persmat);
-}
-
-void GPU_lamp_shadow_buffer_bind(GPULamp *lamp, float viewmat[4][4], int *winsize, float winmat[4][4])
-{
-	GPU_lamp_update_buffer_mats(lamp);
-
-	/* opengl */
-	glDisable(GL_SCISSOR_TEST);
-	GPU_texture_bind_as_framebuffer(lamp->tex);
-	if (lamp->la->shadowmap_type == LA_SHADMAP_VARIANCE)
-		GPU_shader_bind(GPU_shader_get_builtin_shader(GPU_SHADER_VSM_STORE));
-
-	/* set matrices */
-	copy_m4_m4(viewmat, lamp->viewmat);
-	copy_m4_m4(winmat, lamp->winmat);
-	*winsize = lamp->size;
-}
-
-void GPU_lamp_shadow_buffer_unbind(GPULamp *lamp)
-{
-	if (lamp->la->shadowmap_type == LA_SHADMAP_VARIANCE) {
-		GPU_shader_unbind();
-		GPU_framebuffer_blur(lamp->fb, lamp->tex, lamp->blurfb, lamp->blurtex);
-	}
-
-	GPU_framebuffer_texture_unbind(lamp->fb, lamp->tex);
-	GPU_framebuffer_restore();
-	glEnable(GL_SCISSOR_TEST);
-}
-
-int GPU_lamp_shadow_buffer_type(GPULamp *lamp)
-{
-	return lamp->la->shadowmap_type;
-}
-
-int GPU_lamp_shadow_bind_code(GPULamp *lamp)
-{
-	return lamp->tex ? GPU_texture_opengl_bindcode(lamp->tex) : -1;
-}
-
-float *GPU_lamp_dynpersmat(GPULamp *lamp)
-{
-	return &lamp->dynpersmat[0][0];
-}
-
-int GPU_lamp_shadow_layer(GPULamp *lamp)
-{
-	if (lamp->fb && lamp->tex && (lamp->mode & (LA_LAYER | LA_LAYER_SHADOW)))
-		return lamp->lay;
-	else
-		return -1;
-}
-
-GPUNodeLink *GPU_lamp_get_data(
-        GPUMaterial *mat, GPULamp *lamp,
-        GPUNodeLink **r_col, GPUNodeLink **r_lv, GPUNodeLink **r_dist, GPUNodeLink **r_shadow, GPUNodeLink **r_energy)
-{
-	GPUNodeLink *visifac;
-
-	*r_col = GPU_dynamic_uniform(lamp->dyncol, GPU_DYNAMIC_LAMP_DYNCOL, lamp->ob);
-	*r_energy = GPU_dynamic_uniform(&lamp->dynenergy, GPU_DYNAMIC_LAMP_DYNENERGY, lamp->ob);
-	visifac = lamp_get_visibility(mat, lamp, r_lv, r_dist);
-
-	shade_light_textures(mat, lamp, r_col);
-
-	if (GPU_lamp_has_shadow_buffer(lamp)) {
-		GPUNodeLink *vn, *inp;
-
-		GPU_link(mat, "shade_norm", GPU_builtin(GPU_VIEW_NORMAL), &vn);
-		GPU_link(mat, "shade_inp", vn, *r_lv, &inp);
-		mat->dynproperty |= DYN_LAMP_PERSMAT;
-
-		if (lamp->la->shadowmap_type == LA_SHADMAP_VARIANCE) {
-			GPU_link(mat, "shadows_only_vsm",
-			         GPU_builtin(GPU_VIEW_POSITION),
-			         GPU_dynamic_texture(lamp->tex, GPU_DYNAMIC_SAMPLER_2DSHADOW, lamp->ob),
-			         GPU_dynamic_uniform((float *)lamp->dynpersmat, GPU_DYNAMIC_LAMP_DYNPERSMAT, lamp->ob),
-			         GPU_uniform(&lamp->bias), GPU_uniform(&lamp->la->bleedbias),
-			         GPU_uniform(lamp->shadow_color), inp, r_shadow);
-		}
-		else {
-			GPU_link(mat, "shadows_only",
-			         GPU_builtin(GPU_VIEW_POSITION),
-			         GPU_dynamic_texture(lamp->tex, GPU_DYNAMIC_SAMPLER_2DSHADOW, lamp->ob),
-			         GPU_dynamic_uniform((float *)lamp->dynpersmat, GPU_DYNAMIC_LAMP_DYNPERSMAT, lamp->ob),
-			         GPU_uniform(&lamp->bias), GPU_uniform(lamp->shadow_color), inp, r_shadow);
-		}
-	}
-	else {
-		GPU_link(mat, "set_rgb_one", r_shadow);
-	}
-
-	/* ensure shadow buffer and lamp textures will be updated */
-	add_user_list(&mat->lamps, lamp);
-	add_user_list(&lamp->materials, mat->ma);
-
-	return visifac;
-}
-
-/* export the GLSL shader */
-
-GPUShaderExport *GPU_shader_export(struct Scene *scene, struct Material *ma)
-{
-	static struct {
-		GPUBuiltin gputype;
-		GPUDynamicType dynamictype;
-		GPUDataType datatype;
-	} builtins[] = {
-		{ GPU_VIEW_MATRIX, GPU_DYNAMIC_OBJECT_VIEWMAT, GPU_DATA_16F },
-		{ GPU_INVERSE_VIEW_MATRIX, GPU_DYNAMIC_OBJECT_VIEWIMAT, GPU_DATA_16F },
-		{ GPU_OBJECT_MATRIX, GPU_DYNAMIC_OBJECT_MAT, GPU_DATA_16F },
-		{ GPU_INVERSE_OBJECT_MATRIX, GPU_DYNAMIC_OBJECT_IMAT, GPU_DATA_16F },
-		{ GPU_LOC_TO_VIEW_MATRIX, GPU_DYNAMIC_OBJECT_LOCTOVIEWMAT, GPU_DATA_16F },
-		{ GPU_INVERSE_LOC_TO_VIEW_MATRIX, GPU_DYNAMIC_OBJECT_LOCTOVIEWIMAT, GPU_DATA_16F },
-		{ GPU_OBCOLOR, GPU_DYNAMIC_OBJECT_COLOR, GPU_DATA_4F },
-		{ GPU_AUTO_BUMPSCALE, GPU_DYNAMIC_OBJECT_AUTOBUMPSCALE, GPU_DATA_1F },
-		{ 0 }
-	};
-
-	GPUShaderExport *shader = NULL;
-	GPUInput *input;
-	int liblen, fraglen;
-
-	/* TODO(sergey): How to determine whether we need OSD or not here? */
-	GPUMaterial *mat = GPU_material_from_blender(scene, ma, false);
-	GPUPass *pass = (mat) ? mat->pass : NULL;
-
-	if (pass && pass->fragmentcode && pass->vertexcode) {
-		shader = MEM_callocN(sizeof(GPUShaderExport), "GPUShaderExport");
-
-		for (input = pass->inputs.first; input; input = input->next) {
-			GPUInputUniform *uniform = MEM_callocN(sizeof(GPUInputUniform), "GPUInputUniform");
-
-			if (input->ima) {
-				/* image sampler uniform */
-				uniform->type = GPU_DYNAMIC_SAMPLER_2DIMAGE;
-				uniform->datatype = GPU_DATA_1I;
-				uniform->image = input->ima;
-				uniform->texnumber = input->texid;
-				BLI_strncpy(uniform->varname, input->shadername, sizeof(uniform->varname));
-			}
-			else if (input->tex) {
-				/* generated buffer */
-				uniform->texnumber = input->texid;
-				uniform->datatype = GPU_DATA_1I;
-				BLI_strncpy(uniform->varname, input->shadername, sizeof(uniform->varname));
-
-				switch (input->textype) {
-					case GPU_SHADOW2D:
-						uniform->type = GPU_DYNAMIC_SAMPLER_2DSHADOW;
-						uniform->lamp = input->dynamicdata;
-						break;
-					case GPU_TEX2D:
-						if (GPU_texture_opengl_bindcode(input->tex)) {
-							uniform->type = GPU_DYNAMIC_SAMPLER_2DBUFFER;
-							glBindTexture(GL_TEXTURE_2D, GPU_texture_opengl_bindcode(input->tex));
-							uniform->texsize = GPU_texture_width(input->tex) * GPU_texture_height(input->tex);
-							uniform->texpixels = MEM_mallocN(uniform->texsize * 4, "RGBApixels");
-							glGetTexImage(GL_TEXTURE_2D, 0, GL_RGBA, GL_UNSIGNED_BYTE, uniform->texpixels);
-							glBindTexture(GL_TEXTURE_2D, 0);
-						}
-						break;
-
-					case GPU_NONE:
-					case GPU_TEXCUBE:
-					case GPU_FLOAT:
-					case GPU_VEC2:
-					case GPU_VEC3:
-					case GPU_VEC4:
-					case GPU_MAT3:
-					case GPU_MAT4:
-					case GPU_ATTRIB:
-						break;
-				}
-			}
-			else {
-				uniform->type = input->dynamictype;
-				BLI_strncpy(uniform->varname, input->shadername, sizeof(uniform->varname));
-				switch (input->type) {
-					case GPU_FLOAT:
-						uniform->datatype = GPU_DATA_1F;
-						break;
-					case GPU_VEC2:
-						uniform->datatype = GPU_DATA_2F;
-						break;
-					case GPU_VEC3:
-						uniform->datatype = GPU_DATA_3F;
-						break;
-					case GPU_VEC4:
-						uniform->datatype = GPU_DATA_4F;
-						break;
-					case GPU_MAT3:
-						uniform->datatype = GPU_DATA_9F;
-						break;
-					case GPU_MAT4:
-						uniform->datatype = GPU_DATA_16F;
-						break;
-
-					case GPU_NONE:
-					case GPU_TEX2D:
-					case GPU_TEXCUBE:
-					case GPU_SHADOW2D:
-					case GPU_ATTRIB:
-						break;
-				}
-
-				if (GPU_DYNAMIC_GROUP_FROM_TYPE(uniform->type) == GPU_DYNAMIC_GROUP_LAMP)
-					uniform->lamp = input->dynamicdata;
-
-				if (GPU_DYNAMIC_GROUP_FROM_TYPE(uniform->type) == GPU_DYNAMIC_GROUP_MAT)
-					uniform->material = input->dynamicdata;
-			}
-
-			if (uniform->type != GPU_DYNAMIC_NONE)
-				BLI_addtail(&shader->uniforms, uniform);
-			else
-				MEM_freeN(uniform);
-		}
-
-		/* process builtin uniform */
-		for (int i = 0; builtins[i].gputype; i++) {
-			if (mat->builtins & builtins[i].gputype) {
-				GPUInputUniform *uniform = MEM_callocN(sizeof(GPUInputUniform), "GPUInputUniform");
-				uniform->type = builtins[i].dynamictype;
-				uniform->datatype = builtins[i].datatype;
-				BLI_strncpy(uniform->varname, GPU_builtin_name(builtins[i].gputype), sizeof(uniform->varname));
-				BLI_addtail(&shader->uniforms, uniform);
-			}
-		}
-
-		/* now link fragment shader with library shader */
-		/* TBD: remove the function that are not used in the main function */
-		liblen = (pass->libcode) ? strlen(pass->libcode) : 0;
-		fraglen = strlen(pass->fragmentcode);
-		shader->fragment = (char *)MEM_mallocN(liblen + fraglen + 1, "GPUFragShader");
-		if (pass->libcode)
-			memcpy(shader->fragment, pass->libcode, liblen);
-		memcpy(&shader->fragment[liblen], pass->fragmentcode, fraglen);
-		shader->fragment[liblen + fraglen] = 0;
-
-		// export the attribute
-		for (int i = 0; i < mat->attribs.totlayer; i++) {
-			GPUInputAttribute *attribute = MEM_callocN(sizeof(GPUInputAttribute), "GPUInputAttribute");
-			attribute->type = mat->attribs.layer[i].type;
-			attribute->number = mat->attribs.layer[i].glindex;
-			BLI_snprintf(attribute->varname, sizeof(attribute->varname), "att%d", mat->attribs.layer[i].attribid);
-
-			switch (attribute->type) {
-				case CD_TANGENT:
-					attribute->datatype = GPU_DATA_4F;
-					break;
-				case CD_MTFACE:
-					attribute->datatype = GPU_DATA_2F;
-					attribute->name = mat->attribs.layer[i].name;
-					break;
-				case CD_MCOL:
-					attribute->datatype = GPU_DATA_4UB;
-					attribute->name = mat->attribs.layer[i].name;
-					break;
-				case CD_ORCO:
-					attribute->datatype = GPU_DATA_3F;
-					break;
-			}
-
-			if (attribute->datatype != GPU_DATA_NONE)
-				BLI_addtail(&shader->attributes, attribute);
-			else
-				MEM_freeN(attribute);
-		}
-
-		/* export the vertex shader */
-		shader->vertex = BLI_strdup(pass->vertexcode);
-	}
-
-	return shader;
-}
-
-void GPU_free_shader_export(GPUShaderExport *shader)
-{
-	if (shader == NULL)
-		return;
-
-	for (GPUInputUniform *uniform = shader->uniforms.first; uniform; uniform = uniform->next)
-		if (uniform->texpixels)
-			MEM_freeN(uniform->texpixels);
-
-	BLI_freelistN(&shader->uniforms);
-	BLI_freelistN(&shader->attributes);
-
-	if (shader->vertex)
-		MEM_freeN(shader->vertex);
-	if (shader->fragment)
-		MEM_freeN(shader->fragment);
-
-	MEM_freeN(shader);
-}
-
-#ifdef WITH_OPENSUBDIV
-void GPU_material_update_fvar_offset(GPUMaterial *gpu_material,
-                                     DerivedMesh *dm)
-{
-	GPUPass *pass = gpu_material->pass;
-	GPUShader *shader = (pass != NULL ? pass->shader : NULL);
-	ListBase *inputs = (pass != NULL ? &pass->inputs : NULL);
-	GPUInput *input;
-
-	if (shader == NULL) {
-		return;
-	}
-
-	GPU_shader_bind(shader);
-
-	for (input = inputs->first;
-	     input != NULL;
-	     input = input->next)
-	{
-		if (input->source == GPU_SOURCE_ATTRIB &&
-		    input->attribtype == CD_MTFACE)
-		{
-			char name[64];
-			/* TODO(sergey): This will work for until names are
-			 * consistent, we'll need to solve this somehow in the future.
-			 */
-			int layer_index;
-			int location;
-
-			if (input->attribname[0] != '\0') {
-				layer_index = CustomData_get_named_layer(&dm->loopData,
-				                                         CD_MLOOPUV,
-				                                         input->attribname);
-			}
-			else {
-				layer_index = CustomData_get_active_layer(&dm->loopData,
-				                                          CD_MLOOPUV);
-			}
-
-			BLI_snprintf(name, sizeof(name),
-			             "fvar%d_offset",
-			             input->attribid);
-			location = GPU_shader_get_uniform(shader, name);
-			GPU_shader_uniform_int(shader, location, layer_index);
-		}
-	}
-
-	GPU_shader_unbind();
-}
-#endif
->>>>>>> 8a7f3176
+}
/*
 * Copyright 2011, Blender Foundation.
 *
 * This program is free software; you can redistribute it and/or
 * modify it under the terms of the GNU General Public License
 * as published by the Free Software Foundation; either version 2
 * of the License, or (at your option) any later version.
 *
 * This program is distributed in the hope that it will be useful,
 * but WITHOUT ANY WARRANTY; without even the implied warranty of
 * MERCHANTABILITY or FITNESS FOR A PARTICULAR PURPOSE.  See the
 * GNU General Public License for more details.
 *
 * You should have received a copy of the GNU General Public License
 * along with this program; if not, write to the Free Software Foundation,
 * Inc., 51 Franklin Street, Fifth Floor, Boston, MA 02110-1301, USA.
 *
 * Contributor: 
 *		Jeroen Bakker 
 *		Monique Dewanchand
 */

class MemoryBuffer;

#ifndef _COM_MemoryBuffer_h_
#define _COM_MemoryBuffer_h_

#include "COM_ExecutionGroup.h"
#include "BLI_rect.h"
#include "COM_MemoryProxy.h"
<<<<<<< HEAD
#include "BLI_math.h"

//extern "C" {
//	#include "BLI_threads.h"
//}
=======

extern "C" {
	//#include "BLI_threads.h"
	#include "BLI_math.h"
}
>>>>>>> 165e8b01
//#include <vector>

/**
 * @brief state of a memory buffer
 * @ingroup Memory
 */
typedef enum MemoryBufferState {
	/** @brief memory has been allocated on creator device and CPU machine, but kernel has not been executed */
	COM_MB_ALLOCATED = 1,
	/** @brief memory is available for use, content has been created */
	COM_MB_AVAILABLE = 2,
	/** @brief chunk is consolidated from other chunks. special state.*/
	COM_MB_TEMPORARILY = 6
} MemoryBufferState;

class MemoryProxy;

/**
 * @brief a MemoryBuffer contains access to the data of a chunk
 */
class MemoryBuffer {
private:
	/**
	 * @brief proxy of the memory (same for all chunks in the same buffer)
	 */
	MemoryProxy *m_memoryProxy;
	
	/**
	 * @brief the type of buffer COM_DT_VALUE, COM_DT_VECTOR, COM_DT_COLOR
	 */
	DataType m_datatype;
	
	
	/**
	 * @brief region of this buffer inside reative to the MemoryProxy
	 */
	rcti m_rect;
	
	/**
	 * brief refers to the chunknumber within the executiongroup where related to the MemoryProxy
	 * @see memoryProxy
	 */
	unsigned int m_chunkNumber;
	
	/**
	 * @brief width of the chunk
	 */
	unsigned int m_chunkWidth;
	
	/**
	 * @brief state of the buffer
	 */
	MemoryBufferState m_state;
	
	/**
	 * @brief the actual float buffer/data
	 */
	float *m_buffer;

public:
	/**
	 * @brief construct new MemoryBuffer for a chunk
	 */
	MemoryBuffer(MemoryProxy *memoryProxy, unsigned int chunkNumber, rcti *rect);
	
	/**
	 * @brief construct new temporarily MemoryBuffer for an area
	 */
	MemoryBuffer(MemoryProxy *memoryProxy, rcti *rect);
	
	/**
	 * @brief destructor
	 */
	~MemoryBuffer();
	
	/**
	 * @brief read the ChunkNumber of this MemoryBuffer
	 */
	unsigned int getChunkNumber() { return this->m_chunkNumber; }
	
	/**
	 * @brief get the data of this MemoryBuffer
	 * @note buffer should already be available in memory
	 */
	float *getBuffer() { return this->m_buffer; }
	
	/**
	 * @brief after execution the state will be set to available by calling this method
	 */
	void setCreatedState() {
		this->m_state = COM_MB_AVAILABLE;
	}
	
	inline void read(float result[4], int x, int y)  {
		if (x >= this->m_rect.xmin && x < this->m_rect.xmax &&
		    y >= this->m_rect.ymin && y < this->m_rect.ymax)
		{
			const int dx = x - this->m_rect.xmin;
			const int dy = y - this->m_rect.ymin;
			const int offset = (this->m_chunkWidth * dy + dx) * COM_NUMBER_OF_CHANNELS;
			copy_v4_v4(result, &this->m_buffer[offset]);
		}
		else {
			zero_v4(result);
		}
	}

	void writePixel(int x, int y, const float color[4]);
	void addPixel(int x, int y, const float color[4]);
	inline void readCubic(float result[4], float x, float y)
		{
			int x1 = floor(x);
			int x2 = x1 + 1;
			int y1 = floor(y);
			int y2 = y1 + 1;
			
			float valuex = x - x1;
			float valuey = y - y1;
			float mvaluex = 1.0f - valuex;
			float mvaluey = 1.0f - valuey;
			
			float color1[4];
			float color2[4];
			float color3[4];
			float color4[4];
			
			read(color1, x1, y1);
			read(color2, x1, y2);
			read(color3, x2, y1);
			read(color4, x2, y2);
			
			color1[0] = color1[0] * mvaluey + color2[0] * valuey;
			color1[1] = color1[1] * mvaluey + color2[1] * valuey;
			color1[2] = color1[2] * mvaluey + color2[2] * valuey;
			color1[3] = color1[3] * mvaluey + color2[3] * valuey;
		
			color3[0] = color3[0] * mvaluey + color4[0] * valuey;
			color3[1] = color3[1] * mvaluey + color4[1] * valuey;
			color3[2] = color3[2] * mvaluey + color4[2] * valuey;
			color3[3] = color3[3] * mvaluey + color4[3] * valuey;
		
			result[0] = color1[0] * mvaluex + color3[0] * valuex;
			result[1] = color1[1] * mvaluex + color3[1] * valuex;
			result[2] = color1[2] * mvaluex + color3[2] * valuex;
			result[3] = color1[3] * mvaluex + color3[3] * valuex;
		}
		


	void readEWA(float result[4], float fx, float fy, float dx, float dy);
	
	/**
	 * @brief is this MemoryBuffer a temporarily buffer (based on an area, not on a chunk)
	 */
	inline const bool isTemporarily() const { return this->m_state == COM_MB_TEMPORARILY; }
	
	/**
	 * @brief add the content from otherBuffer to this MemoryBuffer
	 * @param otherBuffer source buffer
	 */
	void copyContentFrom(MemoryBuffer *otherBuffer);
	
	/**
	 * @brief get the rect of this MemoryBuffer
	 */
	rcti *getRect() { return &this->m_rect; }
	
	/**
	 * @brief get the width of this MemoryBuffer
	 */
	int getWidth() const;
	
	/**
	 * @brief get the height of this MemoryBuffer
	 */
	int getHeight() const;
	
	/**
	 * @brief clear the buffer. Make all pixels black transparant.
	 */
	void clear();
	
	MemoryBuffer *duplicate();
	
	float *convertToValueBuffer();
private:
	unsigned int determineBufferSize();

#ifdef WITH_CXX_GUARDEDALLOC
	MEM_CXX_CLASS_ALLOC_FUNCS("COM:MemoryBuffer")
#endif
};

#endif<|MERGE_RESOLUTION|>--- conflicted
+++ resolved
@@ -28,19 +28,11 @@
 #include "COM_ExecutionGroup.h"
 #include "BLI_rect.h"
 #include "COM_MemoryProxy.h"
-<<<<<<< HEAD
-#include "BLI_math.h"
-
-//extern "C" {
-//	#include "BLI_threads.h"
-//}
-=======
 
 extern "C" {
 	//#include "BLI_threads.h"
 	#include "BLI_math.h"
 }
->>>>>>> 165e8b01
 //#include <vector>
 
 /**

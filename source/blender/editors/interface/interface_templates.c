--- conflicted
+++ resolved
@@ -625,13 +625,13 @@
 		but = uiDefIconTextButO(
 		        block, but_type, newop, WM_OP_INVOKE_DEFAULT, ICON_ZOOMIN,
 		        (id) ? "" : CTX_IFACE_(template_id_context(type), "New"), 0, 0, w, but_height, NULL);
-		UI_but_funcN_set(but, template_id_cb, MEM_dupallocN(template_ui), SET_INT_IN_POINTER(UI_ID_ADD_NEW));
+		UI_but_funcN_set(but, template_id_cb, MEM_dupallocN(template_ui), POINTER_FROM_INT(UI_ID_ADD_NEW));
 	}
 	else {
 		but = uiDefIconTextBut(
 		        block, but_type, 0, ICON_ZOOMIN, (id) ? "" : CTX_IFACE_(template_id_context(type), "New"),
 		        0, 0, w, but_height, NULL, 0, 0, 0, 0, NULL);
-		UI_but_funcN_set(but, template_id_cb, MEM_dupallocN(template_ui), SET_INT_IN_POINTER(UI_ID_ADD_NEW));
+		UI_but_funcN_set(but, template_id_cb, MEM_dupallocN(template_ui), POINTER_FROM_INT(UI_ID_ADD_NEW));
 	}
 
 	if ((idfrom && idfrom->lib) || !editable) {
@@ -709,21 +709,16 @@
 					UI_but_flag_enable(but, UI_BUT_DISABLED);
 				}
 				else {
-					UI_but_funcN_set(but, template_id_cb, MEM_dupallocN(template_ui), SET_INT_IN_POINTER(UI_ID_LOCAL));
+					UI_but_funcN_set(but, template_id_cb, MEM_dupallocN(template_ui), POINTER_FROM_INT(UI_ID_LOCAL));
 				}
 			}
-<<<<<<< HEAD
 		}
 		else if (ID_IS_STATIC_OVERRIDE(id)) {
 			but = uiDefIconBut(
 			        block, UI_BTYPE_BUT, 0, ICON_LIBRARY_DATA_OVERRIDE, 0, 0, UI_UNIT_X, UI_UNIT_Y,
 			        NULL, 0, 0, 0, 0,
 			        TIP_("Static override of linked library data-block, click to make fully local"));
-			UI_but_funcN_set(but, template_id_cb, MEM_dupallocN(template_ui), SET_INT_IN_POINTER(UI_ID_OVERRIDE));
-=======
-
-			UI_but_funcN_set(but, template_id_cb, MEM_dupallocN(template_ui), POINTER_FROM_INT(UI_ID_LOCAL));
->>>>>>> bb3ec3eb
+			UI_but_funcN_set(but, template_id_cb, MEM_dupallocN(template_ui), POINTER_FROM_INT(UI_ID_OVERRIDE));
 		}
 
 		if (id->us > 1) {
@@ -758,59 +753,7 @@
 	}
 
 	if (flag & UI_ID_ADD_NEW) {
-<<<<<<< HEAD
 		template_id_def_new_but(block, id, template_ui, type, newop, editable, flag & UI_ID_OPEN, false, UI_UNIT_X);
-=======
-		int w = id ? UI_UNIT_X : (flag & UI_ID_OPEN) ? UI_UNIT_X * 3 : UI_UNIT_X * 6;
-
-		/* i18n markup, does nothing! */
-		BLT_I18N_MSGID_MULTI_CTXT(
-		        "New",
-		        BLT_I18NCONTEXT_DEFAULT,
-		        BLT_I18NCONTEXT_ID_SCENE,
-		        BLT_I18NCONTEXT_ID_OBJECT,
-		        BLT_I18NCONTEXT_ID_MESH,
-		        BLT_I18NCONTEXT_ID_CURVE,
-		        BLT_I18NCONTEXT_ID_METABALL,
-		        BLT_I18NCONTEXT_ID_MATERIAL,
-		        BLT_I18NCONTEXT_ID_TEXTURE,
-		        BLT_I18NCONTEXT_ID_IMAGE,
-		        BLT_I18NCONTEXT_ID_LATTICE,
-		        BLT_I18NCONTEXT_ID_LAMP,
-		        BLT_I18NCONTEXT_ID_CAMERA,
-		        BLT_I18NCONTEXT_ID_WORLD,
-		        BLT_I18NCONTEXT_ID_SCREEN,
-		        BLT_I18NCONTEXT_ID_TEXT,
-		);
-		BLT_I18N_MSGID_MULTI_CTXT(
-		        "New",
-		        BLT_I18NCONTEXT_ID_SPEAKER,
-		        BLT_I18NCONTEXT_ID_SOUND,
-		        BLT_I18NCONTEXT_ID_ARMATURE,
-		        BLT_I18NCONTEXT_ID_ACTION,
-		        BLT_I18NCONTEXT_ID_NODETREE,
-		        BLT_I18NCONTEXT_ID_BRUSH,
-		        BLT_I18NCONTEXT_ID_PARTICLESETTINGS,
-		        BLT_I18NCONTEXT_ID_GPENCIL,
-		        BLT_I18NCONTEXT_ID_FREESTYLELINESTYLE,
-		);
-
-		if (newop) {
-			but = uiDefIconTextButO(
-			        block, UI_BTYPE_BUT, newop, WM_OP_INVOKE_DEFAULT, ICON_ZOOMIN,
-			        (id) ? "" : CTX_IFACE_(template_id_context(type), "New"), 0, 0, w, UI_UNIT_Y, NULL);
-			UI_but_funcN_set(but, template_id_cb, MEM_dupallocN(template_ui), POINTER_FROM_INT(UI_ID_ADD_NEW));
-		}
-		else {
-			but = uiDefIconTextBut(
-			        block, UI_BTYPE_BUT, 0, ICON_ZOOMIN, (id) ? "" : CTX_IFACE_(template_id_context(type), "New"),
-			        0, 0, w, UI_UNIT_Y, NULL, 0, 0, 0, 0, NULL);
-			UI_but_funcN_set(but, template_id_cb, MEM_dupallocN(template_ui), POINTER_FROM_INT(UI_ID_ADD_NEW));
-		}
-
-		if ((idfrom && idfrom->lib) || !editable)
-			UI_but_flag_enable(but, UI_BUT_DISABLED);
->>>>>>> bb3ec3eb
 	}
 
 	/* Due to space limit in UI - skip the "open" icon for packed data, and allow to unpack.
@@ -3504,81 +3447,6 @@
 	}
 }
 
-<<<<<<< HEAD
-=======
-void uiTemplateGameStates(
-        uiLayout *layout, PointerRNA *ptr, const char *propname,
-        PointerRNA *used_ptr, const char *used_propname, int active_state)
-{
-	uiLayout *uRow, *uCol;
-	PropertyRNA *prop, *used_prop = NULL;
-	int groups, cols, states;
-	int group, col, state, row;
-	int cols_per_group = 5;
-	Object *ob = (Object *)ptr->id.data;
-
-	prop = RNA_struct_find_property(ptr, propname);
-	if (!prop) {
-		RNA_warning("states property not found: %s.%s", RNA_struct_identifier(ptr->type), propname);
-		return;
-	}
-
-	/* the number of states determines the way we group them
-	 *	- we want 2 rows only (for now)
-	 *	- the number of columns (cols) is the total number of buttons per row
-	 *	  the 'remainder' is added to this, as it will be ok to have first row slightly wider if need be
-	 *	- for now, only split into groups if group will have at least 5 items
-	 */
-	states = RNA_property_array_length(ptr, prop);
-	cols = (states / 2) + (states % 2);
-	groups = ((cols / 2) < cols_per_group) ? (1) : (cols / cols_per_group);
-
-	if (used_ptr && used_propname) {
-		used_prop = RNA_struct_find_property(used_ptr, used_propname);
-		if (!used_prop) {
-			RNA_warning("used layers property not found: %s.%s", RNA_struct_identifier(ptr->type), used_propname);
-			return;
-		}
-
-		if (RNA_property_array_length(used_ptr, used_prop) < states)
-			used_prop = NULL;
-	}
-
-	/* layers are laid out going across rows, with the columns being divided into groups */
-
-	for (group = 0; group < groups; group++) {
-		uCol = uiLayoutColumn(layout, true);
-
-		for (row = 0; row < 2; row++) {
-			uiBlock *block;
-			uiBut *but;
-
-			uRow = uiLayoutRow(uCol, true);
-			block = uiLayoutGetBlock(uRow);
-			state = groups * cols_per_group * row + cols_per_group * group;
-
-			/* add layers as toggle buts */
-			for (col = 0; (col < cols_per_group) && (state < states); col++, state++) {
-				int icon = 0;
-				int butlay = 1 << state;
-
-				if (active_state & butlay)
-					icon = ICON_LAYER_ACTIVE;
-				else if (used_prop && RNA_property_boolean_get_index(used_ptr, used_prop, state))
-					icon = ICON_LAYER_USED;
-
-				but = uiDefIconButR_prop(
-				        block, UI_BTYPE_ICON_TOGGLE, 0, icon, 0, 0, UI_UNIT_X / 2, UI_UNIT_Y / 2, ptr, prop,
-				        state, 0, 0, -1, -1, sca_state_name_get(ob, state));
-				UI_but_func_set(but, handle_layer_buttons, but, POINTER_FROM_INT(state));
-				but->type = UI_BTYPE_TOGGLE;
-			}
-		}
-	}
-}
-
-
->>>>>>> bb3ec3eb
 /************************* List Template **************************/
 static void uilist_draw_item_default(
         struct uiList *ui_list, struct bContext *UNUSED(C), struct uiLayout *layout,

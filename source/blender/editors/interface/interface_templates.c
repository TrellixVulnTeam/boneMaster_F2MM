--- conflicted
+++ resolved
@@ -117,13 +117,9 @@
 	if (mainptr && mainptr->armature.first)
 		uiItemR(row, ptr, "show_armatures", 0, "", 0);
 	if (mainptr && mainptr->particle.first)
-<<<<<<< HEAD
-		uiItemR(row, ptr, "display_particle", 0, "", 0);
+		uiItemR(row, ptr, "show_particles", 0, "", 0);
 	if (mainptr && mainptr->linestyle.first)
 		uiItemR(row, ptr, "display_linestyle", 0, "", 0);
-=======
-		uiItemR(row, ptr, "show_particles", 0, "", 0);
->>>>>>> c04199b3
 	
 	/* group-based filtering (only when groups are available */
 	if (mainptr && mainptr->group.first) {

--- conflicted
+++ resolved
@@ -804,10 +804,7 @@
 	/* space logic */
 	btheme->tlogic= btheme->tv3d;
 	SETCOL(btheme->tlogic.back, 100, 100, 100, 255);
-<<<<<<< HEAD
-=======
-	
->>>>>>> 9f51785c
+	
 	/* space clip */
 	btheme->tclip= btheme->tv3d;
 
@@ -1671,35 +1668,6 @@
 		}
 	}
 
-	{
-		bTheme *btheme;
-		for(btheme= U.themes.first; btheme; btheme= btheme->next) {
-			if(btheme->tv3d.bundle_solid[3] == 0)
-				SETCOL(btheme->tv3d.bundle_solid, 200, 200, 200, 255);
-
-			if(btheme->tv3d.camera_path[3] == 0)
-				SETCOL(btheme->tv3d.camera_path, 0x00, 0x00, 0x00, 255);
-
-			if((btheme->tclip.back[3]) == 0) {
-				btheme->tclip= btheme->tv3d;
-
-				SETCOL(btheme->tclip.marker_outline, 0x00, 0x00, 0x00, 255);
-				SETCOL(btheme->tclip.marker, 0x7f, 0x7f, 0x00, 255);
-				SETCOL(btheme->tclip.act_marker, 0xff, 0xff, 0xff, 255);
-				SETCOL(btheme->tclip.sel_marker, 0xff, 0xff, 0x00, 255);
-				SETCOL(btheme->tclip.dis_marker, 0x7f, 0x00, 0x00, 255);
-				SETCOL(btheme->tclip.lock_marker, 0x7f, 0x7f, 0x7f, 255);
-				SETCOL(btheme->tclip.path_before, 0xff, 0x00, 0x00, 255);
-				SETCOL(btheme->tclip.path_after, 0x00, 0x00, 0xff, 255);
-				SETCOL(btheme->tclip.grid, 0x5e, 0x5e, 0x5e, 255);
-				SETCOL(btheme->tclip.cframe, 0x60, 0xc0, 0x40, 255);
-				SETCOL(btheme->tclip.handle_vertex, 0x00, 0x00, 0x00, 0xff);
-				SETCOL(btheme->tclip.handle_vertex_select, 0xff, 0xff, 0, 0xff);
-				btheme->tclip.handle_vertex_size= 4;
-			}
-		}
-	}
-
 	/* GL Texture Garbage Collection (variable abused above!) */
 	if (U.textimeout == 0) {
 		U.texcollectrate = 60;

/**
 * $Id$
 *
 * ***** BEGIN GPL LICENSE BLOCK *****
 *
 * This program is free software; you can redistribute it and/or
 * modify it under the terms of the GNU General Public License
 * as published by the Free Software Foundation; either version 2
 * of the License, or (at your option) any later version.
 *
 * This program is distributed in the hope that it will be useful,
 * but WITHOUT ANY WARRANTY; without even the implied warranty of
 * MERCHANTABILITY or FITNESS FOR A PARTICULAR PURPOSE.  See the
 * GNU General Public License for more details.
 *
 * You should have received a copy of the GNU General Public License
 * along with this program; if not, write to the Free Software Foundation,
 * Inc., 59 Temple Place - Suite 330, Boston, MA  02111-1307, USA.
 *
 * The Original Code is Copyright (C) 2001-2002 by NaN Holding BV.
 * All rights reserved.
 *
 * Contributor(s): Blender Foundation, 2003-2009 full recode.
 *
 * ***** END GPL LICENSE BLOCK *****
 */

/* a full doc with API notes can be found in bf-blender/blender/doc/interface_API.txt */
 
#include <math.h>
#include <stdlib.h>
#include <string.h>
#include <ctype.h>

#include "MEM_guardedalloc.h"

#include "PIL_time.h"

#include "BLI_blenlib.h"
#include "BLI_arithb.h"

#include "DNA_screen_types.h"
#include "DNA_space_types.h"
#include "DNA_userdef_types.h"

#include "BKE_context.h"
#include "BKE_screen.h"
#include "BKE_utildefines.h"

#include "BIF_gl.h"
#include "BIF_glutil.h"

#include "WM_api.h"
#include "WM_types.h"

#include "ED_screen.h"

#include "UI_interface.h"
#include "UI_view2d.h"

#include "interface_intern.h"

/*********************** defines and structs ************************/

#define ANIMATION_TIME		0.30
#define ANIMATION_INTERVAL	0.02

#define PNL_LAST_ADDED		1
#define PNL_ACTIVE			2
#define PNL_WAS_ACTIVE		4
#define PNL_ANIM_ALIGN		8

typedef enum uiHandlePanelState {
	PANEL_STATE_DRAG,
	PANEL_STATE_DRAG_SCALE,
	PANEL_STATE_WAIT_UNTAB,
	PANEL_STATE_ANIMATION,
	PANEL_STATE_EXIT
} uiHandlePanelState;

typedef struct uiHandlePanelData {
	uiHandlePanelState state;

	/* animation */
	wmTimer *animtimer;
	double starttime;

	/* dragging */
	int startx, starty;
	int startofsx, startofsy;
	int startsizex, startsizey;
} uiHandlePanelData;

static void panel_activate_state(const bContext *C, Panel *pa, uiHandlePanelState state);

/*********************** space specific code ************************/
/* temporary code to remove all sbuts stuff from panel code         */

static int panel_aligned(ScrArea *sa, ARegion *ar)
{
	if(sa->spacetype==SPACE_BUTS && ar->regiontype == RGN_TYPE_WINDOW) {
		SpaceButs *sbuts= sa->spacedata.first;
		return sbuts->align;
	}
	else if(ar->regiontype==RGN_TYPE_UI)
		return BUT_VERTICAL;
	
	return 0;
}

static int panels_re_align(ScrArea *sa, ARegion *ar, Panel **r_pa)
{
	Panel *pa;
	int active= 0;

	*r_pa= NULL;

	if(sa->spacetype==SPACE_BUTS && ar->regiontype == RGN_TYPE_WINDOW) {
		SpaceButs *sbuts= sa->spacedata.first;

		if(sbuts->align)
<<<<<<< HEAD
			if(sbuts->re_align || sbuts->mainbo!=sbuts->mainb || sbuts->tabo!=sbuts->tab[sbuts->mainb])
=======
			if(sbuts->re_align || sbuts->mainbo!=sbuts->mainb)
>>>>>>> fba6a993
				return 1;
	}
	else if(ar->regiontype==RGN_TYPE_UI)
		return 1;

	/* in case panel is added or disappears */
	for(pa=ar->panels.first; pa; pa=pa->next) {
		if((pa->runtime_flag & PNL_WAS_ACTIVE) && !(pa->runtime_flag & PNL_ACTIVE))
			return 1;
		if(!(pa->runtime_flag & PNL_WAS_ACTIVE) && (pa->runtime_flag & PNL_ACTIVE))
			return 1;
		if(pa->activedata)
			active= 1;
	}

	/* in case we need to do an animation (size changes) */
	for(pa=ar->panels.first; pa; pa=pa->next) {
		if(pa->runtime_flag & PNL_ANIM_ALIGN) {
			if(!active)
				*r_pa= pa;
			return 1;
		}
	}
	
	return 0;
}

/****************************** panels ******************************/

static void ui_panel_copy_offset(Panel *pa, Panel *papar)
{
	/* with respect to sizes... papar is parent */

	pa->ofsx= papar->ofsx;
	pa->ofsy= papar->ofsy + papar->sizey-pa->sizey;
}

Panel *uiBeginPanel(ARegion *ar, uiBlock *block, PanelType *pt, int *open)
{
	uiStyle *style= U.uistyles.first;
	Panel *pa, *patab, *palast, *panext;
	char *panelname= pt->label;
	char *tabname= pt->label;
	char *hookname= NULL;
	int newpanel;
	
	/* check if Panel exists, then use that one */
	for(pa=ar->panels.first; pa; pa=pa->next)
		if(strncmp(pa->panelname, panelname, UI_MAX_NAME_STR)==0)
			if(strncmp(pa->tabname, tabname, UI_MAX_NAME_STR)==0)
				break;
	
	newpanel= (pa == NULL);

	if(!newpanel) {
		pa->type= pt;
	}
	else {
		/* new panel */
		pa= MEM_callocN(sizeof(Panel), "new panel");
		pa->type= pt;
		BLI_strncpy(pa->panelname, panelname, UI_MAX_NAME_STR);
		BLI_strncpy(pa->tabname, tabname, UI_MAX_NAME_STR);
	
		pa->ofsx= 0;
		pa->ofsy= style->panelouter;
		pa->sizex= 0;
		pa->sizey= 0;

		BLI_addtail(&ar->panels, pa);
		
		/* make new Panel tabbed? */
		if(hookname) {
			for(patab= ar->panels.first; patab; patab= patab->next) {
				if((patab->runtime_flag & PNL_ACTIVE) && patab->paneltab==NULL) {
					if(strncmp(hookname, patab->panelname, UI_MAX_NAME_STR)==0) {
						if(strncmp(tabname, patab->tabname, UI_MAX_NAME_STR)==0) {
							pa->paneltab= patab;
							ui_panel_copy_offset(pa, patab);
							break;
						}
					}
				}
			} 
		}
	}

	/* if a new panel is added, we insert it right after the panel
	 * that was last added. this way new panels are inserted in the
	 * right place between versions */
	for(palast=ar->panels.first; palast; palast=palast->next)
		if(palast->runtime_flag & PNL_LAST_ADDED)
			break;
	
	if(newpanel) {
		pa->sortorder= (palast)? palast->sortorder+1: 0;

		for(panext=ar->panels.first; panext; panext=panext->next)
			if(panext != pa && panext->sortorder >= pa->sortorder)
				panext->sortorder++;
	}

	if(palast)
		palast->runtime_flag &= ~PNL_LAST_ADDED;

	/* assign to block */
	block->panel= pa;
	pa->runtime_flag |= PNL_ACTIVE|PNL_LAST_ADDED;

	*open= 0;

	if(pa->paneltab) return pa;
	if(pa->flag & PNL_CLOSED) return pa;

	*open= 1;
	pa->drawname[0]= 0; /* otherwise closes panels show wrong title */
	
	return pa;
}

void uiEndPanel(uiBlock *block, int width, int height)
{
	Panel *pa= block->panel;

	if(pa->sizex != width || pa->sizey != height) {
		pa->runtime_flag |= PNL_ANIM_ALIGN;
		pa->ofsy += pa->sizey-height;
	}

	pa->sizex= width;
	pa->sizey= height;
}

#if 0
void uiPanelToMouse(const bContext *C, Panel *pa)
{
	/* global control over this feature; UI_PNL_TO_MOUSE only called for hotkey panels */
	if(U.uiflag & USER_PANELPINNED);
	else if(pa->control & UI_PNL_TO_MOUSE) {
		int mx, my;

		mx= CTX_wm_window(C)->eventstate->x;
		my= CTX_wm_window(C)->eventstate->y;
		
		pa->ofsx= mx-pa->sizex/2;
		pa->ofsy= my-pa->sizey/2;
		
		if(pa->flag & PNL_CLOSED) pa->flag &= ~PNL_CLOSED;
	}
	
	if(pa->control & UI_PNL_UNSTOW) {
		if(pa->flag & PNL_CLOSEDY) {
			pa->flag &= ~PNL_CLOSED;
		}
	}
}
#endif

static int panel_has_tabs(ARegion *ar, Panel *panel)
{
	Panel *pa= ar->panels.first;
	
	if(panel==NULL) return 0;
	
	while(pa) {
		if((pa->runtime_flag & PNL_ACTIVE) && pa->paneltab==panel) {
			return 1;
		}
		pa= pa->next;
	}
	return 0;
}

static void ui_offset_panel_block(uiBlock *block)
{
	uiStyle *style= U.uistyles.first;
	uiBut *but;
	int ofsy;

	/* compute bounds and offset */
	ui_bounds_block(block);

	ofsy= block->panel->sizey - style->panelspace;

	for(but= block->buttons.first; but; but=but->next) {
		but->y1 += ofsy;
		but->y2 += ofsy;
	}

	block->maxx= block->panel->sizex;
	block->maxy= block->panel->sizey;
	block->minx= block->miny= 0.0;
}

/**************************** drawing *******************************/

/* extern used by previewrender */
void uiPanelPush(uiBlock *block)
{
	glPushMatrix(); 

	if(block->panel)
		glTranslatef((float)block->panel->ofsx, (float)block->panel->ofsy, 0.0);
}

void uiPanelPop(uiBlock *block)
{
	glPopMatrix();
}

/* triangle 'icon' for panel header */
void ui_draw_tria_icon(float x, float y, char dir)
{
	if(dir=='h') {
		ui_draw_anti_tria(x-1, y, x-1, y+11.0, x+9, y+6.25);
	}
	else {
		ui_draw_anti_tria(x-3, y+10,  x+8-1, y+10, x+4.25-2, y);	
	}
}

/* triangle 'icon' inside rect */
void ui_draw_tria_rect(rctf *rect, char dir)
{
	if(dir=='h') {
		float half= 0.5f*(rect->ymax - rect->ymin);
		ui_draw_anti_tria(rect->xmin, rect->ymin, rect->xmin, rect->ymax, rect->xmax, rect->ymin+half);
	}
	else {
		float half= 0.5f*(rect->xmax - rect->xmin);
		ui_draw_anti_tria(rect->xmin, rect->ymax, rect->xmax, rect->ymax, rect->xmin+half, rect->ymin);
	}
}

void ui_draw_anti_x(float x1, float y1, float x2, float y2)
{

	/* set antialias line */
	glEnable(GL_LINE_SMOOTH);
	glEnable(GL_BLEND);

	glLineWidth(2.0);
	
	fdrawline(x1, y1, x2, y2);
	fdrawline(x1, y2, x2, y1);
	
	glLineWidth(1.0);
	
	glDisable(GL_LINE_SMOOTH);
	glDisable(GL_BLEND);
	
}

/* x 'icon' for panel header */
static void ui_draw_x_icon(float x, float y)
{

	ui_draw_anti_x(x, y, x+9.375, y+9.375);

}

#define PNL_ICON 	20

static void ui_draw_panel_scalewidget(rcti *rect)
{
	float xmin, xmax, dx;
	float ymin, ymax, dy;
	
	xmin= rect->xmax-PNL_HEADER+2;
	xmax= rect->xmax-3;
	ymin= rect->ymin+3;
	ymax= rect->ymin+PNL_HEADER-2;
		
	dx= 0.5f*(xmax-xmin);
	dy= 0.5f*(ymax-ymin);
	
	glEnable(GL_BLEND);
	glColor4ub(255, 255, 255, 50);
	fdrawline(xmin, ymin, xmax, ymax);
	fdrawline(xmin+dx, ymin, xmax, ymax-dy);
	
	glColor4ub(0, 0, 0, 50);
	fdrawline(xmin, ymin+1, xmax, ymax+1);
	fdrawline(xmin+dx, ymin+1, xmax, ymax-dy+1);
	glDisable(GL_BLEND);
}

static void ui_draw_panel_dragwidget(rctf *rect)
{
	float xmin, xmax, dx;
	float ymin, ymax, dy;
	
	xmin= rect->xmin;
	xmax= rect->xmax;
	ymin= rect->ymin;
	ymax= rect->ymax;
	
	dx= 0.333f*(xmax-xmin);
	dy= 0.333f*(ymax-ymin);
	
	glEnable(GL_BLEND);
	glColor4ub(255, 255, 255, 50);
	fdrawline(xmin, ymax, xmax, ymin);
	fdrawline(xmin+dx, ymax, xmax, ymin+dy);
	fdrawline(xmin+2*dx, ymax, xmax, ymin+2*dy);
	
	glColor4ub(0, 0, 0, 50);
	fdrawline(xmin, ymax+1, xmax, ymin+1);
	fdrawline(xmin+dx, ymax+1, xmax, ymin+dy+1);
	fdrawline(xmin+2*dx, ymax+1, xmax, ymin+2*dy+1);
	glDisable(GL_BLEND);
}


static void ui_draw_aligned_panel_header(ARegion *ar, uiStyle *style, uiBlock *block, rcti *rect)
{
	Panel *panel= block->panel;
	Panel *pa;
	rcti hrect;
	float width;
	int a, nr= 1, pnl_icons;
	char *activename= panel->drawname[0]?panel->drawname:panel->panelname;
	char *panelname;
	
	/* count */
	for(pa= ar->panels.first; pa; pa=pa->next)
		if(pa->runtime_flag & PNL_ACTIVE)
			if(pa->paneltab==panel)
				nr++;
	
	/* + 0.001f to avoid flirting with float inaccuracy */
	if(panel->control & UI_PNL_CLOSE) pnl_icons=(panel->labelofs+2*PNL_ICON+5)/block->aspect + 0.001f;
	else pnl_icons= (panel->labelofs+PNL_ICON+5)/block->aspect + 0.001f;
	
	if(nr==1) {
		
		/* active tab */
		/* draw text label */
		UI_ThemeColor(TH_TITLE);
		
		hrect= *rect;
		hrect.xmin= rect->xmin+pnl_icons;
		uiStyleFontDraw(&style->paneltitle, &hrect, activename);
		
		return;
	}
	
	a= 0;
	width= (rect->xmax-rect->xmin - 3 - pnl_icons - PNL_ICON)/nr;
	for(pa= ar->panels.first; pa; pa=pa->next) {
		panelname= pa->drawname[0]?pa->drawname:pa->panelname;
		
		if((pa->runtime_flag & PNL_ACTIVE) && (pa==panel || pa->paneltab==panel)) {
			float col[3];
			
			UI_GetThemeColor3fv(TH_TITLE, col);

			/* active tab */
			if(pa==panel)
				glColor4f(col[0], col[1], col[2], 1.0f);
			else
				glColor4f(col[0], col[1], col[2], 0.5f);
			
			hrect= *rect;
			hrect.xmin= rect->xmin+pnl_icons + a*width;
			hrect.xmax= hrect.xmin + width;
			uiStyleFontDraw(&style->paneltitle, &hrect, panelname);
			
			a++;
		}
	}
}

static void rectf_scale(rctf *rect, float scale)
{
	float centx= 0.5f*(rect->xmin+rect->xmax);
	float centy= 0.5f*(rect->ymin+rect->ymax);
	float sizex= 0.5f*scale*(rect->xmax - rect->xmin);
	float sizey= 0.5f*scale*(rect->ymax - rect->ymin);
	
	rect->xmin= centx - sizex;
	rect->xmax= centx + sizex;
	rect->ymin= centy - sizey;
	rect->ymax= centy + sizey;
}

/* panel integrated in buttonswindow, tool/property lists etc */
void ui_draw_aligned_panel(ARegion *ar, uiStyle *style, uiBlock *block, rcti *rect)
{
	Panel *panel= block->panel, *prev;
	rcti headrect;
	rctf itemrect;
	int ofsx;
	
	if(panel->paneltab) return;

	/* calculate header rect */
	/* + 0.001f to prevent flicker due to float inaccuracy */
	headrect= *rect;
	headrect.ymin= headrect.ymax;
	headrect.ymax= headrect.ymin + floor(PNL_HEADER/block->aspect + 0.001f);
	
	/* divider only when there's a previous panel */
	prev= panel->prev;
	while(prev) {
		if(prev->runtime_flag & PNL_ACTIVE) break;
		prev= prev->prev;
	}
	
	if(panel->sortorder != 0) {
		float minx= rect->xmin+5.0f/block->aspect;
		float maxx= rect->xmax-5.0f/block->aspect;
		float y= headrect.ymax;
		
		glEnable(GL_BLEND);
		glColor4f(0.0f, 0.0f, 0.0f, 0.5f);
		fdrawline(minx, y+1, maxx, y+1);
		glColor4f(1.0f, 1.0f, 1.0f, 0.25f);
		fdrawline(minx, y, maxx, y);
		glDisable(GL_BLEND);
	}
	
	/* title */
	if(!(panel->flag & PNL_CLOSEDX)) {
		ui_draw_aligned_panel_header(ar, style, block, &headrect);
		
		/* itemrect smaller */	
		itemrect.xmax= headrect.xmax - 5.0f/block->aspect;
		itemrect.xmin= itemrect.xmax - (headrect.ymax-headrect.ymin);
		itemrect.ymin= headrect.ymin;
		itemrect.ymax= headrect.ymax;
		rectf_scale(&itemrect, 0.8f);
		ui_draw_panel_dragwidget(&itemrect);
	}
	
	/* if the panel is minimized vertically:
		* (------)
		*/
	if(panel->flag & PNL_CLOSEDY) {
		
		
		/* if it's being overlapped by a panel being dragged */
		if(panel->flag & PNL_OVERLAP) {
			UI_ThemeColor(TH_TEXT_HI);
			uiRoundRect(rect->xmin, rect->ymax, rect->xmax, rect->ymax+PNL_HEADER, 8);
		}
		
	}
	else if(panel->flag & PNL_CLOSEDX) {
		
	}
	/* an open panel */
	else {
		
		/* in some occasions, draw a border */
		if(panel->flag & PNL_SELECT) {
			if(panel->control & UI_PNL_SOLID) uiSetRoundBox(15);
			else uiSetRoundBox(3);
			
			UI_ThemeColorShade(TH_BACK, -120);
<<<<<<< HEAD
			uiRoundRect(rect->xmin, rect->ymin, rect->xmax, headrect.ymax+1, 8);
=======
			uiRoundRect(0.5f + rect->xmin, 0.5f + rect->ymin, 0.5f + rect->xmax, 0.5f + headrect.ymax+1, 8);
>>>>>>> fba6a993
		}
		if(panel->flag & PNL_OVERLAP) {
			if(panel->control & UI_PNL_SOLID) uiSetRoundBox(15);
			else uiSetRoundBox(3);
			
			UI_ThemeColor(TH_TEXT_HI);
			uiRoundRect(rect->xmin, rect->ymin, rect->xmax, headrect.ymax+1, 8);
		}
		
		if(panel->control & UI_PNL_SCALE)
			ui_draw_panel_scalewidget(rect);
	}
	
	/* draw optional close icon */
	
	ofsx= 6;
	if(panel->control & UI_PNL_CLOSE) {
		
		UI_ThemeColor(TH_TEXT);
		ui_draw_x_icon(rect->xmin+2+ofsx, rect->ymax+2);
		ofsx= 22;
	}
	
	/* draw collapse icon */
	UI_ThemeColor(TH_TEXT);
	
	/* itemrect smaller */	
	itemrect.xmin= headrect.xmin + 5.0f/block->aspect;
	itemrect.xmax= itemrect.xmin + (headrect.ymax-headrect.ymin);
	itemrect.ymin= headrect.ymin;
	itemrect.ymax= headrect.ymax;
	
	rectf_scale(&itemrect, 0.5f);
	
	if(panel->flag & PNL_CLOSEDY)
		ui_draw_tria_rect(&itemrect, 'h');
	else if(panel->flag & PNL_CLOSEDX)
		ui_draw_tria_rect(&itemrect, 'h');
	else
		ui_draw_tria_rect(&itemrect, 'v');
	
	
}

/************************** panel alignment *************************/

/* this function is needed because uiBlock and Panel itself dont
change sizey or location when closed */
static int get_panel_real_ofsy(Panel *pa)
{
	if(pa->flag & PNL_CLOSEDY) return pa->ofsy+pa->sizey;
	else if(pa->paneltab && (pa->paneltab->flag & PNL_CLOSEDY)) return pa->ofsy+pa->sizey;
	else if(pa->paneltab) return pa->paneltab->ofsy;
	else return pa->ofsy;
}

static int get_panel_real_ofsx(Panel *pa)
{
	if(pa->flag & PNL_CLOSEDX) return pa->ofsx+PNL_HEADER;
	else if(pa->paneltab && (pa->paneltab->flag & PNL_CLOSEDX)) return pa->ofsx+PNL_HEADER;
	else return pa->ofsx+pa->sizex;
}

typedef struct PanelSort {
	Panel *pa, *orig;
} PanelSort;

/* note about sorting;
   the sortorder has a lower value for new panels being added.
   however, that only works to insert a single panel, when more new panels get
   added the coordinates of existing panels and the previously stored to-be-insterted
   panels do not match for sorting */

static int find_leftmost_panel(const void *a1, const void *a2)
{
	const PanelSort *ps1=a1, *ps2=a2;
	
	if(ps1->pa->ofsx > ps2->pa->ofsx) return 1;
	else if(ps1->pa->ofsx < ps2->pa->ofsx) return -1;
	else if(ps1->pa->sortorder > ps2->pa->sortorder) return 1;
	else if(ps1->pa->sortorder < ps2->pa->sortorder) return -1;

	return 0;
}


static int find_highest_panel(const void *a1, const void *a2)
{
	const PanelSort *ps1=a1, *ps2=a2;
	
	if(ps1->pa->ofsy+ps1->pa->sizey < ps2->pa->ofsy+ps2->pa->sizey) return 1;
	else if(ps1->pa->ofsy+ps1->pa->sizey > ps2->pa->ofsy+ps2->pa->sizey) return -1;
	else if(ps1->pa->sortorder > ps2->pa->sortorder) return 1;
	else if(ps1->pa->sortorder < ps2->pa->sortorder) return -1;
	
	return 0;
}

static int compare_panel(const void *a1, const void *a2)
{
	const PanelSort *ps1=a1, *ps2=a2;
	
	if(ps1->pa->sortorder > ps2->pa->sortorder) return 1;
	else if(ps1->pa->sortorder < ps2->pa->sortorder) return -1;
	
	return 0;
}

/* this doesnt draw */
/* returns 1 when it did something */
int uiAlignPanelStep(ScrArea *sa, ARegion *ar, float fac, int drag)
{
	uiStyle *style= U.uistyles.first;
	Panel *pa;
	PanelSort *ps, *panelsort, *psnext;
	int a, tot=0, done;
	int align= panel_aligned(sa, ar);
	
	/* count active, not tabbed panels */
	for(pa= ar->panels.first; pa; pa= pa->next)
		if((pa->runtime_flag & PNL_ACTIVE) && pa->paneltab==NULL)
			tot++;

	if(tot==0) return 0;

	/* extra; change close direction? */
	for(pa= ar->panels.first; pa; pa= pa->next) {
		if((pa->runtime_flag & PNL_ACTIVE) && pa->paneltab==NULL) {
			if((pa->flag & PNL_CLOSEDX) && (align==BUT_VERTICAL))
				pa->flag ^= PNL_CLOSED;
			else if((pa->flag & PNL_CLOSEDY) && (align==BUT_HORIZONTAL))
				pa->flag ^= PNL_CLOSED;
		}
	}

	/* sort panels */
	panelsort= MEM_callocN(tot*sizeof(PanelSort), "panelsort");
	
	ps= panelsort;
	for(pa= ar->panels.first; pa; pa= pa->next) {
		if((pa->runtime_flag & PNL_ACTIVE) && pa->paneltab==NULL) {
			ps->pa= MEM_dupallocN(pa);
			ps->orig= pa;
			ps++;
		}
	}
	
	if(drag) {
		/* while we are dragging, we sort on location and update sortorder */
		if(align==BUT_VERTICAL) 
			qsort(panelsort, tot, sizeof(PanelSort), find_highest_panel);
		else
			qsort(panelsort, tot, sizeof(PanelSort), find_leftmost_panel);

		for(ps=panelsort, a=0; a<tot; a++, ps++)
			ps->orig->sortorder= a;
	}
	else
		/* otherwise use sortorder */
		qsort(panelsort, tot, sizeof(PanelSort), compare_panel);
	
	/* no smart other default start loc! this keeps switching f5/f6/etc compatible */
	ps= panelsort;
	ps->pa->ofsx= 0;
	ps->pa->ofsy= -ps->pa->sizey-PNL_HEADER-style->panelouter;

	for(a=0; a<tot-1; a++, ps++) {
		psnext= ps+1;
	
		if(align==BUT_VERTICAL) {
			psnext->pa->ofsx= ps->pa->ofsx;
			psnext->pa->ofsy= get_panel_real_ofsy(ps->pa) - psnext->pa->sizey-PNL_HEADER-style->panelouter;
		}
		else {
			psnext->pa->ofsx= get_panel_real_ofsx(ps->pa);
			psnext->pa->ofsy= ps->pa->ofsy + ps->pa->sizey - psnext->pa->sizey;
		}
	}
	
	/* we interpolate */
	done= 0;
	ps= panelsort;
	for(a=0; a<tot; a++, ps++) {
		if((ps->pa->flag & PNL_SELECT)==0) {
			if((ps->orig->ofsx != ps->pa->ofsx) || (ps->orig->ofsy != ps->pa->ofsy)) {
				ps->orig->ofsx= floor(0.5 + fac*ps->pa->ofsx + (1.0-fac)*ps->orig->ofsx);
				ps->orig->ofsy= floor(0.5 + fac*ps->pa->ofsy + (1.0-fac)*ps->orig->ofsy);
				done= 1;
			}
		}
	}

	/* copy locations to tabs */
	for(pa= ar->panels.first; pa; pa= pa->next)
		if(pa->paneltab && (pa->runtime_flag & PNL_ACTIVE))
			ui_panel_copy_offset(pa, pa->paneltab);

	/* free panelsort array */
	for(ps= panelsort, a=0; a<tot; a++, ps++)
		MEM_freeN(ps->pa);
	MEM_freeN(panelsort);
	
	return done;
}


static void ui_do_animate(const bContext *C, Panel *panel)
{
	uiHandlePanelData *data= panel->activedata;
	ScrArea *sa= CTX_wm_area(C);
	ARegion *ar= CTX_wm_region(C);
	float fac;

	fac= (PIL_check_seconds_timer()-data->starttime)/ANIMATION_TIME;
	fac= sqrt(fac);
	fac= MIN2(fac, 1.0f);

	/* for max 1 second, interpolate positions */
	if(uiAlignPanelStep(sa, ar, fac, 0))
		ED_region_tag_redraw(ar);
	else
		fac= 1.0f;

	if(fac >= 1.0f) {
		panel_activate_state(C, panel, PANEL_STATE_EXIT);
		return;
	}
}

void uiBeginPanels(const bContext *C, ARegion *ar)
{
	Panel *pa;
  
  	/* set all panels as inactive, so that at the end we know
	 * which ones were used */
	for(pa=ar->panels.first; pa; pa=pa->next) {
		if(pa->runtime_flag & PNL_ACTIVE)
			pa->runtime_flag= PNL_WAS_ACTIVE;
		else
			pa->runtime_flag= 0;
	}
}

/* only draws blocks with panels */
void uiEndPanels(const bContext *C, ARegion *ar)
{
	ScrArea *sa= CTX_wm_area(C);
	uiBlock *block;
	Panel *panot, *panew, *patest, *pa;
	
	/* offset contents */
	for(block= ar->uiblocks.first; block; block= block->next)
		if(block->active && block->panel)
			ui_offset_panel_block(block);

	/* consistancy; are panels not made, whilst they have tabs */
	for(panot= ar->panels.first; panot; panot= panot->next) {
		if((panot->runtime_flag & PNL_ACTIVE)==0) { // not made

			for(panew= ar->panels.first; panew; panew= panew->next) {
				if((panew->runtime_flag & PNL_ACTIVE)) {
					if(panew->paneltab==panot) { // panew is tab in notmade pa
						break;
					}
				}
			}
			/* now panew can become the new parent, check all other tabs */
			if(panew) {
				for(patest= ar->panels.first; patest; patest= patest->next) {
					if(patest->paneltab == panot) {
						patest->paneltab= panew;
					}
				}
				panot->paneltab= panew;
				panew->paneltab= NULL;
				ED_region_tag_redraw(ar); // the buttons panew were not made
			}
		}	
	}

	/* re-align, possibly with animation */
	if(panels_re_align(sa, ar, &pa)) {
		if(pa)
			panel_activate_state(C, pa, PANEL_STATE_ANIMATION);
		else
			uiAlignPanelStep(sa, ar, 1.0, 0);
	}

	/* draw panels, selected on top */
	for(block= ar->uiblocks.first; block; block=block->next) {
		if(block->active && block->panel && !(block->panel->flag & PNL_SELECT)) {
			uiDrawBlock(C, block);
		}
	}

	for(block= ar->uiblocks.first; block; block=block->next) {
		if(block->active && block->panel && (block->panel->flag & PNL_SELECT)) {
			uiDrawBlock(C, block);
		}
	}
}

/* ------------ panel merging ---------------- */

static void check_panel_overlap(ARegion *ar, Panel *panel)
{
	Panel *pa;

	/* also called with panel==NULL for clear */
	
	for(pa=ar->panels.first; pa; pa=pa->next) {
		pa->flag &= ~PNL_OVERLAP;
		if(panel && (pa != panel)) {
			if(pa->paneltab==NULL && (pa->runtime_flag & PNL_ACTIVE)) {
				float safex= 0.2, safey= 0.2;
				
				if(pa->flag & PNL_CLOSEDX) safex= 0.05;
				else if(pa->flag & PNL_CLOSEDY) safey= 0.05;
				else if(panel->flag & PNL_CLOSEDX) safex= 0.05;
				else if(panel->flag & PNL_CLOSEDY) safey= 0.05;
				
				if(pa->ofsx > panel->ofsx- safex*panel->sizex)
				if(pa->ofsx+pa->sizex < panel->ofsx+ (1.0+safex)*panel->sizex)
				if(pa->ofsy > panel->ofsy- safey*panel->sizey)
				if(pa->ofsy+pa->sizey < panel->ofsy+ (1.0+safey)*panel->sizey)
					pa->flag |= PNL_OVERLAP;
			}
		}
	}
}

static void test_add_new_tabs(ARegion *ar)
{
	Panel *pa, *pasel=NULL, *palap=NULL;
	/* search selected and overlapped panel */
	
	pa= ar->panels.first;
	while(pa) {
		if(pa->runtime_flag & PNL_ACTIVE) {
			if(pa->flag & PNL_SELECT) pasel= pa;
			if(pa->flag & PNL_OVERLAP) palap= pa;
		}
		pa= pa->next;
	}
	
	if(pasel && palap==NULL) {

		/* copy locations */
		pa= ar->panels.first;
		while(pa) {
			if(pa->paneltab==pasel) {
				ui_panel_copy_offset(pa, pasel);
			}
			pa= pa->next;
		}
	}
	
	if(pasel==NULL || palap==NULL) return;
	
	/* the overlapped panel becomes a tab */
	palap->paneltab= pasel;
	
	/* the selected panel gets coords of overlapped one */
	ui_panel_copy_offset(pasel, palap);

	/* and its tabs */
	pa= ar->panels.first;
	while(pa) {
		if(pa->paneltab == pasel) {
			ui_panel_copy_offset(pa, palap);
		}
		pa= pa->next;
	}
	
	/* but, the overlapped panel already can have tabs too! */
	pa= ar->panels.first;
	while(pa) {
		if(pa->paneltab == palap) {
			pa->paneltab = pasel;
		}
		pa= pa->next;
	}
}

/************************ panel dragging ****************************/

static void ui_do_drag(const bContext *C, wmEvent *event, Panel *panel)
{
	uiHandlePanelData *data= panel->activedata;
	ScrArea *sa= CTX_wm_area(C);
	ARegion *ar= CTX_wm_region(C);
	short align= panel_aligned(sa, ar), dx=0, dy=0;
	
	/* first clip for window, no dragging outside */
	if(!BLI_in_rcti(&ar->winrct, event->x, event->y))
		return;

	dx= (event->x-data->startx) & ~(PNL_GRID-1);
	dy= (event->y-data->starty) & ~(PNL_GRID-1);
	
	if(data->state == PANEL_STATE_DRAG_SCALE) {
		panel->sizex = MAX2(data->startsizex+dx, UI_PANEL_MINX);
		
		if(data->startsizey-dy < UI_PANEL_MINY)
			dy= -UI_PANEL_MINY+data->startsizey;

		panel->sizey= data->startsizey-dy;
		panel->ofsy= data->startofsy+dy;
	}
	else {
		/* reset the panel snapping, to allow dragging away from snapped edges */
		panel->snap = PNL_SNAP_NONE;
		
		panel->ofsx = data->startofsx+dx;
		panel->ofsy = data->startofsy+dy;
		check_panel_overlap(ar, panel);
		
		if(align) uiAlignPanelStep(sa, ar, 0.2, 1);
	}

	ED_region_tag_redraw(ar);
}

static void ui_do_untab(const bContext *C, wmEvent *event, Panel *panel)
{
	uiHandlePanelData *data= panel->activedata;
	ARegion *ar= CTX_wm_region(C);
	Panel *pa, *panew= NULL;
	int nr;

	/* wait until a threshold is passed to untab */
	if(abs(event->x-data->startx) + abs(event->y-data->starty) > 6) {
		/* find new parent panel */
		nr= 0;
		for(pa= ar->panels.first; pa; pa=pa->next) {
			if(pa->paneltab==panel) {
				panew= pa;
				nr++;
			}
		}
		
		/* make old tabs point to panew */
		panew->paneltab= NULL;
		
		for(pa= ar->panels.first; pa; pa=pa->next)
			if(pa->paneltab==panel)
				pa->paneltab= panew;
		
		panel_activate_state(C, panel, PANEL_STATE_DRAG);
	}
}

/******************* region level panel interaction *****************/

static void panel_clicked_tabs(const bContext *C, ScrArea *sa, ARegion *ar, uiBlock *block,  int mousex)
{
	Panel *pa, *tabsel=NULL, *panel= block->panel;
	int nr= 1, a, width, ofsx;
	
	ofsx= PNL_ICON;
	if(block->panel->type && (block->panel->control & UI_PNL_CLOSE)) ofsx+= PNL_ICON;
	
	/* count */
	for(pa= ar->panels.first; pa; pa=pa->next)
		if(pa!=panel)
			if((pa->runtime_flag & PNL_ACTIVE) && pa->paneltab==panel)
				nr++;

	if(nr==1) return;
	
	/* find clicked tab, mouse in panel coords */
	a= 0;
	width= (int)((float)(panel->sizex - ofsx-10)/nr);
	pa= ar->panels.first;
	while(pa) {
		if(pa==panel || ((pa->runtime_flag & PNL_ACTIVE) && pa->paneltab==panel)) {
			if((mousex > ofsx+a*width) && (mousex < ofsx+(a+1)*width)) {
				tabsel= pa;
				break;
			}
			a++;
		}
		pa= pa->next;
	}

	if(tabsel) {
		if(tabsel == panel) {
			panel_activate_state(C, panel, PANEL_STATE_WAIT_UNTAB);
		}
		else {
			/* tabsel now becomes parent for all others */
			panel->paneltab= tabsel;
			tabsel->paneltab= NULL;
			
			pa= ar->panels.first;
			while(pa) {
				if(pa->paneltab == panel) pa->paneltab = tabsel;
				pa= pa->next;
			}
			
			/* copy locations to tabs */
			for(pa= ar->panels.first; pa; pa= pa->next) {
				if(pa->paneltab && pa->runtime_flag & PNL_ACTIVE) {
					ui_panel_copy_offset(pa, pa->paneltab);
				}
			}
			
			/* panels now differ size.. */
			if(panel_aligned(sa, ar))
				panel_activate_state(C, tabsel, PANEL_STATE_ANIMATION);

			ED_region_tag_redraw(ar);
		}
	}
	
}

/* this function is supposed to call general window drawing too */
/* also it supposes a block has panel, and isnt a menu */
static void ui_handle_panel_header(const bContext *C, uiBlock *block, int mx, int my)
{
	ScrArea *sa= CTX_wm_area(C);
	ARegion *ar= CTX_wm_region(C);
	Panel *pa;
	int align= panel_aligned(sa, ar), button= 0;

	/* mouse coordinates in panel space! */
	
	/* XXX weak code, currently it assumes layout style for location of widgets */
	
	/* check open/collapsed button */
	if(block->panel->flag & PNL_CLOSEDX) {
		if(my >= block->maxy) button= 1;
	}
	else if(block->panel->control & UI_PNL_CLOSE) {
		if(mx <= block->minx+10+PNL_ICON-2) button= 2;
		else if(mx <= block->minx+10+2*PNL_ICON+2) button= 1;
	}
	else if(mx <= block->minx+10+PNL_ICON+2) {
		button= 1;
	}
	
	if(button) {
		if(button==2) { // close
			ED_region_tag_redraw(ar);
		}
		else {	// collapse
			if(block->panel->flag & PNL_CLOSED) {
				block->panel->flag &= ~PNL_CLOSED;
				/* snap back up so full panel aligns with screen edge */
				if (block->panel->snap & PNL_SNAP_BOTTOM) 
					block->panel->ofsy= 0;
			}
			else if(align==BUT_HORIZONTAL) {
				block->panel->flag |= PNL_CLOSEDX;
			}
			else {
				/* snap down to bottom screen edge*/
				block->panel->flag |= PNL_CLOSEDY;
				if (block->panel->snap & PNL_SNAP_BOTTOM) 
					block->panel->ofsy= -block->panel->sizey;
			}
			
			for(pa= ar->panels.first; pa; pa= pa->next) {
				if(pa->paneltab==block->panel) {
					if(block->panel->flag & PNL_CLOSED) pa->flag |= PNL_CLOSED;
					else pa->flag &= ~PNL_CLOSED;
				}
			}
		}

		if(align)
			panel_activate_state(C, block->panel, PANEL_STATE_ANIMATION);
		else
			ED_region_tag_redraw(ar);
	}
	else if(block->panel->flag & PNL_CLOSED) {
		panel_activate_state(C, block->panel, PANEL_STATE_DRAG);
	}
	/* check if clicked in tabbed area */
	else if(mx < block->maxx-PNL_ICON-3 && panel_has_tabs(ar, block->panel)) {
		panel_clicked_tabs(C, sa, ar, block, mx);
	}
	else {
		panel_activate_state(C, block->panel, PANEL_STATE_DRAG);
	}
}

int ui_handler_panel_region(bContext *C, wmEvent *event)
{
	ARegion *ar= CTX_wm_region(C);
	uiBlock *block;
	int retval, mx, my, inside_header= 0, inside_scale= 0, inside;

	retval= WM_UI_HANDLER_CONTINUE;

	/* buttons get priority */
	if(ui_button_is_active(ar))
		return retval;

	for(block=ar->uiblocks.last; block; block=block->prev) {
		mx= event->x;
		my= event->y;
		ui_window_to_block(ar, block, &mx, &my);

		/* check if inside boundbox */
		inside= 0;

		if(block->panel && block->panel->paneltab==NULL)
			if(block->minx <= mx && block->maxx >= mx)
				if(block->miny <= my && block->maxy+PNL_HEADER >= my)
					inside= 1;

		if(inside) {
			/* clicked at panel header? */
			if(block->panel->flag & PNL_CLOSEDX) {
				if(block->minx <= mx && block->minx+PNL_HEADER >= mx) 
					inside_header= 1;
			}
			else if((block->maxy <= my) && (block->maxy+PNL_HEADER >= my)) {
				inside_header= 1;
			}
			else if(block->panel->control & UI_PNL_SCALE) {
				if(block->maxx-PNL_HEADER <= mx)
					if(block->miny+PNL_HEADER >= my)
						inside_scale= 1;
			}

			if(event->val==KM_PRESS) {
				if(event->type == LEFTMOUSE) {
					if(inside_header) {
						ui_handle_panel_header(C, block, mx, my);
						break;
					}
					else if(inside_scale && !(block->panel->flag & PNL_CLOSED)) {
						panel_activate_state(C, block->panel, PANEL_STATE_DRAG_SCALE);
						break;
					}
				}
				else if(event->type == ESCKEY) {
					/*XXX 2.50 if(block->handler) {
						rem_blockhandler(sa, block->handler);
						ED_region_tag_redraw(ar);
						retval= WM_UI_HANDLER_BREAK;
					}*/
				}
				else if(event->type==PADPLUSKEY || event->type==PADMINUS) {
					int zoom=0;
				
					/* if panel is closed, only zoom if mouse is over the header */
					if (block->panel->flag & (PNL_CLOSEDX|PNL_CLOSEDY)) {
						if (inside_header)
							zoom=1;
					}
					else
						zoom=1;

#if 0 // XXX make float panel exception?
					if(zoom) {
						ScrArea *sa= CTX_wm_area(C);
						SpaceLink *sl= sa->spacedata.first;

						if(sa->spacetype!=SPACE_BUTS) {
							if(!(block->panel->control & UI_PNL_SCALE)) {
								if(event->type==PADPLUSKEY) sl->blockscale+= 0.1;
								else sl->blockscale-= 0.1;
								CLAMP(sl->blockscale, 0.6, 1.0);

								ED_region_tag_redraw(ar);
								retval= WM_UI_HANDLER_BREAK;
							}						
						}
					}
#endif
				}
			}
		}
	}

	return retval;
}

/**************** window level modal panel interaction **************/

static int ui_handler_panel(bContext *C, wmEvent *event, void *userdata)
{
	Panel *panel= userdata;
	uiHandlePanelData *data= panel->activedata;

	/* verify if we can stop */
	if(event->type == LEFTMOUSE && event->val!=KM_PRESS) {
		ScrArea *sa= CTX_wm_area(C);
		ARegion *ar= CTX_wm_region(C);
		int align= panel_aligned(sa, ar);

		if(align)
			panel_activate_state(C, panel, PANEL_STATE_ANIMATION);
		else
			panel_activate_state(C, panel, PANEL_STATE_EXIT);

		return WM_UI_HANDLER_BREAK;
	}
	else if(event->type == MOUSEMOVE) {
		if(data->state == PANEL_STATE_WAIT_UNTAB)
			ui_do_untab(C, event, panel);
		else if(data->state == PANEL_STATE_DRAG)
			ui_do_drag(C, event, panel);
	}
	else if(event->type == TIMER && event->customdata == data->animtimer) {
		if(data->state == PANEL_STATE_ANIMATION)
			ui_do_animate(C, panel);
		else if(data->state == PANEL_STATE_DRAG)
			ui_do_drag(C, event, panel);
	}

	data= panel->activedata;

	if(data && data->state == PANEL_STATE_ANIMATION)
		return WM_UI_HANDLER_CONTINUE;
	else
		return WM_UI_HANDLER_BREAK;
}

static void ui_handler_remove_panel(bContext *C, void *userdata)
{
	Panel *pa= userdata;

	panel_activate_state(C, pa, PANEL_STATE_EXIT);
}

static void panel_activate_state(const bContext *C, Panel *pa, uiHandlePanelState state)
{
	uiHandlePanelData *data= pa->activedata;
	wmWindow *win= CTX_wm_window(C);
	ARegion *ar= CTX_wm_region(C);
	
	if(data && data->state == state)
		return;

	if(state == PANEL_STATE_EXIT || state == PANEL_STATE_ANIMATION) {
		if(data && data->state != PANEL_STATE_ANIMATION) {
			test_add_new_tabs(ar);   // also copies locations of tabs in dragged panel
			check_panel_overlap(ar, NULL);  // clears
		}

		pa->flag &= ~PNL_SELECT;
	}
	else
		pa->flag |= PNL_SELECT;

	if(data && data->animtimer) {
		WM_event_remove_window_timer(win, data->animtimer);
		data->animtimer= NULL;
	}

	if(state == PANEL_STATE_EXIT) {
		MEM_freeN(data);
		pa->activedata= NULL;

		WM_event_remove_ui_handler(&win->handlers, ui_handler_panel, ui_handler_remove_panel, pa);
	}
	else {
		if(!data) {
			data= MEM_callocN(sizeof(uiHandlePanelData), "uiHandlePanelData");
			pa->activedata= data;

			WM_event_add_ui_handler(C, &win->handlers, ui_handler_panel, ui_handler_remove_panel, pa);
		}

		if(ELEM(state, PANEL_STATE_ANIMATION, PANEL_STATE_DRAG))
			data->animtimer= WM_event_add_window_timer(win, TIMER, ANIMATION_INTERVAL);

		data->state= state;
		data->startx= win->eventstate->x;
		data->starty= win->eventstate->y;
		data->startofsx= pa->ofsx;
		data->startofsy= pa->ofsy;
		data->startsizex= pa->sizex;
		data->startsizey= pa->sizey;
		data->starttime= PIL_check_seconds_timer();
	}

	ED_region_tag_redraw(ar);

	/* XXX exception handling, 3d window preview panel */
	/* if(block->drawextra==BIF_view3d_previewdraw)
		BIF_view3d_previewrender_clear(curarea);*/
	
	/* XXX exception handling, 3d window preview panel */
	/* if(block->drawextra==BIF_view3d_previewdraw)
		BIF_view3d_previewrender_signal(curarea, PR_DISPRECT);
	else if(strcmp(block->name, "image_panel_preview")==0)
		image_preview_event(2); */
}
<|MERGE_RESOLUTION|>--- conflicted
+++ resolved
@@ -119,11 +119,7 @@
 		SpaceButs *sbuts= sa->spacedata.first;
 
 		if(sbuts->align)
-<<<<<<< HEAD
-			if(sbuts->re_align || sbuts->mainbo!=sbuts->mainb || sbuts->tabo!=sbuts->tab[sbuts->mainb])
-=======
 			if(sbuts->re_align || sbuts->mainbo!=sbuts->mainb)
->>>>>>> fba6a993
 				return 1;
 	}
 	else if(ar->regiontype==RGN_TYPE_UI)
@@ -584,11 +580,7 @@
 			else uiSetRoundBox(3);
 			
 			UI_ThemeColorShade(TH_BACK, -120);
-<<<<<<< HEAD
-			uiRoundRect(rect->xmin, rect->ymin, rect->xmax, headrect.ymax+1, 8);
-=======
 			uiRoundRect(0.5f + rect->xmin, 0.5f + rect->ymin, 0.5f + rect->xmax, 0.5f + headrect.ymax+1, 8);
->>>>>>> fba6a993
 		}
 		if(panel->flag & PNL_OVERLAP) {
 			if(panel->control & UI_PNL_SOLID) uiSetRoundBox(15);

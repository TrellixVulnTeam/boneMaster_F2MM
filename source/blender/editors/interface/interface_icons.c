/*
 * ***** BEGIN GPL LICENSE BLOCK *****
 *
 * This program is free software; you can redistribute it and/or
 * modify it under the terms of the GNU General Public License
 * as published by the Free Software Foundation; either version 2
 * of the License, or (at your option) any later version.
 *
 * This program is distributed in the hope that it will be useful,
 * but WITHOUT ANY WARRANTY; without even the implied warranty of
 * MERCHANTABILITY or FITNESS FOR A PARTICULAR PURPOSE.  See the
 * GNU General Public License for more details.
 *
 * You should have received a copy of the GNU General Public License
 * along with this program; if not, write to the Free Software Foundation,
 * Inc., 51 Franklin Street, Fifth Floor, Boston, MA 02110-1301, USA.
 *
 * The Original Code is Copyright (C) 2001-2002 by NaN Holding BV.
 * All rights reserved.
 *
 * Contributors: Blender Foundation, full recode
 *
 * ***** END GPL LICENSE BLOCK *****
 */

/** \file blender/editors/interface/interface_icons.c
 *  \ingroup edinterface
 */

#include <math.h>
#include <stdlib.h>
#include <string.h>

#include "MEM_guardedalloc.h"

#include "GPU_draw.h"
#include "GPU_matrix.h"
#include "GPU_batch.h"
#include "GPU_immediate.h"

#include "BLI_blenlib.h"
#include "BLI_utildefines.h"
#include "BLI_fileops_types.h"
#include "BLI_math_vector.h"

#include "DNA_brush_types.h"
#include "DNA_curve_types.h"
#include "DNA_dynamicpaint_types.h"
#include "DNA_object_types.h"
#include "DNA_screen_types.h"
#include "DNA_space_types.h"
#include "DNA_workspace_types.h"

#include "RNA_access.h"
#include "RNA_enum_types.h"

#include "BKE_context.h"
#include "BKE_global.h"
#include "BKE_icons.h"
#include "BKE_appdir.h"
#include "BKE_studiolight.h"

#include "IMB_imbuf.h"
#include "IMB_imbuf_types.h"
#include "IMB_thumbs.h"

#include "BIF_glutil.h"

#include "DEG_depsgraph.h"

#include "DRW_engine.h"

#include "ED_datafiles.h"
#include "ED_keyframes_draw.h"
#include "ED_render.h"

#include "UI_interface.h"
#include "UI_interface_icons.h"

#include "interface_intern.h"

#ifndef WITH_HEADLESS
#define ICON_GRID_COLS      26
#define ICON_GRID_ROWS      30

#define ICON_GRID_MARGIN    10
#define ICON_GRID_W         32
#define ICON_GRID_H         32
#endif  /* WITH_HEADLESS */

typedef struct IconImage {
	int w;
	int h;
	unsigned int *rect;
	unsigned char *datatoc_rect;
	int datatoc_size;
} IconImage;

typedef void (*VectorDrawFunc)(int x, int y, int w, int h, float alpha);

#define ICON_TYPE_PREVIEW   0
#define ICON_TYPE_TEXTURE   1
#define ICON_TYPE_BUFFER    2
#define ICON_TYPE_VECTOR    3
#define ICON_TYPE_GEOM      4

typedef struct DrawInfo {
	int type;

	union {
		/* type specific data */
		struct {
			VectorDrawFunc func;
		} vector;
		struct {
			ImBuf *image_cache;
		} geom;
		struct {
			IconImage *image;
		} buffer;
		struct {
			int x, y, w, h;
		} texture;
	} data;
} DrawInfo;

typedef struct IconTexture {
	GLuint id;
	int w;
	int h;
	float invw;
	float invh;
} IconTexture;

/* ******************* STATIC LOCAL VARS ******************* */
/* static here to cache results of icon directory scan, so it's not
 * scanning the filesystem each time the menu is drawn */
static struct ListBase iconfilelist = {NULL, NULL};
static IconTexture icongltex = {0, 0, 0, 0.0f, 0.0f};

/* **************************************************** */

#ifndef WITH_HEADLESS

static DrawInfo *def_internal_icon(ImBuf *bbuf, int icon_id, int xofs, int yofs, int size, int type)
{
	Icon *new_icon = NULL;
	IconImage *iimg = NULL;
	DrawInfo *di;

	new_icon = MEM_callocN(sizeof(Icon), "texicon");

	new_icon->obj = NULL; /* icon is not for library object */
	new_icon->id_type = 0;

	di = MEM_callocN(sizeof(DrawInfo), "drawinfo");
	di->type = type;

	if (type == ICON_TYPE_TEXTURE) {
		di->data.texture.x = xofs;
		di->data.texture.y = yofs;
		di->data.texture.w = size;
		di->data.texture.h = size;
	}
	else if (type == ICON_TYPE_BUFFER) {
		iimg = MEM_callocN(sizeof(IconImage), "icon_img");
		iimg->w = size;
		iimg->h = size;

		/* icon buffers can get initialized runtime now, via datatoc */
		if (bbuf) {
			int y, imgsize;

			iimg->rect = MEM_mallocN(size * size * sizeof(unsigned int), "icon_rect");

			/* Here we store the rect in the icon - same as before */
			if (size == bbuf->x && size == bbuf->y && xofs == 0 && yofs == 0)
				memcpy(iimg->rect, bbuf->rect, size * size * sizeof(int));
			else {
				/* this code assumes square images */
				imgsize = bbuf->x;
				for (y = 0; y < size; y++) {
					memcpy(&iimg->rect[y * size], &bbuf->rect[(y + yofs) * imgsize + xofs], size * sizeof(int));
				}
			}
		}
		di->data.buffer.image = iimg;
	}

	new_icon->drawinfo_free = UI_icons_free_drawinfo;
	new_icon->drawinfo = di;

	BKE_icon_set(icon_id, new_icon);

	return di;
}

static void def_internal_vicon(int icon_id, VectorDrawFunc drawFunc)
{
	Icon *new_icon = NULL;
	DrawInfo *di;

	new_icon = MEM_callocN(sizeof(Icon), "texicon");

	new_icon->obj = NULL; /* icon is not for library object */
	new_icon->id_type = 0;

	di = MEM_callocN(sizeof(DrawInfo), "drawinfo");
	di->type = ICON_TYPE_VECTOR;
	di->data.vector.func = drawFunc;

	new_icon->drawinfo_free = NULL;
	new_icon->drawinfo = di;

	BKE_icon_set(icon_id, new_icon);
}

/* Vector Icon Drawing Routines */

/* Utilities */

static void viconutil_set_point(GLint pt[2], int x, int y)
{
	pt[0] = x;
	pt[1] = y;
}

static void vicon_small_tri_right_draw(int x, int y, int w, int UNUSED(h), float alpha)
{
	GLint pts[3][2];
	int cx = x + w / 2 - 4;
	int cy = y + w / 2;
	int d = w / 5, d2 = w / 7;

	viconutil_set_point(pts[0], cx - d2, cy + d);
	viconutil_set_point(pts[1], cx - d2, cy - d);
	viconutil_set_point(pts[2], cx + d2, cy);

	unsigned int pos = GWN_vertformat_attr_add(immVertexFormat(), "pos", GWN_COMP_I32, 2, GWN_FETCH_INT_TO_FLOAT);
	immBindBuiltinProgram(GPU_SHADER_2D_UNIFORM_COLOR);
	immUniformColor4f(0.2f, 0.2f, 0.2f, alpha);

	immBegin(GWN_PRIM_TRIS, 3);
	immVertex2iv(pos, pts[0]);
	immVertex2iv(pos, pts[1]);
	immVertex2iv(pos, pts[2]);
	immEnd();

	immUnbindProgram();
}

static void vicon_keytype_draw_wrapper(int x, int y, int w, int h, float alpha, short key_type)
{
	/* init dummy theme state for Action Editor - where these colors are defined
	 * (since we're doing this offscreen, free from any particular space_id)
	 */
	struct bThemeState theme_state;
<<<<<<< HEAD
	
=======
	int xco, yco;

>>>>>>> d886e322
	UI_Theme_Store(&theme_state);
	UI_SetTheme(SPACE_ACTION, RGN_TYPE_WINDOW);

	/* the "x" and "y" given are the bottom-left coordinates of the icon,
	 * while the draw_keyframe_shape() function needs the midpoint for
	 * the keyframe
	 */
<<<<<<< HEAD
	int xco = x + w / 2;
	int yco = y + h / 2;

	Gwn_VertFormat *format = immVertexFormat();
	unsigned int pos_id = GWN_vertformat_attr_add(format, "pos", GWN_COMP_F32, 2, GWN_FETCH_FLOAT);
	unsigned int size_id = GWN_vertformat_attr_add(format, "size", GWN_COMP_F32, 1, GWN_FETCH_FLOAT);
	unsigned int color_id = GWN_vertformat_attr_add(format, "color", GWN_COMP_U8, 4, GWN_FETCH_INT_TO_FLOAT_UNIT);
	unsigned int outline_color_id = GWN_vertformat_attr_add(format, "outlineColor", GWN_COMP_U8, 4, GWN_FETCH_INT_TO_FLOAT_UNIT);

	immBindBuiltinProgram(GPU_SHADER_KEYFRAME_DIAMOND);
	GPU_enable_program_point_size();
	immBegin(GWN_PRIM_POINTS, 1);
=======
	xco = x + w / 2;
	yco = y + h / 2;
>>>>>>> d886e322

	/* draw keyframe
	 * - size: 0.6 * h (found out experimentally... dunno why!)
	 * - sel: true (so that "keyframe" state shows the iconic yellow icon)
	 */
<<<<<<< HEAD
	draw_keyframe_shape(xco, yco, 0.6f * h, true, key_type, KEYFRAME_SHAPE_BOTH, alpha,
	                    pos_id, size_id, color_id, outline_color_id);

	immEnd();
	GPU_disable_program_point_size();
	immUnbindProgram();
=======
	draw_keyframe_shape(xco, yco, 1.0f, 0.3f * h, true, key_type, KEYFRAME_SHAPE_BOTH, alpha);
>>>>>>> d886e322

	UI_Theme_Restore(&theme_state);
}

static void vicon_keytype_keyframe_draw(int x, int y, int w, int h, float alpha)
{
	vicon_keytype_draw_wrapper(x, y, w, h, alpha, BEZT_KEYTYPE_KEYFRAME);
}

static void vicon_keytype_breakdown_draw(int x, int y, int w, int h, float alpha)
{
	vicon_keytype_draw_wrapper(x, y, w, h, alpha, BEZT_KEYTYPE_BREAKDOWN);
}

static void vicon_keytype_extreme_draw(int x, int y, int w, int h, float alpha)
{
	vicon_keytype_draw_wrapper(x, y, w, h, alpha, BEZT_KEYTYPE_EXTREME);
}

static void vicon_keytype_jitter_draw(int x, int y, int w, int h, float alpha)
{
	vicon_keytype_draw_wrapper(x, y, w, h, alpha, BEZT_KEYTYPE_JITTER);
}

static void vicon_keytype_moving_hold_draw(int x, int y, int w, int h, float alpha)
{
	vicon_keytype_draw_wrapper(x, y, w, h, alpha, BEZT_KEYTYPE_MOVEHOLD);
}

static void vicon_colorset_draw(int index, int x, int y, int w, int h, float UNUSED(alpha))
{
	bTheme *btheme = UI_GetTheme();
	ThemeWireColor *cs = &btheme->tarm[index];

	/* Draw three bands of color: One per color
	 *    x-----a-----b-----c
	 *    |  N  |  S  |  A  |
	 *    x-----a-----b-----c
	 */
	const int a = x + w / 3;
	const int b = x + w / 3 * 2;
	const int c = x + w;

<<<<<<< HEAD
	unsigned int pos = GWN_vertformat_attr_add(immVertexFormat(), "pos", GWN_COMP_I32, 2, GWN_FETCH_INT_TO_FLOAT);
	immBindBuiltinProgram(GPU_SHADER_2D_UNIFORM_COLOR);

	/* XXX: Include alpha into this... */
	/* normal */
	immUniformColor3ubv((unsigned char *)cs->solid);
	immRecti(pos, x, y, a, y + h);

	/* selected */
	immUniformColor3ubv((unsigned char *)cs->select);
	immRecti(pos, a, y, b, y + h);
=======
	/* XXX: Include alpha into this... */
	/* normal */
	glColor3ubv((unsigned char *)cs->solid);
	glRecti(x, y, a, y + h);

	/* selected */
	glColor3ubv((unsigned char *)cs->select);
	glRecti(a, y, b, y + h);
>>>>>>> d886e322

	/* active */
	immUniformColor3ubv((unsigned char *)cs->active);
	immRecti(pos, b, y, c, y + h);

	immUnbindProgram();
}

#define DEF_VICON_COLORSET_DRAW_NTH(prefix, index)                                    \
	static void vicon_colorset_draw_##prefix(int x, int y, int w, int h, float alpha) \
	{                                                                                 \
		vicon_colorset_draw(index, x, y, w, h, alpha);                                \
	}

DEF_VICON_COLORSET_DRAW_NTH(01, 0)
DEF_VICON_COLORSET_DRAW_NTH(02, 1)
DEF_VICON_COLORSET_DRAW_NTH(03, 2)
DEF_VICON_COLORSET_DRAW_NTH(04, 3)
DEF_VICON_COLORSET_DRAW_NTH(05, 4)
DEF_VICON_COLORSET_DRAW_NTH(06, 5)
DEF_VICON_COLORSET_DRAW_NTH(07, 6)
DEF_VICON_COLORSET_DRAW_NTH(08, 7)
DEF_VICON_COLORSET_DRAW_NTH(09, 8)
DEF_VICON_COLORSET_DRAW_NTH(10, 9)
DEF_VICON_COLORSET_DRAW_NTH(11, 10)
DEF_VICON_COLORSET_DRAW_NTH(12, 11)
DEF_VICON_COLORSET_DRAW_NTH(13, 12)
DEF_VICON_COLORSET_DRAW_NTH(14, 13)
DEF_VICON_COLORSET_DRAW_NTH(15, 14)
DEF_VICON_COLORSET_DRAW_NTH(16, 15)
DEF_VICON_COLORSET_DRAW_NTH(17, 16)
DEF_VICON_COLORSET_DRAW_NTH(18, 17)
DEF_VICON_COLORSET_DRAW_NTH(19, 18)
DEF_VICON_COLORSET_DRAW_NTH(20, 19)

#undef DEF_VICON_COLORSET_DRAW_NTH

#ifndef WITH_HEADLESS

static void init_brush_icons(void)
{

#define INIT_BRUSH_ICON(icon_id, name)                                          \
	{                                                                           \
		unsigned char *rect = (unsigned char *)datatoc_ ##name## _png;          \
		int size = datatoc_ ##name## _png_size;                                 \
		DrawInfo *di;                                                           \
		\
		di = def_internal_icon(NULL, icon_id, 0, 0, w, ICON_TYPE_BUFFER);       \
		di->data.buffer.image->datatoc_rect = rect;                             \
		di->data.buffer.image->datatoc_size = size;                             \
	}
	/* end INIT_BRUSH_ICON */

	const int w = 96; /* warning, brush size hardcoded in C, but it gets scaled */

	INIT_BRUSH_ICON(ICON_BRUSH_ADD, add);
	INIT_BRUSH_ICON(ICON_BRUSH_BLOB, blob);
	INIT_BRUSH_ICON(ICON_BRUSH_BLUR, blur);
	INIT_BRUSH_ICON(ICON_BRUSH_CLAY, clay);
	INIT_BRUSH_ICON(ICON_BRUSH_CLAY_STRIPS, claystrips);
	INIT_BRUSH_ICON(ICON_BRUSH_CLONE, clone);
	INIT_BRUSH_ICON(ICON_BRUSH_CREASE, crease);
	INIT_BRUSH_ICON(ICON_BRUSH_DARKEN, darken);
	INIT_BRUSH_ICON(ICON_BRUSH_SCULPT_DRAW, draw);
	INIT_BRUSH_ICON(ICON_BRUSH_FILL, fill);
	INIT_BRUSH_ICON(ICON_BRUSH_FLATTEN, flatten);
	INIT_BRUSH_ICON(ICON_BRUSH_GRAB, grab);
	INIT_BRUSH_ICON(ICON_BRUSH_INFLATE, inflate);
	INIT_BRUSH_ICON(ICON_BRUSH_LAYER, layer);
	INIT_BRUSH_ICON(ICON_BRUSH_LIGHTEN, lighten);
	INIT_BRUSH_ICON(ICON_BRUSH_MASK, mask);
	INIT_BRUSH_ICON(ICON_BRUSH_MIX, mix);
	INIT_BRUSH_ICON(ICON_BRUSH_MULTIPLY, multiply);
	INIT_BRUSH_ICON(ICON_BRUSH_NUDGE, nudge);
	INIT_BRUSH_ICON(ICON_BRUSH_PINCH, pinch);
	INIT_BRUSH_ICON(ICON_BRUSH_SCRAPE, scrape);
	INIT_BRUSH_ICON(ICON_BRUSH_SMEAR, smear);
	INIT_BRUSH_ICON(ICON_BRUSH_SMOOTH, smooth);
	INIT_BRUSH_ICON(ICON_BRUSH_SNAKE_HOOK, snake_hook);
	INIT_BRUSH_ICON(ICON_BRUSH_SOFTEN, soften);
	INIT_BRUSH_ICON(ICON_BRUSH_SUBTRACT, subtract);
	INIT_BRUSH_ICON(ICON_BRUSH_TEXDRAW, texdraw);
	INIT_BRUSH_ICON(ICON_BRUSH_TEXFILL, texfill);
	INIT_BRUSH_ICON(ICON_BRUSH_TEXMASK, texmask);
	INIT_BRUSH_ICON(ICON_BRUSH_THUMB, thumb);
	INIT_BRUSH_ICON(ICON_BRUSH_ROTATE, twist);
	INIT_BRUSH_ICON(ICON_BRUSH_VERTEXDRAW, vertexdraw);

#undef INIT_BRUSH_ICON
}

static void icon_verify_datatoc(IconImage *iimg)
{
	/* if it has own rect, things are all OK */
	if (iimg->rect)
		return;

	if (iimg->datatoc_rect) {
		ImBuf *bbuf = IMB_ibImageFromMemory(iimg->datatoc_rect,
		                                    iimg->datatoc_size, IB_rect, NULL, "<matcap icon>");
		/* w and h were set on initialize */
		if (bbuf->x != iimg->h && bbuf->y != iimg->w)
			IMB_scaleImBuf(bbuf, iimg->w, iimg->h);

		iimg->rect = bbuf->rect;
		bbuf->rect = NULL;
		IMB_freeImBuf(bbuf);
	}
}

static void init_matcap_icons(void)
{
	/* dynamic allocation now, tucking datatoc pointers in DrawInfo */
#define INIT_MATCAP_ICON(icon_id, name)                                       \
	{                                                                         \
		unsigned char *rect = (unsigned char *)datatoc_ ##name## _jpg;        \
		int size = datatoc_ ##name## _jpg_size;                               \
		DrawInfo *di;                                                         \
		                                                                      \
		di = def_internal_icon(NULL, icon_id, 0, 0, 96, ICON_TYPE_BUFFER);   \
		di->data.buffer.image->datatoc_rect = rect;                           \
		di->data.buffer.image->datatoc_size = size;                           \
	} (void)0

	INIT_MATCAP_ICON(ICON_MATCAP_01, mc01);
	INIT_MATCAP_ICON(ICON_MATCAP_02, mc02);
	INIT_MATCAP_ICON(ICON_MATCAP_03, mc03);
	INIT_MATCAP_ICON(ICON_MATCAP_04, mc04);
	INIT_MATCAP_ICON(ICON_MATCAP_05, mc05);
	INIT_MATCAP_ICON(ICON_MATCAP_06, mc06);
	INIT_MATCAP_ICON(ICON_MATCAP_07, mc07);
	INIT_MATCAP_ICON(ICON_MATCAP_08, mc08);
	INIT_MATCAP_ICON(ICON_MATCAP_09, mc09);
	INIT_MATCAP_ICON(ICON_MATCAP_10, mc10);
	INIT_MATCAP_ICON(ICON_MATCAP_11, mc11);
	INIT_MATCAP_ICON(ICON_MATCAP_12, mc12);
	INIT_MATCAP_ICON(ICON_MATCAP_13, mc13);
	INIT_MATCAP_ICON(ICON_MATCAP_14, mc14);
	INIT_MATCAP_ICON(ICON_MATCAP_15, mc15);
	INIT_MATCAP_ICON(ICON_MATCAP_16, mc16);
	INIT_MATCAP_ICON(ICON_MATCAP_17, mc17);
	INIT_MATCAP_ICON(ICON_MATCAP_18, mc18);
	INIT_MATCAP_ICON(ICON_MATCAP_19, mc19);
	INIT_MATCAP_ICON(ICON_MATCAP_20, mc20);
	INIT_MATCAP_ICON(ICON_MATCAP_21, mc21);
	INIT_MATCAP_ICON(ICON_MATCAP_22, mc22);
	INIT_MATCAP_ICON(ICON_MATCAP_23, mc23);
	INIT_MATCAP_ICON(ICON_MATCAP_24, mc24);

#undef INIT_MATCAP_ICON

}

static void init_internal_icons(void)
{
//	bTheme *btheme = UI_GetTheme();
	ImBuf *b16buf = NULL, *b32buf = NULL;
	int x, y, icontype;

#if 0 // temp disabled
	if ((btheme != NULL) && btheme->tui.iconfile[0]) {
		char *icondir = BKE_appdir_folder_id(BLENDER_DATAFILES, "icons");
		char iconfilestr[FILE_MAX];

		if (icondir) {
			BLI_join_dirfile(iconfilestr, sizeof(iconfilestr), icondir, btheme->tui.iconfile);
			bbuf = IMB_loadiffname(iconfilestr, IB_rect, NULL); /* if the image is missing bbuf will just be NULL */
			if (bbuf && (bbuf->x < ICON_IMAGE_W || bbuf->y < ICON_IMAGE_H)) {
				printf("\n***WARNING***\nIcons file %s too small.\nUsing built-in Icons instead\n", iconfilestr);
				IMB_freeImBuf(bbuf);
				bbuf = NULL;
			}
		}
		else {
			printf("%s: 'icons' data path not found, continuing\n", __func__);
		}
	}
#endif
	if (b16buf == NULL)
		b16buf = IMB_ibImageFromMemory((unsigned char *)datatoc_blender_icons16_png,
		                               datatoc_blender_icons16_png_size, IB_rect, NULL, "<blender icons>");
	if (b16buf)
		IMB_premultiply_alpha(b16buf);

	if (b32buf == NULL)
		b32buf = IMB_ibImageFromMemory((unsigned char *)datatoc_blender_icons32_png,
		                               datatoc_blender_icons32_png_size, IB_rect, NULL, "<blender icons>");
	if (b32buf)
		IMB_premultiply_alpha(b32buf);

	if (b16buf && b32buf) {
		/* free existing texture if any */
		if (icongltex.id) {
			glDeleteTextures(1, &icongltex.id);
			icongltex.id = 0;
		}

#if 0 /* should be a compile-time check (if needed at all) */
		/* we only use a texture for cards with non-power of two */
		if (GPU_full_non_power_of_two_support()) {
#else
		{
#endif
			glGenTextures(1, &icongltex.id);

			if (icongltex.id) {
				int level = 2;

				icongltex.w = b32buf->x;
				icongltex.h = b32buf->y;
				icongltex.invw = 1.0f / b32buf->x;
				icongltex.invh = 1.0f / b32buf->y;

				glBindTexture(GL_TEXTURE_2D, icongltex.id);

				glTexImage2D(GL_TEXTURE_2D, 0, GL_RGBA8, b32buf->x, b32buf->y, 0, GL_RGBA, GL_UNSIGNED_BYTE, b32buf->rect);
				glTexImage2D(GL_TEXTURE_2D, 1, GL_RGBA8, b16buf->x, b16buf->y, 0, GL_RGBA, GL_UNSIGNED_BYTE, b16buf->rect);

				while (b16buf->x > 1) {
					ImBuf *nbuf = IMB_onehalf(b16buf);
					glTexImage2D(GL_TEXTURE_2D, level, GL_RGBA8, nbuf->x, nbuf->y, 0, GL_RGBA, GL_UNSIGNED_BYTE, nbuf->rect);
					level++;
					IMB_freeImBuf(b16buf);
					b16buf = nbuf;
				}

				glTexParameteri(GL_TEXTURE_2D, GL_TEXTURE_MIN_FILTER, GL_LINEAR_MIPMAP_LINEAR);
				glTexParameteri(GL_TEXTURE_2D, GL_TEXTURE_MAG_FILTER, GL_LINEAR);

				glBindTexture(GL_TEXTURE_2D, 0);
<<<<<<< HEAD
=======

				if (glGetError() == GL_OUT_OF_MEMORY) {
					glDeleteTextures(1, &icongltex.id);
					icongltex.id = 0;
				}
>>>>>>> d886e322
			}
		}
	}

	if (icongltex.id)
		icontype = ICON_TYPE_TEXTURE;
	else
		icontype = ICON_TYPE_BUFFER;

	if (b32buf) {
		for (y = 0; y < ICON_GRID_ROWS; y++) {
			for (x = 0; x < ICON_GRID_COLS; x++) {
				def_internal_icon(b32buf, BIFICONID_FIRST + y * ICON_GRID_COLS + x,
				                  x * (ICON_GRID_W + ICON_GRID_MARGIN) + ICON_GRID_MARGIN,
				                  y * (ICON_GRID_H + ICON_GRID_MARGIN) + ICON_GRID_MARGIN, ICON_GRID_W,
				                  icontype);
			}
		}
	}

	def_internal_vicon(VICO_SMALL_TRI_RIGHT_VEC, vicon_small_tri_right_draw);

	def_internal_vicon(VICO_KEYTYPE_KEYFRAME_VEC, vicon_keytype_keyframe_draw);
	def_internal_vicon(VICO_KEYTYPE_BREAKDOWN_VEC, vicon_keytype_breakdown_draw);
	def_internal_vicon(VICO_KEYTYPE_EXTREME_VEC, vicon_keytype_extreme_draw);
	def_internal_vicon(VICO_KEYTYPE_JITTER_VEC, vicon_keytype_jitter_draw);
	def_internal_vicon(VICO_KEYTYPE_MOVING_HOLD_VEC, vicon_keytype_moving_hold_draw);

	def_internal_vicon(VICO_COLORSET_01_VEC, vicon_colorset_draw_01);
	def_internal_vicon(VICO_COLORSET_02_VEC, vicon_colorset_draw_02);
	def_internal_vicon(VICO_COLORSET_03_VEC, vicon_colorset_draw_03);
	def_internal_vicon(VICO_COLORSET_04_VEC, vicon_colorset_draw_04);
	def_internal_vicon(VICO_COLORSET_05_VEC, vicon_colorset_draw_05);
	def_internal_vicon(VICO_COLORSET_06_VEC, vicon_colorset_draw_06);
	def_internal_vicon(VICO_COLORSET_07_VEC, vicon_colorset_draw_07);
	def_internal_vicon(VICO_COLORSET_08_VEC, vicon_colorset_draw_08);
	def_internal_vicon(VICO_COLORSET_09_VEC, vicon_colorset_draw_09);
	def_internal_vicon(VICO_COLORSET_10_VEC, vicon_colorset_draw_10);
	def_internal_vicon(VICO_COLORSET_11_VEC, vicon_colorset_draw_11);
	def_internal_vicon(VICO_COLORSET_12_VEC, vicon_colorset_draw_12);
	def_internal_vicon(VICO_COLORSET_13_VEC, vicon_colorset_draw_13);
	def_internal_vicon(VICO_COLORSET_14_VEC, vicon_colorset_draw_14);
	def_internal_vicon(VICO_COLORSET_15_VEC, vicon_colorset_draw_15);
	def_internal_vicon(VICO_COLORSET_16_VEC, vicon_colorset_draw_16);
	def_internal_vicon(VICO_COLORSET_17_VEC, vicon_colorset_draw_17);
	def_internal_vicon(VICO_COLORSET_18_VEC, vicon_colorset_draw_18);
	def_internal_vicon(VICO_COLORSET_19_VEC, vicon_colorset_draw_19);
	def_internal_vicon(VICO_COLORSET_20_VEC, vicon_colorset_draw_20);

	IMB_freeImBuf(b16buf);
	IMB_freeImBuf(b32buf);

}
#endif  /* WITH_HEADLESS */

static void init_iconfile_list(struct ListBase *list)
{
	IconFile *ifile;
	struct direntry *dir;
	int totfile, i, index = 1;
	const char *icondir;

	BLI_listbase_clear(list);
	icondir = BKE_appdir_folder_id(BLENDER_DATAFILES, "icons");

	if (icondir == NULL)
		return;

	totfile = BLI_filelist_dir_contents(icondir, &dir);

	for (i = 0; i < totfile; i++) {
		if ((dir[i].type & S_IFREG)) {
			const char *filename = dir[i].relname;

			if (BLI_testextensie(filename, ".png")) {
				/* loading all icons on file start is overkill & slows startup
				 * its possible they change size after blender load anyway. */
#if 0
				int ifilex, ifiley;
				char iconfilestr[FILE_MAX + 16]; /* allow 256 chars for file+dir */
				ImBuf *bbuf = NULL;
				/* check to see if the image is the right size, continue if not */
				/* copying strings here should go ok, assuming that we never get back
				 * a complete path to file longer than 256 chars */
				BLI_join_dirfile(iconfilestr, sizeof(iconfilestr), icondir, filename);
				bbuf = IMB_loadiffname(iconfilestr, IB_rect);

				if (bbuf) {
					ifilex = bbuf->x;
					ifiley = bbuf->y;
					IMB_freeImBuf(bbuf);
				}
				else {
					ifilex = ifiley = 0;
				}

				/* bad size or failed to load */
				if ((ifilex != ICON_IMAGE_W) || (ifiley != ICON_IMAGE_H)) {
					printf("icon '%s' is wrong size %dx%d\n", iconfilestr, ifilex, ifiley);
					continue;
				}
#endif          /* removed */

				/* found a potential icon file, so make an entry for it in the cache list */
				ifile = MEM_callocN(sizeof(IconFile), "IconFile");

				BLI_strncpy(ifile->filename, filename, sizeof(ifile->filename));
				ifile->index = index;

				BLI_addtail(list, ifile);

				index++;
			}
		}
	}

	BLI_filelist_free(dir, totfile);
	dir = NULL;
}

static void free_iconfile_list(struct ListBase *list)
{
	IconFile *ifile = NULL, *next_ifile = NULL;

	for (ifile = list->first; ifile; ifile = next_ifile) {
		next_ifile = ifile->next;
		BLI_freelinkN(list, ifile);
	}
}

#endif  /* WITH_HEADLESS */

int UI_iconfile_get_index(const char *filename)
{
	IconFile *ifile;
	ListBase *list = &(iconfilelist);

	for (ifile = list->first; ifile; ifile = ifile->next) {
		if (BLI_path_cmp(filename, ifile->filename) == 0) {
			return ifile->index;
		}
	}

	return 0;
}

ListBase *UI_iconfile_list(void)
{
	ListBase *list = &(iconfilelist);

	return list;
}


void UI_icons_free(void)
{
#ifndef WITH_HEADLESS
	if (icongltex.id) {
		glDeleteTextures(1, &icongltex.id);
		icongltex.id = 0;
	}

	free_iconfile_list(&iconfilelist);
	BKE_icons_free();
#endif
}

void UI_icons_free_drawinfo(void *drawinfo)
{
	DrawInfo *di = drawinfo;

	if (di) {
		if (di->type == ICON_TYPE_BUFFER) {
			if (di->data.buffer.image) {
				if (di->data.buffer.image->rect)
					MEM_freeN(di->data.buffer.image->rect);
				MEM_freeN(di->data.buffer.image);
			}
		}
		else if (di->type == ICON_TYPE_GEOM) {
			if (di->data.geom.image_cache) {
				IMB_freeImBuf(di->data.geom.image_cache);
			}
		}

		MEM_freeN(di);
	}
}

/**
 * #Icon.data_type and #Icon.obj
 */
static DrawInfo *icon_create_drawinfo(Icon *icon)
{
	int  icon_data_type = icon->obj_type;
	DrawInfo *di = NULL;

	di = MEM_callocN(sizeof(DrawInfo), "di_icon");

	if (ELEM(icon_data_type, ICON_DATA_ID, ICON_DATA_PREVIEW)) {
		di->type = ICON_TYPE_PREVIEW;
	}
	else if (icon_data_type == ICON_DATA_GEOM) {
		di->type = ICON_TYPE_GEOM;
	}
	else if (icon_data_type == ICON_DATA_STUDIOLIGHT) {
		const int STUDIOLIGHT_SIZE = 96;
		StudioLight *sl = icon->obj;
		di->type = ICON_TYPE_BUFFER;
		IconImage *img = MEM_mallocN(sizeof(IconImage), __func__);
		img->w = STUDIOLIGHT_SIZE;
		img->h = STUDIOLIGHT_SIZE;
		img->rect = BKE_studiolight_preview(sl, STUDIOLIGHT_SIZE);
		di->data.buffer.image = img;
	}
	else {
		BLI_assert(0);
	}

	return di;
}

static DrawInfo *icon_ensure_drawinfo(Icon *icon)
{
	if (icon->drawinfo) {
		return icon->drawinfo;
	}
	DrawInfo *di = icon_create_drawinfo(icon);
	icon->drawinfo = di;
	icon->drawinfo_free = UI_icons_free_drawinfo;
	return di;
}

/* note!, returns unscaled by DPI */
int UI_icon_get_width(int icon_id)
{
	Icon *icon = NULL;
	DrawInfo *di = NULL;

	icon = BKE_icon_get(icon_id);

	if (icon == NULL) {
		if (G.debug & G_DEBUG)
			printf("%s: Internal error, no icon for icon ID: %d\n", __func__, icon_id);
		return 0;
	}
<<<<<<< HEAD
	
	di = icon_ensure_drawinfo(icon);
	if (di) {
=======

	di = (DrawInfo *)icon->drawinfo;
	if (!di) {
		di = icon_create_drawinfo();
		icon->drawinfo = di;
	}

	if (di)
>>>>>>> d886e322
		return ICON_DEFAULT_WIDTH;
	}

	return 0;
}

int UI_icon_get_height(int icon_id)
{
<<<<<<< HEAD
	Icon *icon = BKE_icon_get(icon_id);
=======
	Icon *icon = NULL;
	DrawInfo *di = NULL;

	icon = BKE_icon_get(icon_id);

>>>>>>> d886e322
	if (icon == NULL) {
		if (G.debug & G_DEBUG)
			printf("%s: Internal error, no icon for icon ID: %d\n", __func__, icon_id);
		return 0;
	}
<<<<<<< HEAD

	DrawInfo *di = icon_ensure_drawinfo(icon);
	if (di) {
=======

	di = (DrawInfo *)icon->drawinfo;

	if (!di) {
		di = icon_create_drawinfo();
		icon->drawinfo = di;
	}

	if (di)
>>>>>>> d886e322
		return ICON_DEFAULT_HEIGHT;
	}

	return 0;
}

void UI_icons_init(int first_dyn_id)
{
	BKE_icons_init(first_dyn_id);
#ifndef WITH_HEADLESS
	init_iconfile_list(&iconfilelist);
	init_internal_icons();
	init_brush_icons();
	init_matcap_icons();
#endif
}

/* Render size for preview images and icons
 */
int UI_preview_render_size(enum eIconSizes size)
{
	switch (size) {
		case ICON_SIZE_ICON:
			return ICON_RENDER_DEFAULT_HEIGHT;
		case ICON_SIZE_PREVIEW:
			return PREVIEW_RENDER_DEFAULT_HEIGHT;
		default:
			return 0;
	}
}

/* Create rect for the icon
 */
static void icon_create_rect(struct PreviewImage *prv_img, enum eIconSizes size)
{
	unsigned int render_size = UI_preview_render_size(size);

	if (!prv_img) {
		if (G.debug & G_DEBUG)
			printf("%s, error: requested preview image does not exist", __func__);
	}
	else if (!prv_img->rect[size]) {
		prv_img->w[size] = render_size;
		prv_img->h[size] = render_size;
		prv_img->flag[size] |= PRV_CHANGED;
		prv_img->changed_timestamp[size] = 0;
		prv_img->rect[size] = MEM_callocN(render_size * render_size * sizeof(unsigned int), "prv_rect");
	}
}

static void ui_id_preview_image_render_size(
        const bContext *C, Scene *scene, ID *id, PreviewImage *pi, int size, const bool use_job);

void ui_icon_ensure_deferred(const bContext *C, const int icon_id, const bool big)
{
	Icon *icon = BKE_icon_get(icon_id);

	if (icon) {
		DrawInfo *di = icon_ensure_drawinfo(icon);

		if (di) {
			switch (di->type) {
				case ICON_TYPE_PREVIEW:
				{
					ID *id = (icon->id_type != 0) ? icon->obj : NULL;
					PreviewImage *prv = id ? BKE_previewimg_id_ensure(id) : icon->obj;
					/* Using jobs for screen previews crashes due to offscreen rendering.
					 * XXX would be nicer if PreviewImage could store if it supports jobs */
					const bool use_jobs = !id || (GS(id->name) != ID_SCR);

					if (prv) {
						const int size = big ? ICON_SIZE_PREVIEW : ICON_SIZE_ICON;

						if (id || (prv->tag & PRV_TAG_DEFFERED) != 0) {
							ui_id_preview_image_render_size(C, NULL, id, prv, size, use_jobs);
						}
					}
					break;
				}
			}
		}
	}
}

/* only called when icon has changed */
/* only call with valid pointer from UI_icon_draw */
static void icon_set_image(
        const bContext *C, Scene *scene, ID *id, PreviewImage *prv_img, enum eIconSizes size, const bool use_job)
{
	if (!prv_img) {
		if (G.debug & G_DEBUG)
			printf("%s: no preview image for this ID: %s\n", __func__, id->name);
		return;
	}

	if (prv_img->flag[size] & PRV_USER_EDITED) {
		/* user-edited preview, do not auto-update! */
		return;
	}

	icon_create_rect(prv_img, size);

	if (use_job) {
		/* Job (background) version */
		ED_preview_icon_job(C, prv_img, id, prv_img->rect[size], prv_img->w[size], prv_img->h[size]);
	}
	else {
		if (!scene) {
			scene = CTX_data_scene(C);
		}
		/* Immediate version */
		ED_preview_icon_render(CTX_data_main(C), scene, id, prv_img->rect[size], prv_img->w[size], prv_img->h[size]);
	}
}

PreviewImage *UI_icon_to_preview(int icon_id)
{
	Icon *icon = BKE_icon_get(icon_id);

	if (icon) {
		DrawInfo *di = (DrawInfo *)icon->drawinfo;
		if (di) {
			if (di->type == ICON_TYPE_PREVIEW) {
				PreviewImage *prv = (icon->id_type != 0) ? BKE_previewimg_id_ensure((ID *)icon->obj) : icon->obj;

				if (prv) {
					return BKE_previewimg_copy(prv);
				}
			}
			else if (di->data.buffer.image) {
				ImBuf *bbuf;

				bbuf = IMB_ibImageFromMemory(di->data.buffer.image->datatoc_rect, di->data.buffer.image->datatoc_size,
				                             IB_rect, NULL, __func__);
				if (bbuf) {
					PreviewImage *prv = BKE_previewimg_create();

					prv->rect[0] = bbuf->rect;

					prv->w[0] = bbuf->x;
					prv->h[0] = bbuf->y;

					bbuf->rect = NULL;
					IMB_freeImBuf(bbuf);

					return prv;
				}
			}
		}
	}
	return NULL;
}

static void icon_draw_rect(float x, float y, int w, int h, float UNUSED(aspect), int rw, int rh,
                           unsigned int *rect, float alpha, const float rgb[3], const float desaturate)
{
	ImBuf *ima = NULL;
	int draw_w = w;
	int draw_h = h;
	int draw_x = x;
	int draw_y = y;

	/* sanity check */
	if (w <= 0 || h <= 0 || w > 2000 || h > 2000) {
		printf("%s: icons are %i x %i pixels?\n", __func__, w, h);
		BLI_assert(!"invalid icon size");
		return;
	}
	/* modulate color */
	float col[4] = {1.0f, 1.0f, 1.0f, alpha};

	if (rgb) {
		col[0] = rgb[0];
		col[1] = rgb[1];
		col[2] = rgb[2];
	}

	/* rect contains image in 'rendersize', we only scale if needed */
	if (rw != w || rh != h) {
		/* preserve aspect ratio and center */
		if (rw > rh) {
			draw_w = w;
			draw_h = (int)(((float)rh / (float)rw) * (float)w);
			draw_y += (h - draw_h) / 2;
		}
		else if (rw < rh) {
			draw_w = (int)(((float)rw / (float)rh) * (float)h);
			draw_h = h;
			draw_x += (w - draw_w) / 2;
		}
		/* if the image is squared, the draw_ initialization values are good */

		/* first allocate imbuf for scaling and copy preview into it */
		ima = IMB_allocImBuf(rw, rh, 32, IB_rect);
		memcpy(ima->rect, rect, rw * rh * sizeof(unsigned int));
		IMB_scaleImBuf(ima, draw_w, draw_h); /* scale it */
		rect = ima->rect;
	}

	/* We need to flush widget base first to ensure correct ordering. */
	UI_widgetbase_draw_cache_flush();

	/* draw */
	GPUBuiltinShader shader;
	if (desaturate != 0.0f) {
		shader = GPU_SHADER_2D_IMAGE_DESATURATE_COLOR;
	}
	else {
		shader = GPU_SHADER_2D_IMAGE_COLOR;
	}
	IMMDrawPixelsTexState state = immDrawPixelsTexSetup(shader);

	if (shader == GPU_SHADER_2D_IMAGE_DESATURATE_COLOR) {
		immUniform1f("factor", desaturate);
	}

	immDrawPixelsTex(&state, draw_x, draw_y, draw_w, draw_h, GL_RGBA, GL_UNSIGNED_BYTE, GL_NEAREST, rect,
	                 1.0f, 1.0f, col);

	if (ima)
		IMB_freeImBuf(ima);
}

<<<<<<< HEAD
/* High enough to make a difference, low enough so that
 * small draws are still efficient with the use of glUniform.
 * NOTE TODO: We could use UBO but we would need some triple
 * buffer system + persistent mapping for this to be more
 * efficient than simple glUniform calls. */
#define ICON_DRAW_CACHE_SIZE 16

typedef struct IconDrawCall {
	rctf pos;
	rctf tex;
	float color[4];
} IconDrawCall;

static struct {
	IconDrawCall drawcall_cache[ICON_DRAW_CACHE_SIZE];
	int calls; /* Number of calls batched together */
	bool enabled;
	float mat[4][4];
} g_icon_draw_cache = {{{{0}}}};

void UI_icon_draw_cache_begin(void)
{
	BLI_assert(g_icon_draw_cache.enabled == false);
	g_icon_draw_cache.enabled = true;
}

static void icon_draw_cache_flush_ex(void)
{
	if (g_icon_draw_cache.calls == 0)
		return;

	/* We need to flush widget base first to ensure correct ordering. */
	glBlendFuncSeparate(GL_SRC_ALPHA, GL_ONE_MINUS_SRC_ALPHA, GL_ONE, GL_ONE_MINUS_SRC_ALPHA);
	UI_widgetbase_draw_cache_flush();

	glBlendFunc(GL_ONE, GL_ONE_MINUS_SRC_ALPHA);

	glActiveTexture(GL_TEXTURE0);
	glBindTexture(GL_TEXTURE_2D, icongltex.id);

	GPUShader *shader = GPU_shader_get_builtin_shader(GPU_SHADER_2D_IMAGE_MULTI_RECT_COLOR);
	GPU_shader_bind(shader);

	int img_loc = GPU_shader_get_uniform(shader, "image");
	int data_loc = GPU_shader_get_uniform(shader, "calls_data[0]");

	glUniform1i(img_loc, 0);
	glUniform4fv(data_loc, ICON_DRAW_CACHE_SIZE * 3, (float *)g_icon_draw_cache.drawcall_cache);

	GWN_draw_primitive(GWN_PRIM_TRIS, 6 * g_icon_draw_cache.calls);

	glBindTexture(GL_TEXTURE_2D, 0);

	g_icon_draw_cache.calls = 0;
}

void UI_icon_draw_cache_end(void)
{
	BLI_assert(g_icon_draw_cache.enabled == true);
	g_icon_draw_cache.enabled = false;

	/* Don't change blend state if it's not needed. */
	if (g_icon_draw_cache.calls == 0)
		return;

	glEnable(GL_BLEND);

	icon_draw_cache_flush_ex();

	glBlendFuncSeparate(GL_SRC_ALPHA, GL_ONE_MINUS_SRC_ALPHA, GL_ONE, GL_ONE_MINUS_SRC_ALPHA);
	glDisable(GL_BLEND);
}

static void icon_draw_texture_cached(
        float x, float y, float w, float h, int ix, int iy,
        int UNUSED(iw), int ih, float alpha, const float rgb[3])
{

	float mvp[4][4];
	gpuGetModelViewProjectionMatrix(mvp);

	IconDrawCall *call = &g_icon_draw_cache.drawcall_cache[g_icon_draw_cache.calls];
	g_icon_draw_cache.calls++;

	/* Manual mat4*vec2 */
	call->pos.xmin = x * mvp[0][0] + y * mvp[1][0] + mvp[3][0];
	call->pos.ymin = x * mvp[0][1] + y * mvp[1][1] + mvp[3][1];
	call->pos.xmax = call->pos.xmin + w * mvp[0][0] + h * mvp[1][0];
	call->pos.ymax = call->pos.ymin + w * mvp[0][1] + h * mvp[1][1];

	call->tex.xmin = ix * icongltex.invw;
	call->tex.xmax = (ix + ih) * icongltex.invw;
	call->tex.ymin = iy * icongltex.invh;
	call->tex.ymax = (iy + ih) * icongltex.invh;

	if (rgb) copy_v4_fl4(call->color, rgb[0], rgb[1], rgb[2], alpha);
	else     copy_v4_fl(call->color, alpha);

	if (g_icon_draw_cache.calls == ICON_DRAW_CACHE_SIZE) {
		icon_draw_cache_flush_ex();
=======
	/* restore color */
	if (alpha != 0.0f)
		glPixelTransferf(GL_ALPHA_SCALE, 1.0f);

	if (rgb) {
		glPixelTransferf(GL_RED_SCALE, 1.0f);
		glPixelTransferf(GL_GREEN_SCALE, 1.0f);
		glPixelTransferf(GL_BLUE_SCALE, 1.0f);
>>>>>>> d886e322
	}
}

static void icon_draw_texture(
        float x, float y, float w, float h, int ix, int iy,
        int iw, int ih, float alpha, const float rgb[3])
{
	if (g_icon_draw_cache.enabled) {
		icon_draw_texture_cached(x, y, w, h, ix, iy, iw, ih, alpha, rgb);
		return;
	}

	/* We need to flush widget base first to ensure correct ordering. */
	glBlendFuncSeparate(GL_SRC_ALPHA, GL_ONE_MINUS_SRC_ALPHA, GL_ONE, GL_ONE_MINUS_SRC_ALPHA);
	UI_widgetbase_draw_cache_flush();

	float x1, x2, y1, y2;

	x1 = ix * icongltex.invw;
	x2 = (ix + ih) * icongltex.invw;
	y1 = iy * icongltex.invh;
	y2 = (iy + ih) * icongltex.invh;

	glActiveTexture(GL_TEXTURE0);
	glBindTexture(GL_TEXTURE_2D, icongltex.id);

	GPUShader *shader = GPU_shader_get_builtin_shader(GPU_SHADER_2D_IMAGE_RECT_COLOR);
	GPU_shader_bind(shader);

	if (rgb) glUniform4f(GPU_shader_get_builtin_uniform(shader, GWN_UNIFORM_COLOR), rgb[0], rgb[1], rgb[2], alpha);
	else     glUniform4f(GPU_shader_get_builtin_uniform(shader, GWN_UNIFORM_COLOR), alpha, alpha, alpha, alpha);

	glUniform1i(GPU_shader_get_uniform(shader, "image"), 0);
	glUniform4f(GPU_shader_get_uniform(shader, "rect_icon"), x1, y1, x2, y2);
	glUniform4f(GPU_shader_get_uniform(shader, "rect_geom"), x, y, x + w, y + h);

	GWN_draw_primitive(GWN_PRIM_TRI_STRIP, 4);

	glBindTexture(GL_TEXTURE_2D, 0);
}

/* Drawing size for preview images */
static int get_draw_size(enum eIconSizes size)
{
	switch (size) {
		case ICON_SIZE_ICON:
			return ICON_DEFAULT_HEIGHT;
		case ICON_SIZE_PREVIEW:
			return PREVIEW_DEFAULT_HEIGHT;
		default:
			return 0;
	}
}



static void icon_draw_size(
        float x, float y, int icon_id, float aspect, float alpha, const float rgb[3],
        enum eIconSizes size, int draw_size, const float desaturate)
{
	bTheme *btheme = UI_GetTheme();
	Icon *icon = NULL;
	IconImage *iimg;
	const float fdraw_size = (float)draw_size;
	int w, h;

	icon = BKE_icon_get(icon_id);
	alpha *= btheme->tui.icon_alpha;

	if (icon == NULL) {
		if (G.debug & G_DEBUG)
			printf("%s: Internal error, no icon for icon ID: %d\n", __func__, icon_id);
		return;
	}

<<<<<<< HEAD
=======
	di = (DrawInfo *)icon->drawinfo;

	if (!di) {
		di = icon_create_drawinfo();

		icon->drawinfo = di;
		icon->drawinfo_free = UI_icons_free_drawinfo;
	}

>>>>>>> d886e322
	/* scale width and height according to aspect */
	w = (int)(fdraw_size / aspect + 0.5f);
	h = (int)(fdraw_size / aspect + 0.5f);

<<<<<<< HEAD
	DrawInfo *di = icon_ensure_drawinfo(icon);

=======
>>>>>>> d886e322
	if (di->type == ICON_TYPE_VECTOR) {
		/* We need to flush widget base first to ensure correct ordering. */
		UI_widgetbase_draw_cache_flush();
		/* vector icons use the uiBlock transformation, they are not drawn
		 * with untransformed coordinates like the other icons */
		di->data.vector.func((int)x, (int)y, w, h, 1.0f);
	}
	else if (di->type == ICON_TYPE_GEOM) {
		/* We need to flush widget base first to ensure correct ordering. */
		UI_widgetbase_draw_cache_flush();

#ifdef USE_TOOLBAR_HACK
		/* TODO(campbell): scale icons up for toolbar, we need a way to detect larger buttons and do this automatic. */
		{
			float scale = (float)ICON_DEFAULT_HEIGHT_TOOLBAR / (float)ICON_DEFAULT_HEIGHT;
			y = (y + (h / 2)) - ((h * scale) / 2);
			w *= scale;
			h *= scale;
		}
#endif

		/* This could re-generate often if rendered at different sizes in the one interface.
		 * TODO(campbell): support caching multiple sizes. */
		ImBuf *ibuf = di->data.geom.image_cache;
		if ((ibuf == NULL) ||
		    (ibuf->x != w) ||
		    (ibuf->y != h))
		{
			if (ibuf) {
				IMB_freeImBuf(ibuf);
			}
			ibuf = BKE_icon_geom_rasterize(icon->obj, w, h);
			di->data.geom.image_cache = ibuf;
		}
		glBlendFuncSeparate(GL_ONE, GL_ONE_MINUS_SRC_ALPHA, GL_ONE, GL_ONE_MINUS_SRC_ALPHA);
		icon_draw_rect(x, y, w, h, aspect, w, h, ibuf->rect, alpha, rgb, desaturate);
		glBlendFuncSeparate(GL_SRC_ALPHA, GL_ONE_MINUS_SRC_ALPHA, GL_ONE, GL_ONE_MINUS_SRC_ALPHA);
	}
	else if (di->type == ICON_TYPE_TEXTURE) {
		/* texture image use premul alpha for correct scaling */
		glBlendFunc(GL_ONE, GL_ONE_MINUS_SRC_ALPHA);
		icon_draw_texture(x, y, (float)w, (float)h, di->data.texture.x, di->data.texture.y,
		                  di->data.texture.w, di->data.texture.h, alpha, rgb);
		glBlendFuncSeparate(GL_SRC_ALPHA, GL_ONE_MINUS_SRC_ALPHA, GL_ONE, GL_ONE_MINUS_SRC_ALPHA);
	}
	else if (di->type == ICON_TYPE_BUFFER) {
		/* it is a builtin icon */
		iimg = di->data.buffer.image;
#ifndef WITH_HEADLESS
		icon_verify_datatoc(iimg);
#endif
		if (!iimg->rect) return;  /* something has gone wrong! */

		glBlendFuncSeparate(GL_SRC_ALPHA, GL_ONE_MINUS_SRC_ALPHA, GL_ONE, GL_ONE_MINUS_SRC_ALPHA);
		icon_draw_rect(x, y, w, h, aspect, iimg->w, iimg->h, iimg->rect, alpha, rgb, desaturate);
		glBlendFuncSeparate(GL_SRC_ALPHA, GL_ONE_MINUS_SRC_ALPHA, GL_ONE, GL_ONE_MINUS_SRC_ALPHA);
	}
	else if (di->type == ICON_TYPE_PREVIEW) {
		PreviewImage *pi = (icon->id_type != 0) ? BKE_previewimg_id_ensure((ID *)icon->obj) : icon->obj;

		if (pi) {
			/* no create icon on this level in code */
			if (!pi->rect[size]) return;  /* something has gone wrong! */

			/* preview images use premul alpha ... */
			glBlendFuncSeparate(GL_SRC_ALPHA, GL_ONE_MINUS_SRC_ALPHA, GL_ONE, GL_ONE_MINUS_SRC_ALPHA);

			icon_draw_rect(x, y, w, h, aspect, pi->w[size], pi->h[size], pi->rect[size], alpha, rgb, desaturate);
			glBlendFuncSeparate(GL_SRC_ALPHA, GL_ONE_MINUS_SRC_ALPHA, GL_ONE, GL_ONE_MINUS_SRC_ALPHA);
		}
	}
}

static void ui_id_preview_image_render_size(
        const bContext *C, Scene *scene, ID *id, PreviewImage *pi, int size, const bool use_job)
{
	if (((pi->flag[size] & PRV_CHANGED) || !pi->rect[size])) { /* changed only ever set by dynamic icons */
		/* create the rect if necessary */
		icon_set_image(C, scene, id, pi, size, use_job);

		pi->flag[size] &= ~PRV_CHANGED;
	}
}

void UI_id_icon_render(const bContext *C, Scene *scene, ID *id, const bool big, const bool use_job)
{
	PreviewImage *pi = BKE_previewimg_id_ensure(id);

	if (pi) {
		if (big)
			ui_id_preview_image_render_size(C, scene, id, pi, ICON_SIZE_PREVIEW, use_job);  /* bigger preview size */
		else
			ui_id_preview_image_render_size(C, scene, id, pi, ICON_SIZE_ICON, use_job);     /* icon size */
	}
}

static void ui_id_icon_render(const bContext *C, ID *id, bool use_jobs)
{
	PreviewImage *pi = BKE_previewimg_id_ensure(id);
	enum eIconSizes i;

	if (!pi)
		return;

	for (i = 0; i < NUM_ICON_SIZES; i++) {
		/* check if rect needs to be created; changed
		 * only set by dynamic icons */
		if (((pi->flag[i] & PRV_CHANGED) || !pi->rect[i])) {
			icon_set_image(C, NULL, id, pi, i, use_jobs);
			pi->flag[i] &= ~PRV_CHANGED;
		}
	}
}


static int ui_id_brush_get_icon(const bContext *C, ID *id)
{
	Brush *br = (Brush *)id;

	if (br->flag & BRUSH_CUSTOM_ICON) {
		BKE_icon_id_ensure(id);
		ui_id_icon_render(C, id, true);
	}
	else {
		WorkSpace *workspace = CTX_wm_workspace(C);
		Object *ob = CTX_data_active_object(C);
		const EnumPropertyItem *items = NULL;
		int tool = PAINT_TOOL_DRAW, mode = 0;
		ScrArea *sa = CTX_wm_area(C);
		char space_type = sa->spacetype;
		if (space_type == SPACE_TOPBAR) {
			space_type = workspace->tools_space_type;
		}

		/* XXX: this is not nice, should probably make brushes
		 * be strictly in one paint mode only to avoid
		 * checking various context stuff here */

		if ((space_type == SPACE_VIEW3D) && ob) {
			if (ob->mode & OB_MODE_SCULPT)
				mode = OB_MODE_SCULPT;
			else if (ob->mode & (OB_MODE_VERTEX_PAINT | OB_MODE_WEIGHT_PAINT))
				mode = OB_MODE_VERTEX_PAINT;
			else if (ob->mode & OB_MODE_TEXTURE_PAINT)
				mode = OB_MODE_TEXTURE_PAINT;
		}
		else if (space_type == SPACE_IMAGE) {
			int sima_mode;
			if (sa->spacetype == space_type) {
				SpaceImage *sima = sa->spacedata.first;
				sima_mode = sima->mode;
			}
			else {
				sima_mode = workspace->tools_mode;
			}

			if (sima_mode == SI_MODE_PAINT) {
				mode = OB_MODE_TEXTURE_PAINT;
			}
		}

		/* reset the icon */
		if (mode == OB_MODE_SCULPT) {
			items = rna_enum_brush_sculpt_tool_items;
			tool = br->sculpt_tool;
		}
		else if (mode == OB_MODE_VERTEX_PAINT) {
			items = rna_enum_brush_vertex_tool_items;
			tool = br->vertexpaint_tool;
		}
		else if (mode == OB_MODE_TEXTURE_PAINT) {
			items = rna_enum_brush_image_tool_items;
			tool = br->imagepaint_tool;
		}

		if (!items || !RNA_enum_icon_from_value(items, tool, &id->icon_id))
			id->icon_id = 0;
	}

	return id->icon_id;
}

static int ui_id_screen_get_icon(const bContext *C, ID *id)
{
	BKE_icon_id_ensure(id);
	/* Don't use jobs here, offscreen rendering doesn't like this and crashes. */
	ui_id_icon_render(C, id, false);

	return id->icon_id;
}

int ui_id_icon_get(const bContext *C, ID *id, const bool big)
{
	int iconid = 0;

	/* icon */
	switch (GS(id->name)) {
		case ID_BR:
			iconid = ui_id_brush_get_icon(C, id);
			break;
		case ID_MA: /* fall through */
		case ID_TE: /* fall through */
		case ID_IM: /* fall through */
		case ID_WO: /* fall through */
		case ID_LA: /* fall through */
			iconid = BKE_icon_id_ensure(id);
			/* checks if not exists, or changed */
			UI_id_icon_render(C, NULL, id, big, true);
			break;
		case ID_SCR:
			iconid = ui_id_screen_get_icon(C, id);
			break;
		default:
			break;
	}

	return iconid;
}

int UI_rnaptr_icon_get(bContext *C, PointerRNA *ptr, int rnaicon, const bool big)
{
	ID *id = NULL;

	if (!ptr->data)
		return rnaicon;

	/* try ID, material, texture or dynapaint slot */
	if (RNA_struct_is_ID(ptr->type)) {
		id = ptr->id.data;
	}
	else if (RNA_struct_is_a(ptr->type, &RNA_MaterialSlot)) {
		id = RNA_pointer_get(ptr, "material").data;
	}
	else if (RNA_struct_is_a(ptr->type, &RNA_TextureSlot)) {
		id = RNA_pointer_get(ptr, "texture").data;
	}
	else if (RNA_struct_is_a(ptr->type, &RNA_DynamicPaintSurface)) {
		DynamicPaintSurface *surface = (DynamicPaintSurface *)ptr->data;

		if (surface->format == MOD_DPAINT_SURFACE_F_PTEX)
			return ICON_TEXTURE_SHADED;
		else if (surface->format == MOD_DPAINT_SURFACE_F_VERTEX)
			return ICON_OUTLINER_DATA_MESH;
		else if (surface->format == MOD_DPAINT_SURFACE_F_IMAGESEQ)
			return ICON_FILE_IMAGE;
	}

	/* get icon from ID */
	if (id) {
		int icon = ui_id_icon_get(C, id, big);

		return icon ? icon : rnaicon;
	}

	return rnaicon;
}

int UI_idcode_icon_get(const int idcode)
{
	switch (idcode) {
		case ID_AC:
			return ICON_ACTION;
		case ID_AR:
			return ICON_ARMATURE_DATA;
		case ID_BR:
			return ICON_BRUSH_DATA;
		case ID_CA:
			return ICON_CAMERA_DATA;
		case ID_CF:
			return ICON_FILE;
		case ID_CU:
			return ICON_CURVE_DATA;
		case ID_GD:
			return ICON_GREASEPENCIL;
		case ID_GR:
			return ICON_GROUP;
		case ID_IM:
			return ICON_IMAGE_DATA;
		case ID_LA:
			return ICON_LAMP_DATA;
		case ID_LS:
			return ICON_LINE_DATA;
		case ID_LT:
			return ICON_LATTICE_DATA;
		case ID_MA:
			return ICON_MATERIAL_DATA;
		case ID_MB:
			return ICON_META_DATA;
		case ID_MC:
			return ICON_CLIP;
		case ID_ME:
			return ICON_MESH_DATA;
		case ID_MSK:
			return ICON_MOD_MASK;  /* TODO! this would need its own icon! */
		case ID_NT:
			return ICON_NODETREE;
		case ID_OB:
			return ICON_OBJECT_DATA;
		case ID_PA:
			return ICON_PARTICLE_DATA;
		case ID_PAL:
			return ICON_COLOR;  /* TODO! this would need its own icon! */
		case ID_PC:
			return ICON_CURVE_BEZCURVE;  /* TODO! this would need its own icon! */
		case ID_LP:
			return ICON_LIGHTPROBE_CUBEMAP;
		case ID_SCE:
			return ICON_SCENE_DATA;
		case ID_SPK:
			return ICON_SPEAKER;
		case ID_SO:
			return ICON_SOUND;
		case ID_TE:
			return ICON_TEXTURE_DATA;
		case ID_TXT:
			return ICON_TEXT;
		case ID_VF:
			return ICON_FONT_DATA;
		case ID_WO:
			return ICON_WORLD_DATA;
		default:
			return ICON_NONE;
	}
}

static void icon_draw_at_size(
        float x, float y, int icon_id, float aspect, float alpha,
        enum eIconSizes size, const float desaturate)
{
	int draw_size = get_draw_size(size);
	icon_draw_size(x, y, icon_id, aspect, alpha, NULL, size, draw_size, desaturate);
}

void UI_icon_draw_aspect(float x, float y, int icon_id, float aspect, float alpha)
{
	icon_draw_at_size(x, y, icon_id, aspect, alpha, ICON_SIZE_ICON, 0.0f);
}

void UI_icon_draw_aspect_color(float x, float y, int icon_id, float aspect, const float rgb[3])
{
	int draw_size = get_draw_size(ICON_SIZE_ICON);
	icon_draw_size(x, y, icon_id, aspect, 1.0f, rgb, ICON_SIZE_ICON, draw_size, false);
}

void UI_icon_draw_desaturate(float x, float y, int icon_id, float aspect, float alpha, float desaturate)
{
	icon_draw_at_size(x, y, icon_id, aspect, alpha, ICON_SIZE_ICON, desaturate);
}

/* draws icon with dpi scale factor */
void UI_icon_draw(float x, float y, int icon_id)
{
	UI_icon_draw_aspect(x, y, icon_id, 1.0f / UI_DPI_FAC, 1.0f);
}

void UI_icon_draw_alpha(float x, float y, int icon_id, float alpha)
{
	UI_icon_draw_aspect(x, y, icon_id, 1.0f / UI_DPI_FAC, alpha);
}

void UI_icon_draw_size(float x, float y, int size, int icon_id, float alpha)
{
	icon_draw_size(x, y, icon_id, 1.0f, alpha, NULL, ICON_SIZE_ICON, size, false);
}

void UI_icon_draw_preview(float x, float y, int icon_id)
{
	icon_draw_at_size(x, y, icon_id, 1.0f, 1.0f, ICON_SIZE_PREVIEW, false);
}

void UI_icon_draw_preview_aspect(float x, float y, int icon_id, float aspect)
{
	icon_draw_at_size(x, y, icon_id, aspect, 1.0f, ICON_SIZE_PREVIEW, false);
}

void UI_icon_draw_preview_aspect_size(float x, float y, int icon_id, float aspect, float alpha, int size)
{
	icon_draw_size(x, y, icon_id, aspect, alpha, NULL, ICON_SIZE_PREVIEW, size, false);
}
<|MERGE_RESOLUTION|>--- conflicted
+++ resolved
@@ -255,12 +255,7 @@
 	 * (since we're doing this offscreen, free from any particular space_id)
 	 */
 	struct bThemeState theme_state;
-<<<<<<< HEAD
-	
-=======
-	int xco, yco;
-
->>>>>>> d886e322
+
 	UI_Theme_Store(&theme_state);
 	UI_SetTheme(SPACE_ACTION, RGN_TYPE_WINDOW);
 
@@ -268,7 +263,6 @@
 	 * while the draw_keyframe_shape() function needs the midpoint for
 	 * the keyframe
 	 */
-<<<<<<< HEAD
 	int xco = x + w / 2;
 	int yco = y + h / 2;
 
@@ -281,25 +275,17 @@
 	immBindBuiltinProgram(GPU_SHADER_KEYFRAME_DIAMOND);
 	GPU_enable_program_point_size();
 	immBegin(GWN_PRIM_POINTS, 1);
-=======
-	xco = x + w / 2;
-	yco = y + h / 2;
->>>>>>> d886e322
 
 	/* draw keyframe
 	 * - size: 0.6 * h (found out experimentally... dunno why!)
 	 * - sel: true (so that "keyframe" state shows the iconic yellow icon)
 	 */
-<<<<<<< HEAD
 	draw_keyframe_shape(xco, yco, 0.6f * h, true, key_type, KEYFRAME_SHAPE_BOTH, alpha,
 	                    pos_id, size_id, color_id, outline_color_id);
 
 	immEnd();
 	GPU_disable_program_point_size();
 	immUnbindProgram();
-=======
-	draw_keyframe_shape(xco, yco, 1.0f, 0.3f * h, true, key_type, KEYFRAME_SHAPE_BOTH, alpha);
->>>>>>> d886e322
 
 	UI_Theme_Restore(&theme_state);
 }
@@ -343,7 +329,6 @@
 	const int b = x + w / 3 * 2;
 	const int c = x + w;
 
-<<<<<<< HEAD
 	unsigned int pos = GWN_vertformat_attr_add(immVertexFormat(), "pos", GWN_COMP_I32, 2, GWN_FETCH_INT_TO_FLOAT);
 	immBindBuiltinProgram(GPU_SHADER_2D_UNIFORM_COLOR);
 
@@ -355,16 +340,6 @@
 	/* selected */
 	immUniformColor3ubv((unsigned char *)cs->select);
 	immRecti(pos, a, y, b, y + h);
-=======
-	/* XXX: Include alpha into this... */
-	/* normal */
-	glColor3ubv((unsigned char *)cs->solid);
-	glRecti(x, y, a, y + h);
-
-	/* selected */
-	glColor3ubv((unsigned char *)cs->select);
-	glRecti(a, y, b, y + h);
->>>>>>> d886e322
 
 	/* active */
 	immUniformColor3ubv((unsigned char *)cs->active);
@@ -596,14 +571,6 @@
 				glTexParameteri(GL_TEXTURE_2D, GL_TEXTURE_MAG_FILTER, GL_LINEAR);
 
 				glBindTexture(GL_TEXTURE_2D, 0);
-<<<<<<< HEAD
-=======
-
-				if (glGetError() == GL_OUT_OF_MEMORY) {
-					glDeleteTextures(1, &icongltex.id);
-					icongltex.id = 0;
-				}
->>>>>>> d886e322
 			}
 		}
 	}
@@ -850,20 +817,9 @@
 			printf("%s: Internal error, no icon for icon ID: %d\n", __func__, icon_id);
 		return 0;
 	}
-<<<<<<< HEAD
-	
+
 	di = icon_ensure_drawinfo(icon);
 	if (di) {
-=======
-
-	di = (DrawInfo *)icon->drawinfo;
-	if (!di) {
-		di = icon_create_drawinfo();
-		icon->drawinfo = di;
-	}
-
-	if (di)
->>>>>>> d886e322
 		return ICON_DEFAULT_WIDTH;
 	}
 
@@ -872,35 +828,15 @@
 
 int UI_icon_get_height(int icon_id)
 {
-<<<<<<< HEAD
 	Icon *icon = BKE_icon_get(icon_id);
-=======
-	Icon *icon = NULL;
-	DrawInfo *di = NULL;
-
-	icon = BKE_icon_get(icon_id);
-
->>>>>>> d886e322
 	if (icon == NULL) {
 		if (G.debug & G_DEBUG)
 			printf("%s: Internal error, no icon for icon ID: %d\n", __func__, icon_id);
 		return 0;
 	}
-<<<<<<< HEAD
 
 	DrawInfo *di = icon_ensure_drawinfo(icon);
 	if (di) {
-=======
-
-	di = (DrawInfo *)icon->drawinfo;
-
-	if (!di) {
-		di = icon_create_drawinfo();
-		icon->drawinfo = di;
-	}
-
-	if (di)
->>>>>>> d886e322
 		return ICON_DEFAULT_HEIGHT;
 	}
 
@@ -1124,7 +1060,6 @@
 		IMB_freeImBuf(ima);
 }
 
-<<<<<<< HEAD
 /* High enough to make a difference, low enough so that
  * small draws are still efficient with the use of glUniform.
  * NOTE TODO: We could use UBO but we would need some triple
@@ -1225,16 +1160,6 @@
 
 	if (g_icon_draw_cache.calls == ICON_DRAW_CACHE_SIZE) {
 		icon_draw_cache_flush_ex();
-=======
-	/* restore color */
-	if (alpha != 0.0f)
-		glPixelTransferf(GL_ALPHA_SCALE, 1.0f);
-
-	if (rgb) {
-		glPixelTransferf(GL_RED_SCALE, 1.0f);
-		glPixelTransferf(GL_GREEN_SCALE, 1.0f);
-		glPixelTransferf(GL_BLUE_SCALE, 1.0f);
->>>>>>> d886e322
 	}
 }
 
@@ -1310,27 +1235,12 @@
 		return;
 	}
 
-<<<<<<< HEAD
-=======
-	di = (DrawInfo *)icon->drawinfo;
-
-	if (!di) {
-		di = icon_create_drawinfo();
-
-		icon->drawinfo = di;
-		icon->drawinfo_free = UI_icons_free_drawinfo;
-	}
-
->>>>>>> d886e322
 	/* scale width and height according to aspect */
 	w = (int)(fdraw_size / aspect + 0.5f);
 	h = (int)(fdraw_size / aspect + 0.5f);
 
-<<<<<<< HEAD
 	DrawInfo *di = icon_ensure_drawinfo(icon);
 
-=======
->>>>>>> d886e322
 	if (di->type == ICON_TYPE_VECTOR) {
 		/* We need to flush widget base first to ensure correct ordering. */
 		UI_widgetbase_draw_cache_flush();

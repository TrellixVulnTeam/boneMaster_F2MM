/*
 * ***** BEGIN GPL LICENSE BLOCK *****
 *
 * This program is free software; you can redistribute it and/or
 * modify it under the terms of the GNU General Public License
 * as published by the Free Software Foundation; either version 2
 * of the License, or (at your option) any later version. 
 *
 * This program is distributed in the hope that it will be useful,
 * but WITHOUT ANY WARRANTY; without even the implied warranty of
 * MERCHANTABILITY or FITNESS FOR A PARTICULAR PURPOSE.  See the
 * GNU General Public License for more details.
 *
 * You should have received a copy of the GNU General Public License
 * along with this program; if not, write to the Free Software Foundation,
 * Inc., 51 Franklin Street, Fifth Floor, Boston, MA 02110-1301, USA.
 *
 * The Original Code is Copyright (C) 2008 Blender Foundation.
 * All rights reserved.
 *
 * 
 * Contributor(s): Blender Foundation
 *
 * ***** END GPL LICENSE BLOCK *****
 */

/** \file ED_screen.h
 *  \ingroup editors
 */

#ifndef __ED_SCREEN_H__
#define __ED_SCREEN_H__

#include "DNA_screen_types.h"
#include "DNA_space_types.h"
#include "DNA_view2d_types.h"
#include "DNA_view3d_types.h"

struct wmWindowManager;
struct wmWindow;
struct wmNotifier;
struct wmEvent;
struct wmKeyConfig;
struct bContext;
struct SpaceType;
struct Scene;
struct bScreen;
struct ARegion;
struct uiBlock;
struct rcti;

/* regions */
void    ED_region_do_listen(struct ARegion *ar, struct wmNotifier *note);
void    ED_region_do_draw(struct bContext *C, struct ARegion *ar);
void    ED_region_exit(struct bContext *C, struct ARegion *ar);
void    ED_region_pixelspace(struct ARegion *ar);
void    ED_region_set(const struct bContext *C, struct ARegion *ar);
void    ED_region_init(struct bContext *C, struct ARegion *ar);
void    ED_region_tag_redraw(struct ARegion *ar);
void    ED_region_tag_redraw_partial(struct ARegion *ar, struct rcti *rct);
void    ED_region_tag_redraw_overlay(struct ARegion *ar);
void    ED_region_panels_init(struct wmWindowManager *wm, struct ARegion *ar);
void    ED_region_panels(const struct bContext *C, struct ARegion *ar, int vertical, const char *context, int contextnr);
void    ED_region_header_init(struct ARegion *ar);
void    ED_region_header(const struct bContext *C, struct ARegion *ar);
void    ED_region_toggle_hidden(struct bContext *C, struct ARegion *ar);
void    region_scissor_winrct(struct ARegion *ar, struct rcti *winrct);
void    ED_region_info_draw(struct ARegion *ar, const char *text, int block, float alpha);
void    ED_region_grid_draw(struct ARegion *ar, float zoomx, float zoomy);

/* spaces */
void    ED_spacetypes_init(void);
void    ED_spacetypes_keymap(struct wmKeyConfig *keyconf);
int     ED_area_header_switchbutton(const struct bContext *C, struct uiBlock *block, int yco);
int     ED_area_header_standardbuttons(const struct bContext *C, struct uiBlock *block, int yco);
void    ED_area_overdraw(struct bContext *C);
void    ED_area_overdraw_flush(struct ScrArea *sa, struct ARegion *ar);


/* areas */
void    ED_area_initialize(struct wmWindowManager *wm, struct wmWindow *win, struct ScrArea *sa);
void    ED_area_exit(struct bContext *C, struct ScrArea *sa);
int     ED_screen_area_active(const struct bContext *C);
void    ED_area_do_listen(ScrArea *sa, struct wmNotifier *note);
void    ED_area_tag_redraw(ScrArea *sa);
void    ED_area_tag_redraw_regiontype(ScrArea *sa, int type);
void    ED_area_tag_refresh(ScrArea *sa);
void    ED_area_do_refresh(struct bContext *C, ScrArea *sa);
void    ED_area_headerprint(ScrArea *sa, const char *str);
void    ED_area_newspace(struct bContext *C, ScrArea *sa, int type);
void    ED_area_prevspace(struct bContext *C, ScrArea *sa);
void    ED_area_swapspace(struct bContext *C, ScrArea *sa1, ScrArea *sa2);
int     ED_area_headersize(void);

/* screens */
void    ED_screens_initialize(struct wmWindowManager *wm);
void    ED_screen_draw(struct wmWindow *win);
void    ED_screen_refresh(struct wmWindowManager *wm, struct wmWindow *win);
void    ED_screen_do_listen(struct bContext *C, struct wmNotifier *note);
bScreen *ED_screen_duplicate(struct wmWindow *win, struct bScreen *sc);
bScreen *ED_screen_add(struct wmWindow *win, struct Scene *scene, const char *name);
void    ED_screen_set(struct bContext *C, struct bScreen *sc);
void    ED_screen_delete(struct bContext *C, struct bScreen *sc);
void    ED_screen_set_scene(struct bContext *C, struct bScreen *screen, struct Scene *scene);
void    ED_screen_delete_scene(struct bContext *C, struct Scene *scene);
void    ED_screen_set_subwinactive(struct bContext *C, struct wmEvent *event);
void    ED_screen_exit(struct bContext *C, struct wmWindow *window, struct bScreen *screen);
void    ED_screen_animation_timer(struct bContext *C, int redraws, int refresh, int sync, int enable);
void    ED_screen_animation_timer_update(struct bScreen *screen, int redraws, int refresh);
ScrArea *ED_screen_full_newspace(struct bContext *C, ScrArea *sa, int type);
void    ED_screen_full_prevspace(struct bContext *C, ScrArea *sa);
void    ED_screen_full_restore(struct bContext *C, ScrArea *sa);
struct ScrArea *ED_screen_full_toggle(struct bContext *C, struct wmWindow *win, struct ScrArea *sa);

/* anim */
void    ED_update_for_newframe(struct Main *bmain, struct Scene *scene, struct bScreen *screen, int mute);

void    ED_refresh_viewport_fps(struct bContext *C);
int ED_screen_animation_play(struct bContext *C, int sync, int mode);

/* screen keymaps */
void    ED_operatortypes_screen(void);
void    ED_keymap_screen(struct wmKeyConfig *keyconf);

/* operators; context poll callbacks */
<<<<<<< HEAD
int		ED_operator_screenactive(struct bContext *C);
int		ED_operator_screen_mainwinactive(struct bContext *C);
int		ED_operator_areaactive(struct bContext *C);
int		ED_operator_regionactive(struct bContext *C);

int		ED_operator_scene_editable(struct bContext *C);
int		ED_operator_objectmode(struct bContext *C);

int		ED_operator_view3d_active(struct bContext *C);
int		ED_operator_region_view3d_active(struct bContext *C);
int		ED_operator_animview_active(struct bContext *C);
int		ED_operator_timeline_active(struct bContext *C);
int		ED_operator_outliner_active(struct bContext *C);
int		ED_operator_outliner_active_no_editobject(struct bContext *C);
int		ED_operator_file_active(struct bContext *C);
int		ED_operator_action_active(struct bContext *C);
int		ED_operator_buttons_active(struct bContext *C);
int		ED_operator_node_active(struct bContext *C);
int		ED_operator_graphedit_active(struct bContext *C);
int		ED_operator_sequencer_active(struct bContext *C);
int		ED_operator_image_active(struct bContext *C);
int		ED_operator_nla_active(struct bContext *C);
int		ED_operator_logic_active(struct bContext *C);
int		ED_operator_info_active(struct bContext *C);
int		ED_operator_console_active(struct bContext *C);


int		ED_operator_object_active(struct bContext *C);
int		ED_operator_object_active_editable(struct bContext *C);
int		ED_operator_object_active_editable_mesh(struct bContext *C);
int		ED_operator_object_active_editable_font(struct bContext *C);
int		ED_operator_editmesh(struct bContext *C);
int		ED_operator_editmesh_view3d(struct bContext *C);
int		ED_operator_editmesh_region_view3d(struct bContext *C);
int		ED_operator_editarmature(struct bContext *C);
int		ED_operator_editcurve(struct bContext *C);
int		ED_operator_editcurve_3d(struct bContext *C);
int		ED_operator_editsurf(struct bContext *C);
int		ED_operator_editsurfcurve(struct bContext *C);
int		ED_operator_editsurfcurve_region_view3d(struct bContext *C);
int		ED_operator_editfont(struct bContext *C);
int		ED_operator_editlattice(struct bContext *C);
int		ED_operator_editmball(struct bContext *C);
int		ED_operator_uvedit(struct bContext *C);
int		ED_operator_uvmap(struct bContext *C);
int		ED_operator_posemode(struct bContext *C);
int		ED_operator_mask(struct bContext *C);
=======
int     ED_operator_screenactive(struct bContext *C);
int     ED_operator_screen_mainwinactive(struct bContext *C);
int     ED_operator_areaactive(struct bContext *C);
int     ED_operator_regionactive(struct bContext *C);

int     ED_operator_scene_editable(struct bContext *C);
int     ED_operator_objectmode(struct bContext *C);

int     ED_operator_view3d_active(struct bContext *C);
int     ED_operator_region_view3d_active(struct bContext *C);
int     ED_operator_animview_active(struct bContext *C);
int     ED_operator_timeline_active(struct bContext *C);
int     ED_operator_outliner_active(struct bContext *C);
int     ED_operator_outliner_active_no_editobject(struct bContext *C);
int     ED_operator_file_active(struct bContext *C);
int     ED_operator_action_active(struct bContext *C);
int     ED_operator_buttons_active(struct bContext *C);
int     ED_operator_node_active(struct bContext *C);
int     ED_operator_graphedit_active(struct bContext *C);
int     ED_operator_sequencer_active(struct bContext *C);
int     ED_operator_image_active(struct bContext *C);
int     ED_operator_nla_active(struct bContext *C);
int     ED_operator_logic_active(struct bContext *C);
int     ED_operator_info_active(struct bContext *C);
int     ED_operator_console_active(struct bContext *C);


int     ED_operator_object_active(struct bContext *C);
int     ED_operator_object_active_editable(struct bContext *C);
int     ED_operator_object_active_editable_mesh(struct bContext *C);
int     ED_operator_object_active_editable_font(struct bContext *C);
int     ED_operator_editmesh(struct bContext *C);
int     ED_operator_editmesh_view3d(struct bContext *C);
int     ED_operator_editmesh_region_view3d(struct bContext *C);
int     ED_operator_editarmature(struct bContext *C);
int     ED_operator_editcurve(struct bContext *C);
int     ED_operator_editcurve_3d(struct bContext *C);
int     ED_operator_editsurf(struct bContext *C);
int     ED_operator_editsurfcurve(struct bContext *C);
int     ED_operator_editsurfcurve_region_view3d(struct bContext *C);
int     ED_operator_editfont(struct bContext *C);
int     ED_operator_editlattice(struct bContext *C);
int     ED_operator_editmball(struct bContext *C);
int     ED_operator_uvedit(struct bContext *C);
int     ED_operator_uvmap(struct bContext *C);
int     ED_operator_posemode(struct bContext *C);
>>>>>>> e5963aae


/* default keymaps, bitflags */
#define ED_KEYMAP_UI        1
#define ED_KEYMAP_VIEW2D    2
#define ED_KEYMAP_MARKERS   4
#define ED_KEYMAP_ANIMATION 8
#define ED_KEYMAP_FRAMES    16
#define ED_KEYMAP_GPENCIL   32
#define ED_KEYMAP_HEADER    64

#endif /* __ED_SCREEN_H__ */
<|MERGE_RESOLUTION|>--- conflicted
+++ resolved
@@ -123,55 +123,6 @@
 void    ED_keymap_screen(struct wmKeyConfig *keyconf);
 
 /* operators; context poll callbacks */
-<<<<<<< HEAD
-int		ED_operator_screenactive(struct bContext *C);
-int		ED_operator_screen_mainwinactive(struct bContext *C);
-int		ED_operator_areaactive(struct bContext *C);
-int		ED_operator_regionactive(struct bContext *C);
-
-int		ED_operator_scene_editable(struct bContext *C);
-int		ED_operator_objectmode(struct bContext *C);
-
-int		ED_operator_view3d_active(struct bContext *C);
-int		ED_operator_region_view3d_active(struct bContext *C);
-int		ED_operator_animview_active(struct bContext *C);
-int		ED_operator_timeline_active(struct bContext *C);
-int		ED_operator_outliner_active(struct bContext *C);
-int		ED_operator_outliner_active_no_editobject(struct bContext *C);
-int		ED_operator_file_active(struct bContext *C);
-int		ED_operator_action_active(struct bContext *C);
-int		ED_operator_buttons_active(struct bContext *C);
-int		ED_operator_node_active(struct bContext *C);
-int		ED_operator_graphedit_active(struct bContext *C);
-int		ED_operator_sequencer_active(struct bContext *C);
-int		ED_operator_image_active(struct bContext *C);
-int		ED_operator_nla_active(struct bContext *C);
-int		ED_operator_logic_active(struct bContext *C);
-int		ED_operator_info_active(struct bContext *C);
-int		ED_operator_console_active(struct bContext *C);
-
-
-int		ED_operator_object_active(struct bContext *C);
-int		ED_operator_object_active_editable(struct bContext *C);
-int		ED_operator_object_active_editable_mesh(struct bContext *C);
-int		ED_operator_object_active_editable_font(struct bContext *C);
-int		ED_operator_editmesh(struct bContext *C);
-int		ED_operator_editmesh_view3d(struct bContext *C);
-int		ED_operator_editmesh_region_view3d(struct bContext *C);
-int		ED_operator_editarmature(struct bContext *C);
-int		ED_operator_editcurve(struct bContext *C);
-int		ED_operator_editcurve_3d(struct bContext *C);
-int		ED_operator_editsurf(struct bContext *C);
-int		ED_operator_editsurfcurve(struct bContext *C);
-int		ED_operator_editsurfcurve_region_view3d(struct bContext *C);
-int		ED_operator_editfont(struct bContext *C);
-int		ED_operator_editlattice(struct bContext *C);
-int		ED_operator_editmball(struct bContext *C);
-int		ED_operator_uvedit(struct bContext *C);
-int		ED_operator_uvmap(struct bContext *C);
-int		ED_operator_posemode(struct bContext *C);
-int		ED_operator_mask(struct bContext *C);
-=======
 int     ED_operator_screenactive(struct bContext *C);
 int     ED_operator_screen_mainwinactive(struct bContext *C);
 int     ED_operator_areaactive(struct bContext *C);
@@ -218,7 +169,7 @@
 int     ED_operator_uvedit(struct bContext *C);
 int     ED_operator_uvmap(struct bContext *C);
 int     ED_operator_posemode(struct bContext *C);
->>>>>>> e5963aae
+int		ED_operator_mask(struct bContext *C);
 
 
 /* default keymaps, bitflags */

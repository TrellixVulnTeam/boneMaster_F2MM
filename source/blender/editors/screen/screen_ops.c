--- conflicted
+++ resolved
@@ -3090,14 +3090,10 @@
 	
 	/* handle UI stuff */
 	WM_cursor_wait(1);
-<<<<<<< HEAD
-
+	
 	/* inform Freestyle of the context */
 	FRS_set_context(C);
 
-=======
-	
->>>>>>> 8f3a5295
 	/* flush multires changes (for sculpt) */
 	multires_force_update(CTX_data_active_object(C));
 	

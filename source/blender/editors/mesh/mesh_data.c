/*
 * ***** BEGIN GPL LICENSE BLOCK *****
 *
 * This program is free software; you can redistribute it and/or
 * modify it under the terms of the GNU General Public License
 * as published by the Free Software Foundation; either version 2
 * of the License, or (at your option) any later version.
 *
 * This program is distributed in the hope that it will be useful,
 * but WITHOUT ANY WARRANTY; without even the implied warranty of
 * MERCHANTABILITY or FITNESS FOR A PARTICULAR PURPOSE.  See the
 * GNU General Public License for more details.
 *
 * You should have received a copy of the GNU General Public License
 * along with this program; if not, write to the Free Software Foundation,
 * Inc., 51 Franklin Street, Fifth Floor, Boston, MA 02110-1301, USA.
 *
 * The Original Code is Copyright (C) 2009 Blender Foundation.
 * All rights reserved.
 *
 *
 * Contributor(s): Blender Foundation
 *
 * ***** END GPL LICENSE BLOCK *****
 */

/** \file blender/editors/mesh/mesh_data.c
 *  \ingroup edmesh
 */

#include "MEM_guardedalloc.h"

#include "DNA_mesh_types.h"
#include "DNA_meshdata_types.h"
#include "DNA_object_types.h"
#include "DNA_scene_types.h"
#include "DNA_view3d_types.h"

#include "BLI_utildefines.h"
#include "BLI_alloca.h"
#include "BLI_path_util.h"
#include "BLI_math.h"

#include "BKE_context.h"
#include "BKE_library.h"
#include "BKE_main.h"
#include "BKE_mesh.h"
#include "BKE_paint.h"
#include "BKE_report.h"
#include "BKE_editmesh.h"

#include "DEG_depsgraph.h"

#include "RNA_define.h"

#include "WM_api.h"
#include "WM_types.h"

#include "ED_mesh.h"
#include "ED_object.h"
#include "ED_screen.h"
#include "ED_uvedit.h"
#include "ED_view3d.h"

#include "mesh_intern.h"  /* own include */


static CustomData *mesh_customdata_get_type(Mesh *me, const char htype, int *r_tot)
{
	CustomData *data;
	BMesh *bm = (me->edit_btmesh) ? me->edit_btmesh->bm : NULL;
	int tot;

	/* this  */
	switch (htype) {
		case BM_VERT:
			if (bm) {
				data = &bm->vdata;
				tot  = bm->totvert;
			}
			else {
				data = &me->vdata;
				tot  = me->totvert;
			}
			break;
		case BM_EDGE:
			if (bm) {
				data = &bm->edata;
				tot  = bm->totedge;
			}
			else {
				data = &me->edata;
				tot  = me->totedge;
			}
			break;
		case BM_LOOP:
			if (bm) {
				data = &bm->ldata;
				tot  = bm->totloop;
			}
			else {
				data = &me->ldata;
				tot  = me->totloop;
			}
			break;
		case BM_FACE:
			if (bm) {
				data = &bm->pdata;
				tot  = bm->totface;
			}
			else {
				data = &me->pdata;
				tot  = me->totpoly;
			}
			break;
		default:
			BLI_assert(0);
			tot = 0;
			data = NULL;
			break;
	}

	*r_tot = tot;
	return data;
}

#define GET_CD_DATA(me, data) (me->edit_btmesh ? &me->edit_btmesh->bm->data : &me->data)
static void delete_customdata_layer(Mesh *me, CustomDataLayer *layer)
{
	const int type = layer->type;
	CustomData *data;
	int layer_index, tot, n;

	data = mesh_customdata_get_type(me, (ELEM(type, CD_MLOOPUV, CD_MLOOPCOL)) ? BM_LOOP : BM_FACE, &tot);
	layer_index = CustomData_get_layer_index(data, type);
	n = (layer - &data->layers[layer_index]);
	BLI_assert(n >= 0 && (n + layer_index) < data->totlayer);

	if (me->edit_btmesh) {
		BM_data_layer_free_n(me->edit_btmesh->bm, data, type, n);
	}
	else {
		CustomData_free_layer(data, type, tot, layer_index + n);
		BKE_mesh_update_customdata_pointers(me, true);
	}
}

static void mesh_uv_reset_array(float **fuv, const int len)
{
	if (len == 3) {
		fuv[0][0] = 0.0;
		fuv[0][1] = 0.0;

		fuv[1][0] = 1.0;
		fuv[1][1] = 0.0;

		fuv[2][0] = 1.0;
		fuv[2][1] = 1.0;
	}
	else if (len == 4) {
		fuv[0][0] = 0.0;
		fuv[0][1] = 0.0;

		fuv[1][0] = 1.0;
		fuv[1][1] = 0.0;

		fuv[2][0] = 1.0;
		fuv[2][1] = 1.0;

		fuv[3][0] = 0.0;
		fuv[3][1] = 1.0;
		/*make sure we ignore 2-sided faces*/
	}
	else if (len > 2) {
		float fac = 0.0f, dfac = 1.0f / (float)len;
		int i;

		dfac *= (float)M_PI * 2.0f;

		for (i = 0; i < len; i++) {
			fuv[i][0] = 0.5f * sinf(fac) + 0.5f;
			fuv[i][1] = 0.5f * cosf(fac) + 0.5f;

			fac += dfac;
		}
	}
}

static void mesh_uv_reset_bmface(BMFace *f, const int cd_loop_uv_offset)
{
	float **fuv = BLI_array_alloca(fuv, f->len);
	BMIter liter;
	BMLoop *l;
	int i;

	BM_ITER_ELEM_INDEX (l, &liter, f, BM_LOOPS_OF_FACE, i) {
		fuv[i] = ((MLoopUV *)BM_ELEM_CD_GET_VOID_P(l, cd_loop_uv_offset))->uv;
	}

	mesh_uv_reset_array(fuv, f->len);
}

static void mesh_uv_reset_mface(MPoly *mp, MLoopUV *mloopuv)
{
	float **fuv = BLI_array_alloca(fuv, mp->totloop);
	int i;

	for (i = 0; i < mp->totloop; i++) {
		fuv[i] = mloopuv[mp->loopstart + i].uv;
	}

	mesh_uv_reset_array(fuv, mp->totloop);
}

/* without bContext, called in uvedit */
void ED_mesh_uv_loop_reset_ex(struct Mesh *me, const int layernum)
{
	BMEditMesh *em = me->edit_btmesh;

	if (em) {
		/* Collect BMesh UVs */
		const int cd_loop_uv_offset = CustomData_get_n_offset(&em->bm->ldata, CD_MLOOPUV, layernum);

		BMFace *efa;
		BMIter iter;

		BLI_assert(cd_loop_uv_offset != -1);

		BM_ITER_MESH (efa, &iter, em->bm, BM_FACES_OF_MESH) {
			if (!BM_elem_flag_test(efa, BM_ELEM_SELECT))
				continue;

			mesh_uv_reset_bmface(efa, cd_loop_uv_offset);
		}
	}
	else {
		/* Collect Mesh UVs */
		MLoopUV *mloopuv;
		int i;

		BLI_assert(CustomData_has_layer(&me->ldata, CD_MLOOPUV));
		mloopuv = CustomData_get_layer_n(&me->ldata, CD_MLOOPUV, layernum);

		for (i = 0; i < me->totpoly; i++) {
			mesh_uv_reset_mface(&me->mpoly[i], mloopuv);
		}
	}

	DEG_id_tag_update(&me->id, 0);
}

void ED_mesh_uv_loop_reset(struct bContext *C, struct Mesh *me)
{
	/* could be ldata or pdata */
	CustomData *ldata = GET_CD_DATA(me, ldata);
	const int layernum = CustomData_get_active_layer(ldata, CD_MLOOPUV);
	ED_mesh_uv_loop_reset_ex(me, layernum);

	WM_event_add_notifier(C, NC_GEOM | ND_DATA, me);
}

/* note: keep in sync with ED_mesh_color_add */
int ED_mesh_uv_texture_add(Mesh *me, const char *name, const bool active_set)
{
	BMEditMesh *em;
	int layernum_dst;

	bool is_init = false;

	if (me->edit_btmesh) {
		em = me->edit_btmesh;

		layernum_dst = CustomData_number_of_layers(&em->bm->ldata, CD_MLOOPUV);
		if (layernum_dst >= MAX_MTFACE)
			return -1;

		/* CD_MLOOPUV */
		BM_data_layer_add_named(em->bm, &em->bm->ldata, CD_MLOOPUV, name);
		/* copy data from active UV */
		if (layernum_dst) {
			const int layernum_src = CustomData_get_active_layer(&em->bm->ldata, CD_MLOOPUV);
			BM_data_layer_copy(em->bm, &em->bm->ldata, CD_MLOOPUV, layernum_src, layernum_dst);

			is_init = true;
		}
		if (active_set || layernum_dst == 0) {
			CustomData_set_layer_active(&em->bm->ldata, CD_MLOOPUV, layernum_dst);
		}
	}
	else {
		layernum_dst = CustomData_number_of_layers(&me->ldata, CD_MLOOPUV);
		if (layernum_dst >= MAX_MTFACE)
			return -1;

		if (me->mloopuv) {
			CustomData_add_layer_named(&me->ldata, CD_MLOOPUV, CD_DUPLICATE, me->mloopuv, me->totloop, name);
			CustomData_add_layer_named(&me->fdata, CD_MTFACE, CD_DUPLICATE, me->mtface, me->totface, name);
			is_init = true;
		}
		else {
			CustomData_add_layer_named(&me->ldata, CD_MLOOPUV, CD_DEFAULT, NULL, me->totloop, name);
			CustomData_add_layer_named(&me->fdata, CD_MTFACE, CD_DEFAULT, NULL, me->totface, name);
		}

		if (active_set || layernum_dst == 0) {
			CustomData_set_layer_active(&me->ldata, CD_MLOOPUV, layernum_dst);
			CustomData_set_layer_active(&me->fdata, CD_MTFACE, layernum_dst);
		}

		BKE_mesh_update_customdata_pointers(me, true);
	}

	/* don't overwrite our copied coords */
	if (is_init == false) {
		ED_mesh_uv_loop_reset_ex(me, layernum_dst);
	}

	DEG_id_tag_update(&me->id, 0);
	WM_main_add_notifier(NC_GEOM | ND_DATA, me);

	return layernum_dst;
}

void ED_mesh_uv_texture_ensure(struct Mesh *me, const char *name)
{
	BMEditMesh *em;
	int layernum_dst;

	if (me->edit_btmesh) {
		em = me->edit_btmesh;

		layernum_dst = CustomData_number_of_layers(&em->bm->ldata, CD_MLOOPUV);
		if (layernum_dst == 0)
			ED_mesh_uv_texture_add(me, name, true);
	}
	else {
		layernum_dst = CustomData_number_of_layers(&me->ldata, CD_MLOOPUV);
		if (layernum_dst == 0)
			ED_mesh_uv_texture_add(me, name, true);
	}
}


bool ED_mesh_uv_texture_remove_index(Mesh *me, const int n)
{
	CustomData *ldata = GET_CD_DATA(me, ldata);
	CustomDataLayer *cdlu;
	int index;

	index = CustomData_get_layer_index_n(ldata, CD_MLOOPUV, n);
	cdlu = (index == -1) ? NULL : &ldata->layers[index];

	if (!cdlu)
		return false;

	delete_customdata_layer(me, cdlu);

	DEG_id_tag_update(&me->id, 0);
	WM_main_add_notifier(NC_GEOM | ND_DATA, me);

	return true;
}
bool ED_mesh_uv_texture_remove_active(Mesh *me)
{
	/* texpoly/uv are assumed to be in sync */
	CustomData *ldata = GET_CD_DATA(me, ldata);
	const int n = CustomData_get_active_layer(ldata, CD_MLOOPUV);

	if (n != -1) {
		return ED_mesh_uv_texture_remove_index(me, n);
	}
	else {
		return false;
	}
}
bool ED_mesh_uv_texture_remove_named(Mesh *me, const char *name)
{
	/* texpoly/uv are assumed to be in sync */
	CustomData *ldata = GET_CD_DATA(me, ldata);
	const int n = CustomData_get_named_layer(ldata, CD_MLOOPUV, name);
	if (n != -1) {
		return ED_mesh_uv_texture_remove_index(me, n);
	}
	else {
		return false;
	}
}

/* note: keep in sync with ED_mesh_uv_texture_add */
int ED_mesh_color_add(Mesh *me, const char *name, const bool active_set)
{
	BMEditMesh *em;
	int layernum;

	if (me->edit_btmesh) {
		em = me->edit_btmesh;

		layernum = CustomData_number_of_layers(&em->bm->ldata, CD_MLOOPCOL);
		if (layernum >= MAX_MCOL) {
			return -1;
		}

		/* CD_MLOOPCOL */
		BM_data_layer_add_named(em->bm, &em->bm->ldata, CD_MLOOPCOL, name);
		/* copy data from active vertex color layer */
		if (layernum) {
			const int layernum_dst = CustomData_get_active_layer(&em->bm->ldata, CD_MLOOPCOL);
			BM_data_layer_copy(em->bm, &em->bm->ldata, CD_MLOOPCOL, layernum_dst, layernum);
		}
		if (active_set || layernum == 0) {
			CustomData_set_layer_active(&em->bm->ldata, CD_MLOOPCOL, layernum);
		}
	}
	else {
		layernum = CustomData_number_of_layers(&me->ldata, CD_MLOOPCOL);
		if (layernum >= MAX_MCOL) {
			return -1;
		}

		if (me->mloopcol) {
			CustomData_add_layer_named(&me->ldata, CD_MLOOPCOL, CD_DUPLICATE, me->mloopcol, me->totloop, name);
			CustomData_add_layer_named(&me->fdata, CD_MCOL, CD_DUPLICATE, me->mcol, me->totface, name);
		}
		else {
			CustomData_add_layer_named(&me->ldata, CD_MLOOPCOL, CD_DEFAULT, NULL, me->totloop, name);
			CustomData_add_layer_named(&me->fdata, CD_MCOL, CD_DEFAULT, NULL, me->totface, name);
		}

		if (active_set || layernum == 0) {
			CustomData_set_layer_active(&me->ldata, CD_MLOOPCOL, layernum);
			CustomData_set_layer_active(&me->fdata, CD_MCOL, layernum);
		}

		BKE_mesh_update_customdata_pointers(me, true);
	}

	DEG_id_tag_update(&me->id, 0);
	WM_main_add_notifier(NC_GEOM | ND_DATA, me);

	return layernum;
}

bool ED_mesh_color_ensure(struct Mesh *me, const char *name)
{
	BLI_assert(me->edit_btmesh == NULL);

	if (!me->mloopcol && me->totloop) {
		CustomData_add_layer_named(&me->ldata, CD_MLOOPCOL, CD_DEFAULT, NULL, me->totloop, name);
		BKE_mesh_update_customdata_pointers(me, true);
	}

	DEG_id_tag_update(&me->id, 0);

	return (me->mloopcol != NULL);
}

bool ED_mesh_color_remove_index(Mesh *me, const int n)
{
	CustomData *ldata = GET_CD_DATA(me, ldata);
	CustomDataLayer *cdl;
	int index;

	index = CustomData_get_layer_index_n(ldata, CD_MLOOPCOL, n);
	cdl = (index == -1) ? NULL : &ldata->layers[index];

	if (!cdl)
		return false;

	delete_customdata_layer(me, cdl);
	DEG_id_tag_update(&me->id, 0);
	WM_main_add_notifier(NC_GEOM | ND_DATA, me);

	return true;
}
bool ED_mesh_color_remove_active(Mesh *me)
{
	CustomData *ldata = GET_CD_DATA(me, ldata);
	const int n = CustomData_get_active_layer(ldata, CD_MLOOPCOL);
	if (n != -1) {
		return ED_mesh_color_remove_index(me, n);
	}
	else {
		return false;
	}
}
bool ED_mesh_color_remove_named(Mesh *me, const char *name)
{
	CustomData *ldata = GET_CD_DATA(me, ldata);
	const int n = CustomData_get_named_layer(ldata, CD_MLOOPCOL, name);
	if (n != -1) {
		return ED_mesh_color_remove_index(me, n);
	}
	else {
		return false;
	}
}

/*********************** UV texture operators ************************/

static int layers_poll(bContext *C)
{
	Object *ob = ED_object_context(C);
	ID *data = (ob) ? ob->data : NULL;
	return (ob && !ID_IS_LINKED(ob) && ob->type == OB_MESH && data && !ID_IS_LINKED(data));
}

static int mesh_uv_texture_add_exec(bContext *C, wmOperator *UNUSED(op))
{
	Object *ob = ED_object_context(C);
	Mesh *me = ob->data;

	if (ED_mesh_uv_texture_add(me, NULL, true) == -1)
		return OPERATOR_CANCELLED;

	if (ob->mode & OB_MODE_TEXTURE_PAINT) {
		Scene *scene = CTX_data_scene(C);
		BKE_paint_proj_mesh_data_check(scene, ob, NULL, NULL, NULL, NULL);
		WM_event_add_notifier(C, NC_SCENE | ND_TOOLSETTINGS, NULL);
	}

	return OPERATOR_FINISHED;
}

void MESH_OT_uv_texture_add(wmOperatorType *ot)
{
	/* identifiers */
	ot->name = "Add UV Map";
	ot->description = "Add UV Map";
	ot->idname = "MESH_OT_uv_texture_add";

	/* api callbacks */
	ot->poll = layers_poll;
	ot->exec = mesh_uv_texture_add_exec;

	/* flags */
	ot->flag = OPTYPE_REGISTER | OPTYPE_UNDO;
}

static int drop_named_image_invoke(bContext *C, wmOperator *op, const wmEvent *event)
{
	Scene *scene = CTX_data_scene(C);
	View3D *v3d = CTX_wm_view3d(C);
	Base *base;
	Image *ima = NULL;
	Mesh *me;
	Object *obedit;
	int exitmode = 0;

	if (v3d == NULL) {
		BKE_report(op->reports, RPT_ERROR, "No 3D View Available");
		return OPERATOR_CANCELLED;
	}

	base = ED_view3d_give_base_under_cursor(C, event->mval);

	/* Check context */
	if (base == NULL || base->object->type != OB_MESH) {
		BKE_report(op->reports, RPT_ERROR, "Not an object or mesh");
		return OPERATOR_CANCELLED;
	}

	ima = (Image *)WM_operator_drop_load_path(C, op, ID_IM);
	if (!ima) {
		return OPERATOR_CANCELLED;
	}
	/* handled below */
	id_us_min((ID *)ima);

	/* put mesh in editmode */

	obedit = base->object;
	me = obedit->data;
	if (me->edit_btmesh == NULL) {
		EDBM_mesh_make(obedit, scene->toolsettings->selectmode, false);
		exitmode = 1;
	}
	if (me->edit_btmesh == NULL)
		return OPERATOR_CANCELLED;
<<<<<<< HEAD
	
=======

	ED_uvedit_assign_image(bmain, scene, obedit, ima, NULL);

>>>>>>> 44505b38
	if (exitmode) {
		EDBM_mesh_load(obedit);
		EDBM_mesh_free(me->edit_btmesh);
		MEM_freeN(me->edit_btmesh);
		me->edit_btmesh = NULL;

		/* load_editMesh free's pointers used by CustomData layers which might be used by DerivedMesh too,
		 * so signal to re-create DerivedMesh here (sergey) */
		DEG_id_tag_update(&me->id, 0);
	}

	/* dummie drop support; ensure view shows a result :) */
	if (v3d)
		v3d->flag2 |= V3D_SOLID_TEX;

	WM_event_add_notifier(C, NC_GEOM | ND_DATA, obedit->data);

	return OPERATOR_FINISHED;
}

void MESH_OT_drop_named_image(wmOperatorType *ot)
{
	/* identifiers */
	ot->name = "Drop Image to Mesh UV Map";
	ot->description = "Assign Image to active UV Map, or create an UV Map";
	ot->idname = "MESH_OT_drop_named_image";

	/* api callbacks */
	ot->poll = layers_poll;
	ot->invoke = drop_named_image_invoke;

	/* flags */
	ot->flag = OPTYPE_UNDO | OPTYPE_INTERNAL;

	/* properties */
	RNA_def_string(ot->srna, "name", "Image", MAX_ID_NAME - 2, "Name", "Image name to assign");
	RNA_def_string(ot->srna, "filepath", "Path", FILE_MAX, "Filepath", "Path to image file");
	RNA_def_boolean(ot->srna, "relative_path", true, "Relative Path", "Select the file relative to the blend file");
}

static int mesh_uv_texture_remove_exec(bContext *C, wmOperator *UNUSED(op))
{
	Object *ob = ED_object_context(C);
	Mesh *me = ob->data;

	if (!ED_mesh_uv_texture_remove_active(me))
		return OPERATOR_CANCELLED;

	if (ob->mode & OB_MODE_TEXTURE_PAINT) {
		Scene *scene = CTX_data_scene(C);
		BKE_paint_proj_mesh_data_check(scene, ob, NULL, NULL, NULL, NULL);
		WM_event_add_notifier(C, NC_SCENE | ND_TOOLSETTINGS, NULL);
	}

	return OPERATOR_FINISHED;
}

void MESH_OT_uv_texture_remove(wmOperatorType *ot)
{
	/* identifiers */
	ot->name = "Remove UV Map";
	ot->description = "Remove UV Map";
	ot->idname = "MESH_OT_uv_texture_remove";

	/* api callbacks */
	ot->poll = layers_poll;
	ot->exec = mesh_uv_texture_remove_exec;

	/* flags */
	ot->flag = OPTYPE_REGISTER | OPTYPE_UNDO;
}

/*********************** vertex color operators ************************/

static int mesh_vertex_color_add_exec(bContext *C, wmOperator *UNUSED(op))
{
	Object *ob = ED_object_context(C);
	Mesh *me = ob->data;

	if (ED_mesh_color_add(me, NULL, true) == -1)
		return OPERATOR_CANCELLED;

	return OPERATOR_FINISHED;
}

void MESH_OT_vertex_color_add(wmOperatorType *ot)
{
	/* identifiers */
	ot->name = "Add Vertex Color";
	ot->description = "Add vertex color layer";
	ot->idname = "MESH_OT_vertex_color_add";

	/* api callbacks */
	ot->poll = layers_poll;
	ot->exec = mesh_vertex_color_add_exec;

	/* flags */
	ot->flag = OPTYPE_REGISTER | OPTYPE_UNDO;
}

static int mesh_vertex_color_remove_exec(bContext *C, wmOperator *UNUSED(op))
{
	Object *ob = ED_object_context(C);
	Mesh *me = ob->data;

	if (!ED_mesh_color_remove_active(me))
		return OPERATOR_CANCELLED;

	return OPERATOR_FINISHED;
}

void MESH_OT_vertex_color_remove(wmOperatorType *ot)
{
	/* identifiers */
	ot->name = "Remove Vertex Color";
	ot->description = "Remove vertex color layer";
	ot->idname = "MESH_OT_vertex_color_remove";

	/* api callbacks */
	ot->exec = mesh_vertex_color_remove_exec;
	ot->poll = layers_poll;

	/* flags */
	ot->flag = OPTYPE_REGISTER | OPTYPE_UNDO;
}

/* *** CustomData clear functions, we need an operator for each *** */

static int mesh_customdata_clear_exec__internal(bContext *C,
                                                char htype, int type)
{
	Object *obedit = ED_object_context(C);
	Mesh       *me = obedit->data;

	int tot;
	CustomData *data = mesh_customdata_get_type(me, htype, &tot);

	BLI_assert(CustomData_layertype_is_singleton(type) == true);

	if (CustomData_has_layer(data, type)) {
		if (me->edit_btmesh) {
			BM_data_layer_free(me->edit_btmesh->bm, data, type);
		}
		else {
			CustomData_free_layers(data, type, tot);
		}

		DEG_id_tag_update(&me->id, 0);
		WM_event_add_notifier(C, NC_GEOM | ND_DATA, me);

		return OPERATOR_FINISHED;
	}
	else {
		return OPERATOR_CANCELLED;
	}
}

/* Clear Mask */
static int mesh_customdata_mask_clear_poll(bContext *C)
{
	Object *ob = ED_object_context(C);
	if (ob && ob->type == OB_MESH) {
		Mesh *me = ob->data;

		/* special case - can't run this if we're in sculpt mode */
		if (ob->mode & OB_MODE_SCULPT) {
			return false;
		}

		if (!ID_IS_LINKED(me)) {
			CustomData *data = GET_CD_DATA(me, vdata);
			if (CustomData_has_layer(data, CD_PAINT_MASK)) {
				return true;
			}
			data = GET_CD_DATA(me, ldata);
			if (CustomData_has_layer(data, CD_GRID_PAINT_MASK)) {
				return true;
			}
		}
	}
	return false;
}
static int mesh_customdata_mask_clear_exec(bContext *C, wmOperator *UNUSED(op))
{
	int ret_a = mesh_customdata_clear_exec__internal(C, BM_VERT, CD_PAINT_MASK);
	int ret_b = mesh_customdata_clear_exec__internal(C, BM_LOOP, CD_GRID_PAINT_MASK);

	if (ret_a == OPERATOR_FINISHED ||
	    ret_b == OPERATOR_FINISHED)
	{
		return OPERATOR_FINISHED;
	}
	else {
		return OPERATOR_CANCELLED;
	}
}

void MESH_OT_customdata_mask_clear(wmOperatorType *ot)
{

	/* identifiers */
	ot->name = "Clear Sculpt-Mask Data";
	ot->idname = "MESH_OT_customdata_mask_clear";
	ot->description = "Clear vertex sculpt masking data from the mesh";

	/* api callbacks */
	ot->exec = mesh_customdata_mask_clear_exec;
	ot->poll = mesh_customdata_mask_clear_poll;

	/* flags */
	ot->flag = OPTYPE_REGISTER | OPTYPE_UNDO;
}

/**
 * Clear Skin
 * \return -1 invalid state, 0 no skin, 1 has skin.
 */
static int mesh_customdata_skin_state(bContext *C)
{
	Object *ob = ED_object_context(C);

	if (ob && ob->type == OB_MESH) {
		Mesh *me = ob->data;
		if (!ID_IS_LINKED(me)) {
			CustomData *data = GET_CD_DATA(me, vdata);
			return CustomData_has_layer(data, CD_MVERT_SKIN);
		}
	}
	return -1;
}

static int mesh_customdata_skin_add_poll(bContext *C)
{
	return (mesh_customdata_skin_state(C) == 0);
}

static int mesh_customdata_skin_add_exec(bContext *C, wmOperator *UNUSED(op))
{
	Object *ob = ED_object_context(C);
	Mesh *me = ob->data;

	BKE_mesh_ensure_skin_customdata(me);

	DEG_id_tag_update(&me->id, 0);
	WM_event_add_notifier(C, NC_GEOM | ND_DATA, me);

	return OPERATOR_FINISHED;
}

void MESH_OT_customdata_skin_add(wmOperatorType *ot)
{
	/* identifiers */
	ot->name = "Add Skin Data";
	ot->idname = "MESH_OT_customdata_skin_add";
	ot->description = "Add a vertex skin layer";

	/* api callbacks */
	ot->exec = mesh_customdata_skin_add_exec;
	ot->poll = mesh_customdata_skin_add_poll;

	/* flags */
	ot->flag = OPTYPE_REGISTER | OPTYPE_UNDO;
}

static int mesh_customdata_skin_clear_poll(bContext *C)
{
	return (mesh_customdata_skin_state(C) == 1);
}

static int mesh_customdata_skin_clear_exec(bContext *C, wmOperator *UNUSED(op))
{
	return mesh_customdata_clear_exec__internal(C, BM_VERT, CD_MVERT_SKIN);
}

void MESH_OT_customdata_skin_clear(wmOperatorType *ot)
{
	/* identifiers */
	ot->name = "Clear Skin Data";
	ot->idname = "MESH_OT_customdata_skin_clear";
	ot->description = "Clear vertex skin layer";

	/* api callbacks */
	ot->exec = mesh_customdata_skin_clear_exec;
	ot->poll = mesh_customdata_skin_clear_poll;

	/* flags */
	ot->flag = OPTYPE_REGISTER | OPTYPE_UNDO;
}

/* Clear custom loop normals */
static int mesh_customdata_custom_splitnormals_add_exec(bContext *C, wmOperator *UNUSED(op))
{
	Object *ob = ED_object_context(C);
	Mesh *me = ob->data;

	if (!BKE_mesh_has_custom_loop_normals(me)) {
		CustomData *data = GET_CD_DATA(me, ldata);

		if (me->edit_btmesh) {
			/* Tag edges as sharp according to smooth threshold if needed, to preserve autosmooth shading. */
			if (me->flag & ME_AUTOSMOOTH) {
				BM_edges_sharp_from_angle_set(me->edit_btmesh->bm, me->smoothresh);

				me->drawflag |= ME_DRAWSHARP;
			}

			BM_data_layer_add(me->edit_btmesh->bm, data, CD_CUSTOMLOOPNORMAL);
		}
		else {
			/* Tag edges as sharp according to smooth threshold if needed, to preserve autosmooth shading. */
			if (me->flag & ME_AUTOSMOOTH) {
				float (*polynors)[3] = MEM_mallocN(sizeof(*polynors) * (size_t)me->totpoly, __func__);

				BKE_mesh_calc_normals_poly(
				            me->mvert, NULL, me->totvert,
				            me->mloop, me->mpoly,
				            me->totloop, me->totpoly,
				            polynors, true);

				BKE_edges_sharp_from_angle_set(
				            me->mvert, me->totvert,
				            me->medge, me->totedge,
				            me->mloop, me->totloop,
				            me->mpoly, polynors, me->totpoly,
				            me->smoothresh);

				MEM_freeN(polynors);

				me->drawflag |= ME_DRAWSHARP;
			}

			CustomData_add_layer(data, CD_CUSTOMLOOPNORMAL, CD_DEFAULT, NULL, me->totloop);
		}

		DEG_id_tag_update(&me->id, 0);
		WM_event_add_notifier(C, NC_GEOM | ND_DATA, me);

		return OPERATOR_FINISHED;
	}
	return OPERATOR_CANCELLED;
}

void MESH_OT_customdata_custom_splitnormals_add(wmOperatorType *ot)
{
	/* identifiers */
	ot->name = "Add Custom Split Normals Data";
	ot->idname = "MESH_OT_customdata_custom_splitnormals_add";
	ot->description = "Add a custom split normals layer, if none exists yet";

	/* api callbacks */
	ot->exec = mesh_customdata_custom_splitnormals_add_exec;
	ot->poll = ED_operator_object_active_editable_mesh;

	/* flags */
	ot->flag = OPTYPE_REGISTER | OPTYPE_UNDO;
}

static int mesh_customdata_custom_splitnormals_clear_exec(bContext *C, wmOperator *UNUSED(op))
{
	Object *ob = ED_object_context(C);
	Mesh *me = ob->data;

	if (BKE_mesh_has_custom_loop_normals(me)) {
		return mesh_customdata_clear_exec__internal(C, BM_LOOP, CD_CUSTOMLOOPNORMAL);
	}
	return OPERATOR_CANCELLED;
}

void MESH_OT_customdata_custom_splitnormals_clear(wmOperatorType *ot)
{
	/* identifiers */
	ot->name = "Clear Custom Split Normals Data";
	ot->idname = "MESH_OT_customdata_custom_splitnormals_clear";
	ot->description = "Remove the custom split normals layer, if it exists";

	/* api callbacks */
	ot->exec = mesh_customdata_custom_splitnormals_clear_exec;
	ot->poll = ED_operator_object_active_editable_mesh;

	/* flags */
	ot->flag = OPTYPE_REGISTER | OPTYPE_UNDO;
}

/************************** Add Geometry Layers *************************/

void ED_mesh_update(Mesh *mesh, bContext *C, int calc_edges, int calc_tessface)
{
	bool tessface_input = false;

	if (mesh->totface > 0 && mesh->totpoly == 0) {
		BKE_mesh_convert_mfaces_to_mpolys(mesh);

		/* would only be converting back again, don't bother */
		tessface_input = true;
	}

	if (calc_edges || ((mesh->totpoly || mesh->totface) && mesh->totedge == 0))
		BKE_mesh_calc_edges(mesh, calc_edges, true);

	if (calc_tessface) {
		if (tessface_input == false) {
			BKE_mesh_tessface_calc(mesh);
		}
	}
	else {
		/* default state is not to have tessface's so make sure this is the case */
		BKE_mesh_tessface_clear(mesh);
	}

	BKE_mesh_calc_normals(mesh);

	DEG_id_tag_update(&mesh->id, 0);
	WM_event_add_notifier(C, NC_GEOM | ND_DATA, mesh);
}

static void mesh_add_verts(Mesh *mesh, int len)
{
	CustomData vdata;
	MVert *mvert;
	int i, totvert;

	if (len == 0)
		return;

	totvert = mesh->totvert + len;
	CustomData_copy(&mesh->vdata, &vdata, CD_MASK_MESH, CD_DEFAULT, totvert);
	CustomData_copy_data(&mesh->vdata, &vdata, 0, 0, mesh->totvert);

	if (!CustomData_has_layer(&vdata, CD_MVERT))
		CustomData_add_layer(&vdata, CD_MVERT, CD_CALLOC, NULL, totvert);

	CustomData_free(&mesh->vdata, mesh->totvert);
	mesh->vdata = vdata;
	BKE_mesh_update_customdata_pointers(mesh, false);

	/* scan the input list and insert the new vertices */

	/* set default flags */
	mvert = &mesh->mvert[mesh->totvert];
	for (i = 0; i < len; i++, mvert++)
		mvert->flag |= SELECT;

	/* set final vertex list size */
	mesh->totvert = totvert;
}

static void mesh_add_edges(Mesh *mesh, int len)
{
	CustomData edata;
	MEdge *medge;
	int i, totedge;

	if (len == 0)
		return;

	totedge = mesh->totedge + len;

	/* update customdata  */
	CustomData_copy(&mesh->edata, &edata, CD_MASK_MESH, CD_DEFAULT, totedge);
	CustomData_copy_data(&mesh->edata, &edata, 0, 0, mesh->totedge);

	if (!CustomData_has_layer(&edata, CD_MEDGE))
		CustomData_add_layer(&edata, CD_MEDGE, CD_CALLOC, NULL, totedge);

	CustomData_free(&mesh->edata, mesh->totedge);
	mesh->edata = edata;
	BKE_mesh_update_customdata_pointers(mesh, false); /* new edges don't change tessellation */

	/* set default flags */
	medge = &mesh->medge[mesh->totedge];
	for (i = 0; i < len; i++, medge++)
		medge->flag = ME_EDGEDRAW | ME_EDGERENDER | SELECT;

	mesh->totedge = totedge;
}

static void mesh_add_tessfaces(Mesh *mesh, int len)
{
	CustomData fdata;
	MFace *mface;
	int i, totface;

	if (len == 0)
		return;

	totface = mesh->totface + len;   /* new face count */

	/* update customdata */
	CustomData_copy(&mesh->fdata, &fdata, CD_MASK_MESH, CD_DEFAULT, totface);
	CustomData_copy_data(&mesh->fdata, &fdata, 0, 0, mesh->totface);

	if (!CustomData_has_layer(&fdata, CD_MFACE))
		CustomData_add_layer(&fdata, CD_MFACE, CD_CALLOC, NULL, totface);

	CustomData_free(&mesh->fdata, mesh->totface);
	mesh->fdata = fdata;
	BKE_mesh_update_customdata_pointers(mesh, true);

	/* set default flags */
	mface = &mesh->mface[mesh->totface];
	for (i = 0; i < len; i++, mface++)
		mface->flag = ME_FACE_SEL;

	mesh->totface = totface;
}

static void mesh_add_loops(Mesh *mesh, int len)
{
	CustomData ldata;
	int totloop;

	if (len == 0)
		return;

	totloop = mesh->totloop + len;   /* new face count */

	/* update customdata */
	CustomData_copy(&mesh->ldata, &ldata, CD_MASK_MESH, CD_DEFAULT, totloop);
	CustomData_copy_data(&mesh->ldata, &ldata, 0, 0, mesh->totloop);

	if (!CustomData_has_layer(&ldata, CD_MLOOP))
		CustomData_add_layer(&ldata, CD_MLOOP, CD_CALLOC, NULL, totloop);

	CustomData_free(&mesh->ldata, mesh->totloop);
	mesh->ldata = ldata;
	BKE_mesh_update_customdata_pointers(mesh, true);

	mesh->totloop = totloop;
}

static void mesh_add_polys(Mesh *mesh, int len)
{
	CustomData pdata;
	MPoly *mpoly;
	int i, totpoly;

	if (len == 0)
		return;

	totpoly = mesh->totpoly + len;   /* new face count */

	/* update customdata */
	CustomData_copy(&mesh->pdata, &pdata, CD_MASK_MESH, CD_DEFAULT, totpoly);
	CustomData_copy_data(&mesh->pdata, &pdata, 0, 0, mesh->totpoly);

	if (!CustomData_has_layer(&pdata, CD_MPOLY))
		CustomData_add_layer(&pdata, CD_MPOLY, CD_CALLOC, NULL, totpoly);

	CustomData_free(&mesh->pdata, mesh->totpoly);
	mesh->pdata = pdata;
	BKE_mesh_update_customdata_pointers(mesh, true);

	/* set default flags */
	mpoly = &mesh->mpoly[mesh->totpoly];
	for (i = 0; i < len; i++, mpoly++)
		mpoly->flag = ME_FACE_SEL;

	mesh->totpoly = totpoly;
}

static void mesh_remove_verts(Mesh *mesh, int len)
{
	int totvert;

	if (len == 0)
		return;

	totvert = mesh->totvert - len;
	CustomData_free_elem(&mesh->vdata, totvert, len);

	/* set final vertex list size */
	mesh->totvert = totvert;
}

static void mesh_remove_edges(Mesh *mesh, int len)
{
	int totedge;

	if (len == 0)
		return;

	totedge = mesh->totedge - len;
	CustomData_free_elem(&mesh->edata, totedge, len);

	mesh->totedge = totedge;
}

static void mesh_remove_faces(Mesh *mesh, int len)
{
	int totface;

	if (len == 0)
		return;

	totface = mesh->totface - len;   /* new face count */
	CustomData_free_elem(&mesh->fdata, totface, len);

	mesh->totface = totface;
}

#if 0
void ED_mesh_geometry_add(Mesh *mesh, ReportList *reports, int verts, int edges, int faces)
{
	if (mesh->edit_btmesh) {
		BKE_report(reports, RPT_ERROR, "Cannot add geometry in edit mode");
		return;
	}

	if (verts)
		mesh_add_verts(mesh, verts);
	if (edges)
		mesh_add_edges(mesh, edges);
	if (faces)
		mesh_add_faces(mesh, faces);
}
#endif

void ED_mesh_tessfaces_add(Mesh *mesh, ReportList *reports, int count)
{
	if (mesh->edit_btmesh) {
		BKE_report(reports, RPT_ERROR, "Cannot add tessfaces in edit mode");
		return;
	}

	if (mesh->mpoly) {
		BKE_report(reports, RPT_ERROR, "Cannot add tessfaces to a mesh that already has polygons");
		return;
	}

	mesh_add_tessfaces(mesh, count);
}

void ED_mesh_edges_add(Mesh *mesh, ReportList *reports, int count)
{
	if (mesh->edit_btmesh) {
		BKE_report(reports, RPT_ERROR, "Cannot add edges in edit mode");
		return;
	}

	mesh_add_edges(mesh, count);
}

void ED_mesh_vertices_add(Mesh *mesh, ReportList *reports, int count)
{
	if (mesh->edit_btmesh) {
		BKE_report(reports, RPT_ERROR, "Cannot add vertices in edit mode");
		return;
	}

	mesh_add_verts(mesh, count);
}

void ED_mesh_faces_remove(Mesh *mesh, ReportList *reports, int count)
{
	if (mesh->edit_btmesh) {
		BKE_report(reports, RPT_ERROR, "Cannot remove faces in edit mode");
		return;
	}
	else if (count > mesh->totface) {
		BKE_report(reports, RPT_ERROR, "Cannot remove more faces than the mesh contains");
		return;
	}

	mesh_remove_faces(mesh, count);
}

void ED_mesh_edges_remove(Mesh *mesh, ReportList *reports, int count)
{
	if (mesh->edit_btmesh) {
		BKE_report(reports, RPT_ERROR, "Cannot remove edges in edit mode");
		return;
	}
	else if (count > mesh->totedge) {
		BKE_report(reports, RPT_ERROR, "Cannot remove more edges than the mesh contains");
		return;
	}

	mesh_remove_edges(mesh, count);
}

void ED_mesh_vertices_remove(Mesh *mesh, ReportList *reports, int count)
{
	if (mesh->edit_btmesh) {
		BKE_report(reports, RPT_ERROR, "Cannot remove vertices in edit mode");
		return;
	}
	else if (count > mesh->totvert) {
		BKE_report(reports, RPT_ERROR, "Cannot remove more vertices than the mesh contains");
		return;
	}

	mesh_remove_verts(mesh, count);
}

void ED_mesh_loops_add(Mesh *mesh, ReportList *reports, int count)
{
	if (mesh->edit_btmesh) {
		BKE_report(reports, RPT_ERROR, "Cannot add loops in edit mode");
		return;
	}

	mesh_add_loops(mesh, count);
}

void ED_mesh_polys_add(Mesh *mesh, ReportList *reports, int count)
{
	if (mesh->edit_btmesh) {
		BKE_report(reports, RPT_ERROR, "Cannot add polygons in edit mode");
		return;
	}

	mesh_add_polys(mesh, count);
}

void ED_mesh_calc_tessface(Mesh *mesh, bool free_mpoly)
{
	if (mesh->edit_btmesh) {
		BKE_editmesh_tessface_calc(mesh->edit_btmesh);
	}
	else {
		BKE_mesh_tessface_calc(mesh);
	}
	if (free_mpoly) {
		CustomData_free(&mesh->ldata, mesh->totloop);
		CustomData_free(&mesh->pdata, mesh->totpoly);
		mesh->totloop = 0;
		mesh->totpoly = 0;
		mesh->mloop = NULL;
		mesh->mloopcol = NULL;
		mesh->mloopuv = NULL;
		mesh->mpoly = NULL;
	}
}

void ED_mesh_report_mirror_ex(wmOperator *op, int totmirr, int totfail,
                              char selectmode)
{
	const char *elem_type;

	if (selectmode & SCE_SELECT_VERTEX) {
		elem_type = "vertices";
	}
	else if (selectmode & SCE_SELECT_EDGE) {
		elem_type = "edges";
	}
	else {
		elem_type = "faces";
	}

	if (totfail) {
		BKE_reportf(op->reports, RPT_WARNING, "%d %s mirrored, %d failed", totmirr, elem_type, totfail);
	}
	else {
		BKE_reportf(op->reports, RPT_INFO, "%d %s mirrored", totmirr, elem_type);
	}
}

void ED_mesh_report_mirror(wmOperator *op, int totmirr, int totfail)
{
	ED_mesh_report_mirror_ex(op, totmirr, totfail, SCE_SELECT_VERTEX);
}<|MERGE_RESOLUTION|>--- conflicted
+++ resolved
@@ -576,13 +576,7 @@
 	}
 	if (me->edit_btmesh == NULL)
 		return OPERATOR_CANCELLED;
-<<<<<<< HEAD
-	
-=======
-
-	ED_uvedit_assign_image(bmain, scene, obedit, ima, NULL);
-
->>>>>>> 44505b38
+
 	if (exitmode) {
 		EDBM_mesh_load(obedit);
 		EDBM_mesh_free(me->edit_btmesh);

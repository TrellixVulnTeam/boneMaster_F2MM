--- conflicted
+++ resolved
@@ -43,7 +43,6 @@
 #include "RNA_define.h"
 #include "RNA_access.h"
 
-#include "WM_api.h"
 #include "WM_types.h"
 
 #include "ED_mesh.h"
@@ -51,7 +50,6 @@
 #include "ED_transform.h"
 #include "ED_view3d.h"
 
-#include "UI_resources.h"
 
 #include "MEM_guardedalloc.h"
 
@@ -60,8 +58,6 @@
 #define USE_MANIPULATOR
 
 #ifdef USE_MANIPULATOR
-#include "ED_manipulator_library.h"
-#include "ED_undo.h"
 #endif
 
 /* -------------------------------------------------------------------- */
@@ -773,631 +769,4 @@
 	RNA_def_boolean(ot->srna, "rotate_source", true, "Rotate Source", "Rotate initial selection giving better shape");
 }
 
-/** \} */
-<<<<<<< HEAD
-
-/* -------------------------------------------------------------------- */
-/** \name Spin Operator
- * \{ */
-
-static int edbm_spin_exec(bContext *C, wmOperator *op)
-{
-	Object *obedit = CTX_data_edit_object(C);
-	BMEditMesh *em = BKE_editmesh_from_object(obedit);
-	BMesh *bm = em->bm;
-	BMOperator spinop;
-	float cent[3], axis[3];
-	float d[3] = {0.0f, 0.0f, 0.0f};
-	int steps, dupli;
-	float angle;
-
-	RNA_float_get_array(op->ptr, "center", cent);
-	RNA_float_get_array(op->ptr, "axis", axis);
-	steps = RNA_int_get(op->ptr, "steps");
-	angle = RNA_float_get(op->ptr, "angle");
-	//if (ts->editbutflag & B_CLOCKWISE)
-	angle = -angle;
-	dupli = RNA_boolean_get(op->ptr, "dupli");
-
-	if (is_zero_v3(axis)) {
-		BKE_report(op->reports, RPT_ERROR, "Invalid/unset axis");
-		return OPERATOR_CANCELLED;
-	}
-
-	/* keep the values in worldspace since we're passing the obmat */
-	if (!EDBM_op_init(em, &spinop, op,
-	                  "spin geom=%hvef cent=%v axis=%v dvec=%v steps=%i angle=%f space=%m4 use_duplicate=%b",
-	                  BM_ELEM_SELECT, cent, axis, d, steps, angle, obedit->obmat, dupli))
-	{
-		return OPERATOR_CANCELLED;
-	}
-	BMO_op_exec(bm, &spinop);
-	EDBM_flag_disable_all(em, BM_ELEM_SELECT);
-	BMO_slot_buffer_hflag_enable(bm, spinop.slots_out, "geom_last.out", BM_ALL_NOLOOP, BM_ELEM_SELECT, true);
-	if (!EDBM_op_finish(em, &spinop, op, true)) {
-		return OPERATOR_CANCELLED;
-	}
-
-	EDBM_update_generic(em, true, true);
-
-	return OPERATOR_FINISHED;
-}
-
-/* get center and axis, in global coords */
-static int edbm_spin_invoke(bContext *C, wmOperator *op, const wmEvent *UNUSED(event))
-{
-	Scene *scene = CTX_data_scene(C);
-	View3D *v3d = CTX_wm_view3d(C);
-	RegionView3D *rv3d = ED_view3d_context_rv3d(C);
-
-	PropertyRNA *prop;
-	prop = RNA_struct_find_property(op->ptr, "center");
-	if (!RNA_property_is_set(op->ptr, prop)) {
-		RNA_property_float_set_array(op->ptr, prop, ED_view3d_cursor3d_get(scene, v3d));
-	}
-	if (rv3d) {
-		prop = RNA_struct_find_property(op->ptr, "axis");
-		if (!RNA_property_is_set(op->ptr, prop)) {
-			RNA_property_float_set_array(op->ptr, prop, rv3d->viewinv[2]);
-		}
-	}
-
-	int ret = edbm_spin_exec(C, op);
-
-#ifdef USE_MANIPULATOR
-	if (ret & OPERATOR_FINISHED) {
-		/* Setup manipulators */
-		if (v3d && (v3d->twflag & V3D_MANIPULATOR_DRAW)) {
-			WM_manipulator_group_type_ensure("MESH_WGT_spin");
-		}
-	}
-#endif
-
-	return ret;
-
-}
-
-#ifdef USE_MANIPULATOR
-static void MESH_WGT_spin(struct wmManipulatorGroupType *wgt);
-#endif
-
-void MESH_OT_spin(wmOperatorType *ot)
-{
-	PropertyRNA *prop;
-
-	/* identifiers */
-	ot->name = "Spin";
-	ot->description = "Extrude selected vertices in a circle around the cursor in indicated viewport";
-	ot->idname = "MESH_OT_spin";
-
-	/* api callbacks */
-	ot->invoke = edbm_spin_invoke;
-	ot->exec = edbm_spin_exec;
-	ot->poll = ED_operator_editmesh;
-
-	/* flags */
-	ot->flag = OPTYPE_REGISTER | OPTYPE_UNDO;
-
-	/* props */
-	RNA_def_int(ot->srna, "steps", 9, 0, 1000000, "Steps", "Steps", 0, 1000);
-	RNA_def_boolean(ot->srna, "dupli", 0, "Dupli", "Make Duplicates");
-	prop = RNA_def_float(ot->srna, "angle", DEG2RADF(90.0f), -1e12f, 1e12f, "Angle", "Rotation for each step",
-	                     DEG2RADF(-360.0f), DEG2RADF(360.0f));
-	RNA_def_property_subtype(prop, PROP_ANGLE);
-
-	RNA_def_float_vector(ot->srna, "center", 3, NULL, -1e12f, 1e12f,
-	                     "Center", "Center in global view space", -1e4f, 1e4f);
-	RNA_def_float_vector(ot->srna, "axis", 3, NULL, -1.0f, 1.0f, "Axis", "Axis in global view space", -1.0f, 1.0f);
-
-#ifdef USE_MANIPULATOR
-	WM_manipulatorgrouptype_append(MESH_WGT_spin);
-#endif
-}
-
-
-#ifdef USE_MANIPULATOR
-
-/* -------------------------------------------------------------------- */
-/** \name Screw Operator
- * \{ */
-
-typedef struct ManipulatorSpinGroup {
-	/* Arrow to change plane depth. */
-	struct wmManipulator *translate_z;
-	/* Translate XYZ */
-	struct wmManipulator *translate_c;
-	/* For grabbing the manipulator and moving freely. */
-	struct wmManipulator *rotate_c;
-	/* Spin angle */
-	struct wmManipulator *angle_z;
-
-	/* We could store more vars here! */
-	struct {
-		bContext *context;
-		wmOperator *op;
-		PropertyRNA *prop_axis_co;
-		PropertyRNA *prop_axis_no;
-		PropertyRNA *prop_angle;
-
-		float rotate_axis[3];
-		float rotate_up[3];
-	} data;
-} ManipulatorSpinGroup;
-
-/**
- * XXX. calling redo from property updates is not great.
- * This is needed because changing the RNA doesn't cause a redo
- * and we're not using operator UI which does just this.
- */
-static void manipulator_spin_exec(ManipulatorSpinGroup *man)
-{
-	wmOperator *op = man->data.op;
-	if (op == WM_operator_last_redo((bContext *)man->data.context)) {
-		ED_undo_operator_repeat((bContext *)man->data.context, op);
-	}
-}
-
-static void manipulator_mesh_spin_update_from_op(ManipulatorSpinGroup *man)
-{
-	wmOperator *op = man->data.op;
-
-	float plane_co[3], plane_no[3];
-
-	RNA_property_float_get_array(op->ptr, man->data.prop_axis_co, plane_co);
-	RNA_property_float_get_array(op->ptr, man->data.prop_axis_no, plane_no);
-
-	WM_manipulator_set_matrix_location(man->translate_z, plane_co);
-	WM_manipulator_set_matrix_location(man->rotate_c, plane_co);
-	WM_manipulator_set_matrix_location(man->angle_z, plane_co);
-	/* translate_c location comes from the property. */
-
-	WM_manipulator_set_matrix_rotation_from_z_axis(man->translate_z, plane_no);
-	WM_manipulator_set_matrix_rotation_from_z_axis(man->angle_z, plane_no);
-
-	WM_manipulator_set_scale(man->translate_c, 0.2);
-
-	RegionView3D *rv3d = ED_view3d_context_rv3d(man->data.context);
-	if (rv3d) {
-		normalize_v3_v3(man->data.rotate_axis, rv3d->viewinv[2]);
-		normalize_v3_v3(man->data.rotate_up, rv3d->viewinv[1]);
-
-		/* ensure its orthogonal */
-		project_plane_normalized_v3_v3v3(man->data.rotate_up, man->data.rotate_up, man->data.rotate_axis);
-		normalize_v3(man->data.rotate_up);
-
-		WM_manipulator_set_matrix_rotation_from_z_axis(man->translate_c, plane_no);
-		WM_manipulator_set_matrix_rotation_from_yz_axis(man->rotate_c, plane_no, man->data.rotate_axis);
-
-		/* show the axis instead of mouse cursor */
-		RNA_enum_set(man->rotate_c->ptr, "draw_options",
-		             ED_MANIPULATOR_DIAL_DRAW_FLAG_ANGLE_MIRROR |
-		             ED_MANIPULATOR_DIAL_DRAW_FLAG_ANGLE_START_Y);
-
-	}
-}
-
-/* depth callbacks */
-static void manipulator_spin_prop_depth_get(
-        const wmManipulator *mpr, wmManipulatorProperty *mpr_prop,
-        void *value_p)
-{
-	ManipulatorSpinGroup *man = mpr->parent_mgroup->customdata;
-	wmOperator *op = man->data.op;
-	float *value = value_p;
-
-	BLI_assert(mpr_prop->type->array_length == 1);
-	UNUSED_VARS_NDEBUG(mpr_prop);
-
-	float plane_co[3], plane_no[3];
-	RNA_property_float_get_array(op->ptr, man->data.prop_axis_co, plane_co);
-	RNA_property_float_get_array(op->ptr, man->data.prop_axis_no, plane_no);
-
-	value[0] = dot_v3v3(plane_no, plane_co) - dot_v3v3(plane_no, mpr->matrix_basis[3]);
-}
-
-static void manipulator_spin_prop_depth_set(
-        const wmManipulator *mpr, wmManipulatorProperty *mpr_prop,
-        const void *value_p)
-{
-	ManipulatorSpinGroup *man = mpr->parent_mgroup->customdata;
-	wmOperator *op = man->data.op;
-	const float *value = value_p;
-
-	BLI_assert(mpr_prop->type->array_length == 1);
-	UNUSED_VARS_NDEBUG(mpr_prop);
-
-	float plane_co[3], plane[4];
-	RNA_property_float_get_array(op->ptr, man->data.prop_axis_co, plane_co);
-	RNA_property_float_get_array(op->ptr, man->data.prop_axis_no, plane);
-	normalize_v3(plane);
-
-	plane[3] = -value[0] - dot_v3v3(plane, mpr->matrix_basis[3]);
-
-	/* Keep our location, may be offset simply to be inside the viewport. */
-	closest_to_plane_normalized_v3(plane_co, plane, plane_co);
-
-	RNA_property_float_set_array(op->ptr, man->data.prop_axis_co, plane_co);
-
-	manipulator_spin_exec(man);
-}
-
-/* translate callbacks */
-static void manipulator_spin_prop_translate_get(
-        const wmManipulator *mpr, wmManipulatorProperty *mpr_prop,
-        void *value_p)
-{
-	ManipulatorSpinGroup *man = mpr->parent_mgroup->customdata;
-	wmOperator *op = man->data.op;
-	float *value = value_p;
-
-	BLI_assert(mpr_prop->type->array_length == 3);
-	UNUSED_VARS_NDEBUG(mpr_prop);
-
-	RNA_property_float_get_array(op->ptr, man->data.prop_axis_co, value);
-}
-
-static void manipulator_spin_prop_translate_set(
-        const wmManipulator *mpr, wmManipulatorProperty *mpr_prop,
-        const void *value)
-{
-	ManipulatorSpinGroup *man = mpr->parent_mgroup->customdata;
-	wmOperator *op = man->data.op;
-
-	BLI_assert(mpr_prop->type->array_length == 3);
-	UNUSED_VARS_NDEBUG(mpr_prop);
-
-	RNA_property_float_set_array(op->ptr, man->data.prop_axis_co, value);
-
-	manipulator_spin_exec(man);
-}
-
-/* angle callbacks */
-static void manipulator_spin_prop_axis_angle_get(
-        const wmManipulator *mpr, wmManipulatorProperty *mpr_prop,
-        void *value_p)
-{
-	ManipulatorSpinGroup *man = mpr->parent_mgroup->customdata;
-	wmOperator *op = man->data.op;
-	float *value = value_p;
-
-	BLI_assert(mpr_prop->type->array_length == 1);
-	UNUSED_VARS_NDEBUG(mpr_prop);
-
-	float plane_no[4];
-	RNA_property_float_get_array(op->ptr, man->data.prop_axis_no, plane_no);
-	normalize_v3(plane_no);
-
-	float plane_no_proj[3];
-	project_plane_normalized_v3_v3v3(plane_no_proj, plane_no, man->data.rotate_axis);
-
-	if (!is_zero_v3(plane_no_proj)) {
-		const float angle = -angle_signed_on_axis_v3v3_v3(plane_no_proj, man->data.rotate_up, man->data.rotate_axis);
-		value[0] = angle;
-	}
-	else {
-		value[0] = 0.0f;
-	}
-}
-
-static void manipulator_spin_prop_axis_angle_set(
-        const wmManipulator *mpr, wmManipulatorProperty *mpr_prop,
-        const void *value_p)
-{
-	ManipulatorSpinGroup *man = mpr->parent_mgroup->customdata;
-	wmOperator *op = man->data.op;
-	const float *value = value_p;
-
-	BLI_assert(mpr_prop->type->array_length == 1);
-	UNUSED_VARS_NDEBUG(mpr_prop);
-
-	float plane_no[4];
-	RNA_property_float_get_array(op->ptr, man->data.prop_axis_no, plane_no);
-	normalize_v3(plane_no);
-
-	float plane_no_proj[3];
-	project_plane_normalized_v3_v3v3(plane_no_proj, plane_no, man->data.rotate_axis);
-
-	if (!is_zero_v3(plane_no_proj)) {
-		const float angle = -angle_signed_on_axis_v3v3_v3(plane_no_proj, man->data.rotate_up, man->data.rotate_axis);
-		const float angle_delta = angle - angle_compat_rad(value[0], angle);
-		if (angle_delta != 0.0f) {
-			float mat[3][3];
-			axis_angle_normalized_to_mat3(mat, man->data.rotate_axis, angle_delta);
-			mul_m3_v3(mat, plane_no);
-
-			/* re-normalize - seems acceptable */
-			RNA_property_float_set_array(op->ptr, man->data.prop_axis_no, plane_no);
-
-			manipulator_spin_exec(man);
-		}
-	}
-}
-
-/* angle callbacks */
-static void manipulator_spin_prop_angle_get(
-        const wmManipulator *mpr, wmManipulatorProperty *mpr_prop,
-        void *value_p)
-{
-	ManipulatorSpinGroup *man = mpr->parent_mgroup->customdata;
-	wmOperator *op = man->data.op;
-	float *value = value_p;
-
-	BLI_assert(mpr_prop->type->array_length == 1);
-	UNUSED_VARS_NDEBUG(mpr_prop);
-	value[0] = RNA_property_float_get(op->ptr, man->data.prop_angle);
-}
-
-static void manipulator_spin_prop_angle_set(
-        const wmManipulator *mpr, wmManipulatorProperty *mpr_prop,
-        const void *value_p)
-{
-	ManipulatorSpinGroup *man = mpr->parent_mgroup->customdata;
-	wmOperator *op = man->data.op;
-	BLI_assert(mpr_prop->type->array_length == 1);
-	UNUSED_VARS_NDEBUG(mpr_prop);
-	const float *value = value_p;
-	RNA_property_float_set(op->ptr, man->data.prop_angle, value[0]);
-
-	manipulator_spin_exec(man);
-}
-
-static bool manipulator_mesh_spin_poll(const bContext *C, wmManipulatorGroupType *wgt)
-{
-	wmOperator *op = WM_operator_last_redo(C);
-	if (op == NULL || !STREQ(op->type->idname, "MESH_OT_spin")) {
-		WM_manipulator_group_type_unlink_delayed_ptr(wgt);
-		return false;
-	}
-	return true;
-}
-
-static void manipulator_mesh_spin_setup(const bContext *C, wmManipulatorGroup *mgroup)
-{
-	wmOperator *op = WM_operator_last_redo(C);
-
-	if (op == NULL || !STREQ(op->type->idname, "MESH_OT_spin")) {
-		return;
-	}
-
-	struct ManipulatorSpinGroup *man = MEM_callocN(sizeof(ManipulatorSpinGroup), __func__);
-	mgroup->customdata = man;
-
-	const wmManipulatorType *wt_arrow = WM_manipulatortype_find("MANIPULATOR_WT_arrow_3d", true);
-	const wmManipulatorType *wt_grab = WM_manipulatortype_find("MANIPULATOR_WT_grab_3d", true);
-	const wmManipulatorType *wt_dial = WM_manipulatortype_find("MANIPULATOR_WT_dial_3d", true);
-
-	man->translate_z = WM_manipulator_new_ptr(wt_arrow, mgroup, NULL);
-	man->translate_c = WM_manipulator_new_ptr(wt_grab, mgroup, NULL);
-	man->rotate_c = WM_manipulator_new_ptr(wt_dial, mgroup, NULL);
-	man->angle_z = WM_manipulator_new_ptr(wt_dial, mgroup, NULL);
-
-	UI_GetThemeColor3fv(TH_MANIPULATOR_PRIMARY, man->translate_z->color);
-	UI_GetThemeColor3fv(TH_MANIPULATOR_PRIMARY, man->translate_c->color);
-	UI_GetThemeColor3fv(TH_MANIPULATOR_SECONDARY, man->rotate_c->color);
-	UI_GetThemeColor3fv(TH_AXIS_Z, man->angle_z->color);
-
-
-	RNA_enum_set(man->translate_z->ptr, "draw_style", ED_MANIPULATOR_ARROW_STYLE_NORMAL);
-	RNA_enum_set(man->translate_c->ptr, "draw_style", ED_MANIPULATOR_GRAB_STYLE_RING_2D);
-
-	WM_manipulator_set_flag(man->translate_c, WM_MANIPULATOR_DRAW_VALUE, true);
-	WM_manipulator_set_flag(man->rotate_c, WM_MANIPULATOR_DRAW_VALUE, true);
-	WM_manipulator_set_flag(man->angle_z, WM_MANIPULATOR_DRAW_VALUE, true);
-
-	WM_manipulator_set_scale(man->angle_z, 0.5f);
-
-	{
-		man->data.context = (bContext *)C;
-		man->data.op = op;
-		man->data.prop_axis_co = RNA_struct_find_property(op->ptr, "center");
-		man->data.prop_axis_no = RNA_struct_find_property(op->ptr, "axis");
-		man->data.prop_angle = RNA_struct_find_property(op->ptr, "angle");
-	}
-
-	manipulator_mesh_spin_update_from_op(man);
-
-	/* Setup property callbacks */
-	{
-		WM_manipulator_target_property_def_func(
-		        man->translate_z, "offset",
-		        &(const struct wmManipulatorPropertyFnParams) {
-		            .value_get_fn = manipulator_spin_prop_depth_get,
-		            .value_set_fn = manipulator_spin_prop_depth_set,
-		            .range_get_fn = NULL,
-		            .user_data = NULL,
-		        });
-
-		WM_manipulator_target_property_def_func(
-		        man->translate_c, "offset",
-		        &(const struct wmManipulatorPropertyFnParams) {
-		            .value_get_fn = manipulator_spin_prop_translate_get,
-		            .value_set_fn = manipulator_spin_prop_translate_set,
-		            .range_get_fn = NULL,
-		            .user_data = NULL,
-		        });
-
-		WM_manipulator_target_property_def_func(
-		        man->rotate_c, "offset",
-		        &(const struct wmManipulatorPropertyFnParams) {
-		            .value_get_fn = manipulator_spin_prop_axis_angle_get,
-		            .value_set_fn = manipulator_spin_prop_axis_angle_set,
-		            .range_get_fn = NULL,
-		            .user_data = NULL,
-		        });
-
-		WM_manipulator_target_property_def_func(
-		        man->angle_z, "offset",
-		        &(const struct wmManipulatorPropertyFnParams) {
-		            .value_get_fn = manipulator_spin_prop_angle_get,
-		            .value_set_fn = manipulator_spin_prop_angle_set,
-		            .range_get_fn = NULL,
-		            .user_data = NULL,
-		        });
-
-	}
-}
-
-static void manipulator_mesh_spin_draw_prepare(
-        const bContext *UNUSED(C), wmManipulatorGroup *mgroup)
-{
-	ManipulatorSpinGroup *man = mgroup->customdata;
-	if (man->data.op->next) {
-		man->data.op = WM_operator_last_redo((bContext *)man->data.context);
-	}
-	manipulator_mesh_spin_update_from_op(man);
-}
-
-static void MESH_WGT_spin(struct wmManipulatorGroupType *wgt)
-{
-	wgt->name = "Mesh Spin";
-	wgt->idname = "MESH_WGT_spin";
-
-	wgt->flag = WM_MANIPULATORGROUPTYPE_3D;
-
-	wgt->mmap_params.spaceid = SPACE_VIEW3D;
-	wgt->mmap_params.regionid = RGN_TYPE_WINDOW;
-
-	wgt->poll = manipulator_mesh_spin_poll;
-	wgt->setup = manipulator_mesh_spin_setup;
-	wgt->draw_prepare = manipulator_mesh_spin_draw_prepare;
-}
-
-/** \} */
-
-#endif  /* USE_MANIPULATOR */
-
-
-static int edbm_screw_exec(bContext *C, wmOperator *op)
-{
-	Object *obedit = CTX_data_edit_object(C);
-	BMEditMesh *em = BKE_editmesh_from_object(obedit);
-	BMesh *bm = em->bm;
-	BMEdge *eed;
-	BMVert *eve, *v1, *v2;
-	BMIter iter, eiter;
-	BMOperator spinop;
-	float dvec[3], nor[3], cent[3], axis[3], v1_co_global[3], v2_co_global[3];
-	int steps, turns;
-	int valence;
-
-
-	turns = RNA_int_get(op->ptr, "turns");
-	steps = RNA_int_get(op->ptr, "steps");
-	RNA_float_get_array(op->ptr, "center", cent);
-	RNA_float_get_array(op->ptr, "axis", axis);
-
-	if (is_zero_v3(axis)) {
-		BKE_report(op->reports, RPT_ERROR, "Invalid/unset axis");
-		return OPERATOR_CANCELLED;
-	}
-
-	/* find two vertices with valence count == 1, more or less is wrong */
-	v1 = NULL;
-	v2 = NULL;
-
-	BM_ITER_MESH (eve, &iter, em->bm, BM_VERTS_OF_MESH) {
-		valence = 0;
-		BM_ITER_ELEM (eed, &eiter, eve, BM_EDGES_OF_VERT) {
-			if (BM_elem_flag_test(eed, BM_ELEM_SELECT)) {
-				valence++;
-			}
-		}
-
-		if (valence == 1) {
-			if (v1 == NULL) {
-				v1 = eve;
-			}
-			else if (v2 == NULL) {
-				v2 = eve;
-			}
-			else {
-				v1 = NULL;
-				break;
-			}
-		}
-	}
-
-	if (v1 == NULL || v2 == NULL) {
-		BKE_report(op->reports, RPT_ERROR, "You have to select a string of connected vertices too");
-		return OPERATOR_CANCELLED;
-	}
-
-	copy_v3_v3(nor, obedit->obmat[2]);
-
-	/* calculate dvec */
-	mul_v3_m4v3(v1_co_global, obedit->obmat, v1->co);
-	mul_v3_m4v3(v2_co_global, obedit->obmat, v2->co);
-	sub_v3_v3v3(dvec, v1_co_global, v2_co_global);
-	mul_v3_fl(dvec, 1.0f / steps);
-
-	if (dot_v3v3(nor, dvec) > 0.0f)
-		negate_v3(dvec);
-
-	if (!EDBM_op_init(em, &spinop, op,
-	                  "spin geom=%hvef cent=%v axis=%v dvec=%v steps=%i angle=%f space=%m4 use_duplicate=%b",
-	                  BM_ELEM_SELECT, cent, axis, dvec, turns * steps, DEG2RADF(360.0f * turns), obedit->obmat, false))
-	{
-		return OPERATOR_CANCELLED;
-	}
-	BMO_op_exec(bm, &spinop);
-	EDBM_flag_disable_all(em, BM_ELEM_SELECT);
-	BMO_slot_buffer_hflag_enable(bm, spinop.slots_out, "geom_last.out", BM_ALL_NOLOOP, BM_ELEM_SELECT, true);
-	if (!EDBM_op_finish(em, &spinop, op, true)) {
-		return OPERATOR_CANCELLED;
-	}
-
-	EDBM_update_generic(em, true, true);
-
-	return OPERATOR_FINISHED;
-}
-
-/* get center and axis, in global coords */
-static int edbm_screw_invoke(bContext *C, wmOperator *op, const wmEvent *UNUSED(event))
-{
-	Scene *scene = CTX_data_scene(C);
-	View3D *v3d = CTX_wm_view3d(C);
-	RegionView3D *rv3d = ED_view3d_context_rv3d(C);
-
-	PropertyRNA *prop;
-	prop = RNA_struct_find_property(op->ptr, "center");
-	if (!RNA_property_is_set(op->ptr, prop)) {
-		RNA_property_float_set_array(op->ptr, prop, ED_view3d_cursor3d_get(scene, v3d));
-	}
-	if (rv3d) {
-		prop = RNA_struct_find_property(op->ptr, "axis");
-		if (!RNA_property_is_set(op->ptr, prop)) {
-			RNA_property_float_set_array(op->ptr, prop, rv3d->viewinv[1]);
-		}
-	}
-
-	return edbm_screw_exec(C, op);
-}
-
-void MESH_OT_screw(wmOperatorType *ot)
-{
-	/* identifiers */
-	ot->name = "Screw";
-	ot->description = "Extrude selected vertices in screw-shaped rotation around the cursor in indicated viewport";
-	ot->idname = "MESH_OT_screw";
-
-	/* api callbacks */
-	ot->invoke = edbm_screw_invoke;
-	ot->exec = edbm_screw_exec;
-	ot->poll = ED_operator_editmesh;
-
-	/* flags */
-	ot->flag = OPTYPE_REGISTER | OPTYPE_UNDO;
-
-	/* props */
-	RNA_def_int(ot->srna, "steps", 9, 1, 100000, "Steps", "Steps", 3, 256);
-	RNA_def_int(ot->srna, "turns", 1, 1, 100000, "Turns", "Turns", 1, 256);
-
-	RNA_def_float_vector(ot->srna, "center", 3, NULL, -1e12f, 1e12f,
-	                     "Center", "Center in global view space", -1e4f, 1e4f);
-	RNA_def_float_vector(ot->srna, "axis", 3, NULL, -1.0f, 1.0f,
-	                     "Axis", "Axis in global view space", -1.0f, 1.0f);
-}
-
-/** \} */
-=======
->>>>>>> 0d6ddd0a
+/** \} */
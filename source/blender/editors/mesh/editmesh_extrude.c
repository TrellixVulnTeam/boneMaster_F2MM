--- conflicted
+++ resolved
@@ -59,18 +59,16 @@
 
 #include "mesh_intern.h"  /* own include */
 
-<<<<<<< HEAD
 #define USE_MANIPULATOR
 
 #ifdef USE_MANIPULATOR
 #include "ED_manipulator_library.h"
 #include "ED_util.h"
 #endif
-=======
+
 /* -------------------------------------------------------------------- */
 /** \name Extrude Internal Utilities
  * \{ */
->>>>>>> 5de9c8f6
 
 static void edbm_extrude_edge_exclude_mirror(
         Object *obedit, BMEditMesh *em,
@@ -863,8 +861,7 @@
 #ifdef USE_MANIPULATOR
 
 /* -------------------------------------------------------------------- */
-
-/** \name Spin Manipulator
+/** \name Screw Operator
  * \{ */
 
 typedef struct ManipulatorSpinGroup {
@@ -942,7 +939,6 @@
 	}
 }
 
-<<<<<<< HEAD
 /* depth callbacks */
 static void manipulator_spin_prop_depth_get(
         const wmManipulator *mpr, wmManipulatorProperty *mpr_prop,
@@ -1233,13 +1229,6 @@
 
 #endif  /* USE_MANIPULATOR */
 
-=======
-/** \} */
-
-/* -------------------------------------------------------------------- */
-/** \name Screw Operator
- * \{ */
->>>>>>> 5de9c8f6
 
 static int edbm_screw_exec(bContext *C, wmOperator *op)
 {

/**
 * $Id: 
 *
 * ***** BEGIN GPL LICENSE BLOCK *****
 *
 * This program is free software; you can redistribute it and/or
 * modify it under the terms of the GNU General Public License
 * as published by the Free Software Foundation; either version 2
 * of the License, or (at your option) any later version.
 *
 * This program is distributed in the hope that it will be useful,
 * but WITHOUT ANY WARRANTY; without even the implied warranty of
 * MERCHANTABILITY or FITNESS FOR A PARTICULAR PURPOSE.  See the
 * GNU General Public License for more details.
 *
 * You should have received a copy of the GNU General Public License
 * along with this program; if not, write to the Free Software Foundation,
 * Inc., 59 Temple Place - Suite 330, Boston, MA  02111-1307, USA.
 *
 * The Original Code is Copyright (C) 2004 by Blender Foundation.
 * All rights reserved.
 *
 * The Original Code is: all of this file.
 *
 * Contributor(s): none yet.
 *
 * ***** END GPL LICENSE BLOCK *****
 */


#include <stdlib.h>
#include <string.h>
#include <math.h>

#include "MEM_guardedalloc.h"

#include "DNA_mesh_types.h"
#include "DNA_meshdata_types.h"
#include "DNA_object_types.h"
#include "DNA_scene_types.h"
#include "DNA_space_types.h"
#include "DNA_screen_types.h"
#include "DNA_userdef_types.h"
#include "DNA_view3d_types.h"
#include "DNA_windowmanager_types.h"

#include "RNA_types.h"
#include "RNA_define.h"
#include "RNA_access.h"

#include "BLI_blenlib.h"
#include "BLI_math.h"
#include "BLI_editVert.h"

#include "BKE_context.h"
#include "BKE_depsgraph.h"
#include "BKE_global.h"
#include "BKE_library.h"
#include "BKE_mesh.h"
#include "BKE_object.h"
#include "BKE_utildefines.h"
#include "BKE_report.h"

#include "WM_api.h"
#include "WM_types.h"

#include "ED_mesh.h"
#include "ED_retopo.h"
#include "ED_screen.h"
#include "ED_transform.h"
#include "ED_util.h"
#include "ED_view3d.h"
#include "ED_object.h"

#include "mesh_intern.h"

/* bpymenu removed XXX */

/* XXX */
#define add_numbut(a, b, c, d, e, f, g) {}
/* XXX */

static float icovert[12][3] = {
	{0.0f,0.0f,-200.0f}, 
	{144.72f, -105.144f,-89.443f},
	{-55.277f, -170.128,-89.443f}, 
	{-178.885f,0.0f,-89.443f},
	{-55.277f,170.128f,-89.443f}, 
	{144.72f,105.144f,-89.443f},
	{55.277f,-170.128f,89.443f},
	{-144.72f,-105.144f,89.443f},
	{-144.72f,105.144f,89.443f},
	{55.277f,170.128f,89.443f},
	{178.885f,0.0f,89.443f},
	{0.0f,0.0f,200.0f}
};
static short icoface[20][3] = {
	{1,0,2},
	{1,0,5},
	{2,0,3},
	{3,0,4},
	{4,0,5},
	{1,5,10},
	{2,1,6},
	{3,2,7},
	{4,3,8},
	{5,4,9},
	{10,1,6},
	{6,2,7},
	{7,3,8},
	{8,4,9},
	{9,5,10},
	{6,10,11},
	{7,6,11},
	{8,7,11},
	{9,8,11},
	{10,9,11}
};

/* *************** add-click-mesh (extrude) operator ************** */

static int dupli_extrude_cursor(bContext *C, wmOperator *op, wmEvent *event)
{
	ViewContext vc;
	EditVert *eve, *v1;
	float min[3], max[3];
	int done= 0;
	
	em_setup_viewcontext(C, &vc);
	
	INIT_MINMAX(min, max);
	
	for(v1= vc.em->verts.first;v1; v1=v1->next) {
		if(v1->f & SELECT) {
			DO_MINMAX(v1->co, min, max);
			done= 1;
		}
	}

	/* call extrude? */
	if(done) {
		EditEdge *eed;
		float vec[3], cent[3], mat[3][3];
		float nor[3]= {0.0, 0.0, 0.0};
		
		/* check for edges that are half selected, use for rotation */
		done= 0;
		for(eed= vc.em->edges.first; eed; eed= eed->next) {
			if( (eed->v1->f & SELECT)+(eed->v2->f & SELECT) == SELECT ) {
				if(eed->v1->f & SELECT) sub_v3_v3v3(vec, eed->v1->co, eed->v2->co);
				else sub_v3_v3v3(vec, eed->v2->co, eed->v1->co);
				add_v3_v3v3(nor, nor, vec);
				done= 1;
			}
		}
		if(done) normalize_v3(nor);
		
		/* center */
		add_v3_v3v3(cent, min, max);
		mul_v3_fl(cent, 0.5f);
		VECCOPY(min, cent);
		
		mul_m4_v3(vc.obedit->obmat, min);	// view space
		view3d_get_view_aligned_coordinate(&vc, min, event->mval);
		invert_m4_m4(vc.obedit->imat, vc.obedit->obmat); 
		mul_m4_v3(vc.obedit->imat, min); // back in object space
		
		sub_v3_v3v3(min, min, cent);
		
		/* calculate rotation */
		unit_m3(mat);
		if(done) {
			float dot;
			
			VECCOPY(vec, min);
			normalize_v3(vec);
			dot= INPR(vec, nor);

			if( fabs(dot)<0.999) {
				float cross[3], si, q1[4];
				
				cross_v3_v3v3(cross, nor, vec);
				normalize_v3(cross);
				dot= 0.5f*saacos(dot);
				si= (float)sin(dot);
				q1[0]= (float)cos(dot);
				q1[1]= cross[0]*si;
				q1[2]= cross[1]*si;
				q1[3]= cross[2]*si;
				
				quat_to_mat3( mat,q1);
			}
		}
		
		extrudeflag(vc.obedit, vc.em, SELECT, nor, 0);
		rotateflag(vc.em, SELECT, cent, mat);
		translateflag(vc.em, SELECT, min);
		
		recalc_editnormals(vc.em);
	}
	else {
		float mat[3][3],imat[3][3];
		float *curs= give_cursor(vc.scene, vc.v3d);
		
		VECCOPY(min, curs);
		view3d_get_view_aligned_coordinate(&vc, min, event->mval);
		
		eve= addvertlist(vc.em, 0, NULL);

		copy_m3_m4(mat, vc.obedit->obmat);
		invert_m3_m3(imat, mat);
		
		VECCOPY(eve->co, min);
		mul_m3_v3(imat, eve->co);
		sub_v3_v3v3(eve->co, eve->co, vc.obedit->obmat[3]);
		
		eve->f= SELECT;
	}
	
	//retopo_do_all();
	WM_event_add_notifier(C, NC_GEOM|ND_DATA, vc.obedit->data); 
	DAG_id_flush_update(vc.obedit->data, OB_RECALC_DATA);
	
	return OPERATOR_FINISHED;
}

void MESH_OT_dupli_extrude_cursor(wmOperatorType *ot)
{
	/* identifiers */
	ot->name= "Duplicate or Extrude at 3D Cursor";
	ot->description= "Duplicate and extrude selected vertices, edges or faces towards 3D Cursor.";
	ot->idname= "MESH_OT_dupli_extrude_cursor";
	
	/* api callbacks */
	ot->invoke= dupli_extrude_cursor;
	ot->poll= ED_operator_editmesh;
	
	/* flags */
	ot->flag= OPTYPE_REGISTER|OPTYPE_UNDO;
}


/* ********************** */

/* selected faces get hidden edges */
int make_fgon(EditMesh *em, wmOperator *op, int make)
{
	EditFace *efa;
	EditEdge *eed;
	EditVert *eve;
	float *nor=NULL;	// reference
	int done=0;
	
	if(make==0) {
		for(efa= em->faces.first; efa; efa= efa->next) {
			if(efa->f & SELECT) {
				efa->fgonf= 0;
				efa->e1->h &= ~EM_FGON;
				efa->e2->h &= ~EM_FGON;
				efa->e3->h &= ~EM_FGON;
				if(efa->e4) efa->e4->h &= ~EM_FGON;
				done= 1;
			}
		}
		EM_fgon_flags(em);	// redo flags and indices for fgons
		
		return done;
	}

	/* tagging edges. rule is:
	   - edge used by exactly 2 selected faces
	   - no vertices allowed with only tagged edges (return)
	   - face normals are allowed to difffer
	 
	*/
	for(eed= em->edges.first; eed; eed= eed->next) {
		eed->f1= 0;	// amount of selected
		eed->f2= 0; // amount of unselected
	}
	
	for(efa= em->faces.first; efa; efa= efa->next) {
		if(efa->f & SELECT) {
			if(nor==NULL) nor= efa->n;
			if(efa->e1->f1 < 3) efa->e1->f1++;
			if(efa->e2->f1 < 3) efa->e2->f1++;
			if(efa->e3->f1 < 3) efa->e3->f1++;
			if(efa->e4 && efa->e4->f1 < 3) efa->e4->f1++;
		}
		else {
			if(efa->e1->f2 < 3) efa->e1->f2++;
			if(efa->e2->f2 < 3) efa->e2->f2++;
			if(efa->e3->f2 < 3) efa->e3->f2++;
			if(efa->e4 && efa->e4->f2 < 3) efa->e4->f2++;
		}
	}
	// now eed->f1 becomes tagged edge
	for(eed= em->edges.first; eed; eed= eed->next) {
		if(eed->f1==2 && eed->f2==0) eed->f1= 1;
		else eed->f1= 0;
	}
	
	// no vertices allowed with only tagged edges
	for(eve= em->verts.first; eve; eve= eve->next) eve->f1= 0;
	for(eed= em->edges.first; eed; eed= eed->next) {
		if(eed->f1) {
			eed->v1->f1 |= 1;
			eed->v2->f1 |= 1;
		}
		else {
			eed->v1->f1 |= 2;
			eed->v2->f1 |= 2;
		}
	}
	for(eve= em->verts.first; eve; eve= eve->next) {
		if(eve->f1==1) break;
	}
	if(eve) {
		BKE_report(op->reports, RPT_ERROR, "Cannot make a polygon with interior vertices");
		return 0;
	}
	
	// check for faces
	if(nor==NULL) {
		BKE_report(op->reports, RPT_ERROR, "No faces were selected to make FGon");
		return 0;
	}

	// and there we go
	for(eed= em->edges.first; eed; eed= eed->next) {
		if(eed->f1) {
			eed->h |= EM_FGON;
			done= 1;
		}
	}
	
	if(done)
		EM_fgon_flags(em);	// redo flags and indices for fgons
	return done;
}

static int make_fgon_exec(bContext *C, wmOperator *op)
{
	Object *obedit= CTX_data_edit_object(C);
	EditMesh *em= BKE_mesh_get_editmesh(((Mesh *)obedit->data));

	if( make_fgon(em, op, 1) ) {
		DAG_id_flush_update(obedit->data, OB_RECALC_DATA);	
		WM_event_add_notifier(C, NC_GEOM|ND_DATA, obedit->data);

		BKE_mesh_end_editmesh(obedit->data, em);
		return OPERATOR_FINISHED;
	}

	BKE_mesh_end_editmesh(obedit->data, em);
	return OPERATOR_CANCELLED;
}

void MESH_OT_fgon_make(struct wmOperatorType *ot)
{
	/* identifiers */
	ot->name= "Make F-gon";
	ot->description= "Make fgon from selected faces.";
	ot->idname= "MESH_OT_fgon_make";
	
	/* api callbacks */
	ot->exec= make_fgon_exec;
	ot->poll= ED_operator_editmesh;
	
	/* flags */
	ot->flag= OPTYPE_REGISTER|OPTYPE_UNDO;
}

static int clear_fgon_exec(bContext *C, wmOperator *op)
{
	Object *obedit= CTX_data_edit_object(C);
	EditMesh *em= BKE_mesh_get_editmesh(((Mesh *)obedit->data));
	
	if( make_fgon(em, op, 0) ) {
		DAG_id_flush_update(obedit->data, OB_RECALC_DATA);	
		WM_event_add_notifier(C, NC_GEOM|ND_DATA, obedit->data);
		
		BKE_mesh_end_editmesh(obedit->data, em);
		return OPERATOR_FINISHED;
	}

	BKE_mesh_end_editmesh(obedit->data, em);
	return OPERATOR_CANCELLED;
}

void MESH_OT_fgon_clear(struct wmOperatorType *ot)
{
	/* identifiers */
	ot->name= "Clear F-gon";
	ot->description= "Clear fgon from selected face.";
	ot->idname= "MESH_OT_fgon_clear";
	
	/* api callbacks */
	ot->exec= clear_fgon_exec;
	ot->poll= ED_operator_editmesh;
	
	/* flags */
	ot->flag= OPTYPE_REGISTER|OPTYPE_UNDO;
}

/* precondition; 4 vertices selected, check for 4 edges and create face */
static EditFace *addface_from_edges(EditMesh *em)
{
	EditEdge *eed, *eedar[4]={NULL, NULL, NULL, NULL};
	EditVert *v1=NULL, *v2=NULL, *v3=NULL, *v4=NULL;
	int a;
	
	/* find the 4 edges */
	for(eed= em->edges.first; eed; eed= eed->next) {
		if( (eed->f & SELECT) || (eed->v1->f & eed->v2->f & SELECT) ) {
			if(eedar[0]==NULL) eedar[0]= eed;
			else if(eedar[1]==NULL) eedar[1]= eed;
			else if(eedar[2]==NULL) eedar[2]= eed;
			else eedar[3]= eed;
			
		}
	}
	
	
	if(eedar[3]) {
		/* first 2 points */
		v1= eedar[0]->v1;
		v2= eedar[0]->v2;
		
		/* find the 2 edges connected to first edge */
		for(a=1; a<4; a++) {
			if( eedar[a]->v1 == v2) v3= eedar[a]->v2;
			else if(eedar[a]->v2 == v2) v3= eedar[a]->v1;
			else if( eedar[a]->v1 == v1) v4= eedar[a]->v2;
			else if(eedar[a]->v2 == v1) v4= eedar[a]->v1;
		}
		
		/* verify if last edge exists */
		if(v3 && v4) {
			for(a=1; a<4; a++) {
				if( eedar[a]->v1==v3 && eedar[a]->v2==v4) break;
				if( eedar[a]->v2==v3 && eedar[a]->v1==v4) break;
			}
			if(a!=4) {
				return addfacelist(em, v1, v2, v3, v4, NULL, NULL);
			}
		}
	}
	return NULL;
}

/* ******************************* */

/* this also allows to prevent triangles being made in quads */
static int compareface_overlaps(EditFace *vl1, EditFace *vl2)
{
	EditVert *v1, *v2, *v3, *v4;
	int equal= 0;
	
	v1= vl2->v1;
	v2= vl2->v2;
	v3= vl2->v3;
	v4= vl2->v4;
	
	if(vl1==vl2) return 0;
	
	if(v4==NULL && vl1->v4==NULL) {
		if(vl1->v1==v1 || vl1->v2==v1 || vl1->v3==v1) equal++;
		if(vl1->v1==v2 || vl1->v2==v2 || vl1->v3==v2) equal++;
		if(vl1->v1==v3 || vl1->v2==v3 || vl1->v3==v3) equal++;
	}
	else {
		if(vl1->v1==v1 || vl1->v2==v1 || vl1->v3==v1 || vl1->v4==v1) equal++;
		if(vl1->v1==v2 || vl1->v2==v2 || vl1->v3==v2 || vl1->v4==v2) equal++;
		if(vl1->v1==v3 || vl1->v2==v3 || vl1->v3==v3 || vl1->v4==v3) equal++;
		if(vl1->v1==v4 || vl1->v2==v4 || vl1->v3==v4 || vl1->v4==v4) equal++;
	}

	if(v4 && vl1->v4) {
		if(equal==4) return 1;
	}
	else 
		if(equal>=3) return 1;
	
	return 0;
}

/* checks for existence, and for tria overlapping inside quad */
static EditFace *exist_face_overlaps(EditMesh *em, EditVert *v1, EditVert *v2, EditVert *v3, EditVert *v4)
{
	EditFace *efa, efatest;
	
	efatest.v1= v1;
	efatest.v2= v2;
	efatest.v3= v3;
	efatest.v4= v4;
	
	efa= em->faces.first;
	while(efa) {
		if(compareface_overlaps(&efatest, efa)) return efa;
		efa= efa->next;
	}
	return NULL;
}

/* will be new face smooth or solid? depends on smoothness of face neighbours
 * of new face, if function return 1, then new face will be smooth, when functio
 * will return zero, then new face will be solid */
static void fix_new_face(EditMesh *em, EditFace *eface)
{
	struct EditFace *efa;
	struct EditEdge *eed=NULL;
	struct EditVert *v1 = eface->v1, *v2 = eface->v2, *v3 = eface->v3, *v4 = eface->v4;
	struct EditVert *ev1=NULL, *ev2=NULL;
	short smooth=0; /* "total smoothnes" of faces in neighbourhood */
	short coef;	/* "weight" of smoothness */
	short count=0;	/* number of edges with same direction as eface */
	short vi00=0, vi01=0, vi10=0, vi11=0; /* vertex indexes */

	efa = em->faces.first;

	while(efa) {

		if(efa==eface) {
			efa = efa->next;
			continue;
		}

		coef = 0;
		ev1 = ev2 = NULL;
		eed = NULL;

		if(efa->v1==v1 || efa->v2==v1 || efa->v3==v1 || efa->v4==v1) {
			ev1 = v1;
			coef++;
		}
		if(efa->v1==v2 || efa->v2==v2 || efa->v3==v2 || efa->v4==v2) {
			if(ev1) ev2 = v2;
			else ev1 = v2;
			coef++;
		}
		if(efa->v1==v3 || efa->v2==v3 || efa->v3==v3 || efa->v4==v3) {
			if(coef<2) {
				if(ev1) ev2 = v3;
				else ev1 = v3;
			}
			coef++;
		}
		if((v4) && (efa->v1==v4 || efa->v2==v4 || efa->v3==v4 || efa->v4==v4)) {
			if(ev1 && coef<2) ev2 = v4;
			coef++;
		}

		/* "democracy" of smoothness */
		if(efa->flag & ME_SMOOTH)
			smooth += coef;
		else
			smooth -= coef;

		/* try to find edge using vertexes ev1 and ev2 */
		if((ev1) && (ev2) && (ev1!=ev2)) eed = findedgelist(em, ev1, ev2);

		/* has bordering edge of efa same direction as edge of eface ? */
		if(eed) {
			if(eed->v1==v1) vi00 = 1;
			else if(eed->v1==v2) vi00 = 2;
			else if(eed->v1==v3) vi00 = 3;
			else if(v4 && eed->v1==v4) vi00 = 4;

			if(eed->v2==v1) vi01 = 1;
			else if(eed->v2==v2) vi01 = 2;
			else if(eed->v2==v3) vi01 = 3;
			else if(v4 && eed->v2==v4) vi01 = 4;

			if(v4) {
				if(vi01==1 && vi00==4) vi00 = 0;
				if(vi01==4 && vi00==1) vi01 = 0;
			}
			else {
				if(vi01==1 && vi00==3) vi00 = 0;
				if(vi01==3 && vi00==1) vi01 = 0;
			}

			if(eed->v1==efa->v1) vi10 = 1;
			else if(eed->v1==efa->v2) vi10 = 2;
			else if(eed->v1==efa->v3) vi10 = 3;
			else if(efa->v4 && eed->v1==efa->v4) vi10 = 4;

			if(eed->v2==efa->v1) vi11 = 1;
			else if(eed->v2==efa->v2) vi11 = 2;
			else if(eed->v2==efa->v3) vi11 = 3;
			else if(efa->v4 && eed->v2==efa->v4) vi11 = 4;

			if(efa->v4) {
				if(vi11==1 && vi10==4) vi10 = 0;
				if(vi11==4 && vi10==1) vi11 = 0;
			}
			else {
				if(vi11==1 && vi10==3) vi10 = 0;
				if(vi11==3 && vi10==1) vi11 = 0;
			}

			if(((vi00>vi01) && (vi10>vi11)) ||
				((vi00<vi01) && (vi10<vi11)))
				count++;
			else
				count--;
		}

		efa = efa->next;
	}

	/* set up smoothness according voting of face in neighbourhood */
	if(smooth >= 0)
		eface->flag |= ME_SMOOTH;
	else
		eface->flag &= ~ME_SMOOTH;

	/* flip face, when too much "face normals" in neighbourhood is different */
	if(count > 0) {
		flipface(em, eface);
	}
}

/* only adds quads or trias when there's edges already */
void addfaces_from_edgenet(EditMesh *em)
{
	EditVert *eve1, *eve2, *eve3, *eve4;
	
	for(eve1= em->verts.first; eve1; eve1= eve1->next) {
		for(eve2= em->verts.first; (eve1->f & 1) && eve2; eve2= eve2->next) {
			if(findedgelist(em, eve1,eve2)) {
				for(eve3= em->verts.first; (eve2->f & 1) && eve3; eve3= eve3->next) {
					if((eve2!=eve3 && (eve3->f & 1) && findedgelist(em, eve1,eve3))) {
						EditEdge *sh_edge= NULL;
						EditVert *sh_vert= NULL;
						
						sh_edge= findedgelist(em, eve2,eve3);
						
						if(sh_edge) { /* Add a triangle */
							if(!exist_face_overlaps(em, eve1,eve2,eve3,NULL))
								fix_new_face(em, addfacelist(em, eve1,eve2,eve3,NULL,NULL,NULL));
						}
						else { /* Check for a shared vertex */
							for(eve4= em->verts.first; eve4; eve4= eve4->next) {
								if(eve4!=eve1 && eve4!=eve2 && eve4!=eve3 && (eve4->f & 1) &&
								   !findedgelist(em, eve1,eve4) && findedgelist(em, eve2,eve4) &&
								   findedgelist(em, eve3,eve4)) {
									sh_vert= eve4;
									break;
								}
							}
							
							if(sh_vert) {
								if(sh_vert) {
									if(!exist_face_overlaps(em, eve1,eve2,eve4,eve3))
										fix_new_face(em, addfacelist(em, eve1,eve2,eve4,eve3,NULL,NULL));
								}
							}
						}
					}
				}
			}
		}
	}

	EM_select_flush(em);
	
// XXX	DAG_id_flush_update(obedit->data, OB_RECALC_DATA);
}

static void addedgeface_mesh(EditMesh *em, wmOperator *op)
{
	EditVert *eve, *neweve[4];
	EditEdge *eed;
	EditFace *efa;
	short amount=0;

	/* how many selected ? */
	if(em->selectmode & SCE_SELECT_EDGE) {
		/* in edge mode finding selected vertices means flushing down edge codes... */
		/* can't make face with only edge selection info... */
		EM_selectmode_set(em);
	}
	
	for(eve= em->verts.first; eve; eve= eve->next) {
		if(eve->f & SELECT) {
			amount++;
			if(amount>4) break;			
			neweve[amount-1]= eve;
		}
	}

	if(amount==2) {
		eed= addedgelist(em, neweve[0], neweve[1], NULL);
		EM_select_edge(eed, 1);

		// XXX		DAG_id_flush_update(obedit->data, OB_RECALC_DATA);	
		return;
	}
	else if(amount > 4) {
		addfaces_from_edgenet(em);
		return;
	}
	else if(amount<2) {
		BKE_report(op->reports, RPT_ERROR, "More vertices are needed to make an edge/face");
		return;
	}

	efa= NULL; // check later

	if(amount==3) {
		
		if(exist_face_overlaps(em, neweve[0], neweve[1], neweve[2], NULL)==0) {
			efa= addfacelist(em, neweve[0], neweve[1], neweve[2], 0, NULL, NULL);
			EM_select_face(efa, 1);
		}
		else BKE_report(op->reports, RPT_ERROR, "The selected vertices already form a face");
	}
	else if(amount==4) {
		/* this test survives when theres 2 triangles */
		if(exist_face(em, neweve[0], neweve[1], neweve[2], neweve[3])==0) {
			int tria= 0;
			
			/* remove trias if they exist, 4 cases.... */
			if(exist_face(em, neweve[0], neweve[1], neweve[2], NULL)) tria++;
			if(exist_face(em, neweve[0], neweve[1], neweve[3], NULL)) tria++;
			if(exist_face(em, neweve[0], neweve[2], neweve[3], NULL)) tria++;
			if(exist_face(em, neweve[1], neweve[2], neweve[3], NULL)) tria++;
		
			if(tria==2) join_triangles(em);
			else if(exist_face_overlaps(em, neweve[0], neweve[1], neweve[2], neweve[3])==0) {
				 /* If there are 4 Verts, But more selected edges, we need to call addfaces_from_edgenet */
					EditEdge *eedcheck;
					int count;
					count = 0;
					for(eedcheck= em->edges.first; eedcheck; eedcheck= eedcheck->next) {
						if(eedcheck->f & SELECT) {
							count++;
						}
					}	
				
				if(count++ > 4){
					addfaces_from_edgenet(em);
					return;
				} else {
				/* if 4 edges exist, we just create the face, convex or not */
					efa= addface_from_edges(em);
					if(efa==NULL) {
						
						/* the order of vertices can be anything, 6 cases to check */
						if( convex(neweve[0]->co, neweve[1]->co, neweve[2]->co, neweve[3]->co) ) {
							efa= addfacelist(em, neweve[0], neweve[1], neweve[2], neweve[3], NULL, NULL);
						}
						else if( convex(neweve[0]->co, neweve[2]->co, neweve[3]->co, neweve[1]->co) ) {
							efa= addfacelist(em, neweve[0], neweve[2], neweve[3], neweve[1], NULL, NULL);
						}
						else if( convex(neweve[0]->co, neweve[2]->co, neweve[1]->co, neweve[3]->co) ) {
							efa= addfacelist(em, neweve[0], neweve[2], neweve[1], neweve[3], NULL, NULL);
						}
						else if( convex(neweve[0]->co, neweve[1]->co, neweve[3]->co, neweve[2]->co) ) {
							efa= addfacelist(em, neweve[0], neweve[1], neweve[3], neweve[2], NULL, NULL);
						}
						else if( convex(neweve[0]->co, neweve[3]->co, neweve[2]->co, neweve[1]->co) ) {
							efa= addfacelist(em, neweve[0], neweve[3], neweve[2], neweve[1], NULL, NULL);
						}
						else if( convex(neweve[0]->co, neweve[3]->co, neweve[1]->co, neweve[2]->co) ) {
							efa= addfacelist(em, neweve[0], neweve[3], neweve[1], neweve[2], NULL, NULL);
						}
						else BKE_report(op->reports, RPT_ERROR, "cannot find nice quad from concave set of vertices");

					}
				}
			}
			else BKE_report(op->reports, RPT_ERROR, "The selected vertices already form a face");
		}
		else BKE_report(op->reports, RPT_ERROR, "The selected vertices already form a face");
	}
	
	if(efa) {
		EM_select_face(efa, 1);

		fix_new_face(em, efa);
		
		recalc_editnormals(em);
	}
	}

static int addedgeface_mesh_exec(bContext *C, wmOperator *op)
{
	Object *obedit= CTX_data_edit_object(C);
	EditMesh *em= BKE_mesh_get_editmesh(((Mesh *)obedit->data));
	
	addedgeface_mesh(em, op);
	
	DAG_id_flush_update(obedit->data, OB_RECALC_DATA);	
	WM_event_add_notifier(C, NC_GEOM|ND_DATA, obedit->data);
	
	BKE_mesh_end_editmesh(obedit->data, em);
	return OPERATOR_FINISHED;
}

void MESH_OT_edge_face_add(wmOperatorType *ot)
{
	/* identifiers */
	ot->name= "Make Edge/Face";
	ot->description= "Add an edge or face to selected.";
	ot->idname= "MESH_OT_edge_face_add";
	
	/* api callbacks */
	ot->exec= addedgeface_mesh_exec;
	ot->poll= ED_operator_editmesh;
	
	/* flags */
	ot->flag= OPTYPE_REGISTER|OPTYPE_UNDO;
	
}



/* ************************ primitives ******************* */

// HACK: these can also be found in cmoview.tga.c, but are here so that they can be found by linker
// this hack is only used so that scons+mingw + split-sources hack works
	// ------------------------------- start copied code
/* these are not the monkeys you are looking for */
int monkeyo= 4;
int monkeynv= 271;
int monkeynf= 250;
signed char monkeyv[271][3]= {
{-71,21,98},{-63,12,88},{-57,7,74},{-82,-3,79},{-82,4,92},
{-82,17,100},{-92,21,102},{-101,12,95},{-107,7,83},
{-117,31,84},{-109,31,95},{-96,31,102},{-92,42,102},
{-101,50,95},{-107,56,83},{-82,66,79},{-82,58,92},
{-82,46,100},{-71,42,98},{-63,50,88},{-57,56,74},
{-47,31,72},{-55,31,86},{-67,31,97},{-66,31,99},
{-70,43,100},{-82,48,103},{-93,43,105},{-98,31,105},
{-93,20,105},{-82,31,106},{-82,15,103},{-70,20,100},
{-127,55,95},{-127,45,105},{-127,-87,94},{-127,-41,100},
{-127,-24,102},{-127,-99,92},{-127,52,77},{-127,73,73},
{-127,115,-70},{-127,72,-109},{-127,9,-106},{-127,-49,-45},
{-101,-24,72},{-87,-56,73},{-82,-89,73},{-80,-114,68},
{-85,-121,67},{-104,-124,71},{-127,-126,74},{-71,-18,68},
{-46,-5,69},{-21,19,57},{-17,55,76},{-36,62,80},
{-64,77,88},{-86,97,94},{-107,92,97},{-119,63,96},
{-106,53,99},{-111,39,98},{-101,12,95},{-79,2,90},
{-64,8,86},{-47,24,83},{-45,38,83},{-50,48,85},
{-72,56,92},{-95,60,97},{-127,-98,94},{-113,-92,94},
{-112,-107,91},{-119,-113,89},{-127,-114,88},{-127,-25,96},
{-127,-18,95},{-114,-19,95},{-111,-29,96},{-116,-37,95},
{-76,-6,86},{-48,7,80},{-34,26,77},{-32,48,84},
{-39,53,93},{-71,70,102},{-87,82,107},{-101,79,109},
{-114,55,108},{-111,-13,104},{-100,-57,91},{-95,-90,88},
{-93,-105,85},{-97,-117,81},{-106,-119,81},{-127,-121,82},
{-127,6,93},{-127,27,98},{-85,61,95},{-106,18,96},
{-110,27,97},{-112,-88,94},{-117,-57,96},{-127,-57,96},
{-127,-42,95},{-115,-35,100},{-110,-29,102},{-113,-17,100},
{-122,-16,100},{-127,-26,106},{-121,-19,104},{-115,-20,104},
{-113,-29,106},{-117,-32,103},{-127,-37,103},{-94,-40,71},
{-106,-31,91},{-104,-40,91},{-97,-32,71},{-127,-112,88},
{-121,-111,88},{-115,-105,91},{-115,-95,93},{-127,-100,84},
{-115,-96,85},{-115,-104,82},{-121,-109,81},{-127,-110,81},
{-105,28,100},{-103,20,99},{-84,55,97},{-92,54,99},
{-73,51,99},{-55,45,89},{-52,37,88},{-53,25,87},
{-66,13,92},{-79,8,95},{-98,14,100},{-104,38,100},
{-100,48,100},{-97,46,97},{-102,38,97},{-96,16,97},
{-79,11,93},{-68,15,90},{-57,27,86},{-56,36,86},
{-59,43,87},{-74,50,96},{-91,51,98},{-84,52,96},
{-101,22,96},{-102,29,96},{-113,59,78},{-102,85,79},
{-84,88,76},{-65,71,71},{-40,58,63},{-25,52,59},
{-28,21,48},{-50,0,53},{-71,-12,60},{-127,115,37},
{-127,126,-10},{-127,-25,-86},{-127,-59,24},{-127,-125,59},
{-127,-103,44},{-127,-73,41},{-127,-62,36},{-18,30,7},
{-17,41,-6},{-28,34,-56},{-68,56,-90},{-33,-6,9},
{-51,-16,-21},{-45,-1,-55},{-84,7,-85},{-97,-45,52},
{-104,-53,33},{-90,-91,49},{-95,-64,50},{-85,-117,51},
{-109,-97,47},{-111,-69,46},{-106,-121,56},{-99,-36,55},
{-100,-29,60},{-101,-22,64},{-100,-50,21},{-89,-40,-34},
{-83,-19,-69},{-69,111,-49},{-69,119,-9},{-69,109,30},
{-68,67,55},{-34,52,43},{-46,58,36},{-45,90,7},
{-25,72,16},{-25,79,-15},{-45,96,-25},{-45,87,-57},
{-25,69,-46},{-48,42,-75},{-65,3,-70},{-22,42,-26},
{-75,-22,19},{-72,-25,-27},{-13,52,-30},{-28,-18,-16},
{6,-13,-42},{37,7,-55},{46,41,-54},{31,65,-54},
{4,61,-40},{3,53,-37},{25,56,-50},{35,37,-52},
{28,10,-52},{5,-5,-39},{-21,-9,-17},{-9,46,-28},
{-6,39,-37},{-14,-3,-27},{6,0,-47},{25,12,-57},
{31,32,-57},{23,46,-56},{4,44,-46},{-19,37,-27},
{-20,22,-35},{-30,12,-35},{-22,11,-35},{-19,2,-35},
{-23,-2,-35},{-34,0,-9},{-35,-3,-22},{-35,5,-24},
{-25,26,-27},{-13,31,-34},{-13,30,-41},{-23,-2,-41},
{-18,2,-41},{-21,10,-41},{-29,12,-41},{-19,22,-41},
{6,42,-53},{25,44,-62},{34,31,-63},{28,11,-62},
{7,0,-54},{-14,-2,-34},{-5,37,-44},{-13,14,-42},
{-7,8,-43},{1,16,-47},{-4,22,-45},{3,30,-48},
{8,24,-49},{15,27,-50},{12,35,-50},{4,56,-62},
{33,60,-70},{48,38,-64},{41,7,-68},{6,-11,-63},
{-26,-16,-42},{-17,49,-49},
};

signed char monkeyf[250][4]= {
{27,4,5,26}, {25,4,5,24}, {3,6,5,4}, {1,6,5,2}, {5,6,7,4}, 
{3,6,7,2}, {5,8,7,6}, {3,8,7,4}, {7,8,9,6}, 
{5,8,9,4}, {7,10,9,8}, {5,10,9,6}, {9,10,11,8}, 
{7,10,11,6}, {9,12,11,10}, {7,12,11,8}, {11,6,13,12}, 
{5,4,13,12}, {3,-2,13,12}, {-3,-4,13,12}, {-5,-10,13,12}, 
{-11,-12,14,12}, {-13,-18,14,13}, {-19,4,5,13}, {10,12,4,4}, 
{10,11,9,9}, {8,7,9,9}, {7,5,6,6}, {6,3,4,4}, 
{5,1,2,2}, {4,-1,0,0}, {3,-3,-2,-2}, {22,67,68,23}, 
{20,65,66,21}, {18,63,64,19}, {16,61,62,17}, {14,59,60,15}, 
{12,19,48,57}, {18,19,48,47}, {18,19,48,47}, {18,19,48,47}, 
{18,19,48,47}, {18,19,48,47}, {18,19,48,47}, {18,19,48,47}, 
{18,19,48,47}, {18,-9,-8,47}, {18,27,45,46}, {26,55,43,44}, 
{24,41,42,54}, {22,39,40,23}, {20,37,38,21}, {18,35,36,19}, 
{16,33,34,17}, {14,31,32,15}, {12,39,30,13}, {11,48,45,38}, 
{8,36,-19,9}, {8,-20,44,47}, {42,45,46,43}, {18,19,40,39}, 
{16,17,38,37}, {14,15,36,35}, {32,44,43,33}, {12,33,32,42}, 
{19,44,43,42}, {40,41,42,-27}, {8,9,39,-28}, {15,43,42,16}, 
{13,43,42,14}, {11,43,42,12}, {9,-30,42,10}, {37,12,38,-32}, 
{-33,37,45,46}, {-33,40,41,39}, {38,40,41,37}, {36,40,41,35}, 
{34,40,41,33}, {36,39,38,37}, {35,40,39,38}, {1,2,14,21}, 
{1,2,40,13}, {1,2,40,39}, {1,24,12,39}, {-34,36,38,11}, 
{35,38,36,37}, {-37,8,35,37}, {-11,-12,-45,40}, {-11,-12,39,38}, 
{-11,-12,37,36}, {-11,-12,35,34}, {33,34,40,41}, {33,34,38,39}, 
{33,34,36,37}, {33,-52,34,35}, {33,37,36,34}, {33,35,34,34}, 
{8,7,37,36}, {-32,7,35,46}, {-34,-33,45,46}, {4,-33,43,34}, 
{-34,-33,41,42}, {-34,-33,39,40}, {-34,-33,37,38}, {-34,-33,35,36}, 
{-34,-33,33,34}, {-34,-33,31,32}, {-34,-4,28,30}, {-5,-34,28,27}, 
{-35,-44,36,27}, {26,35,36,45}, {24,25,44,45}, {25,23,44,42}, 
{25,24,41,40}, {25,24,39,38}, {25,24,37,36}, {25,24,35,34}, 
{25,24,33,32}, {25,24,31,30}, {15,24,29,38}, {25,24,27,26}, 
{23,12,37,26}, {11,12,35,36}, {-86,-59,36,-80}, {-60,-61,36,35}, 
{-62,-63,36,35}, {-64,-65,36,35}, {-66,-67,36,35}, {-68,-69,36,35}, 
{-70,-71,36,35}, {-72,-73,36,35}, {-74,-75,36,35}, {42,43,53,58}, 
{40,41,57,56}, {38,39,55,57}, {-81,-80,37,56}, {-83,-82,55,52}, 
{-85,-84,51,49}, {-87,-86,48,49}, {47,50,51,48}, {46,48,51,49}, 
{43,46,49,44}, {-92,-91,45,42}, {-23,49,50,-20}, {-94,40,48,-24}, 
{-96,-22,48,49}, {-97,48,21,-90}, {-100,36,50,23}, {22,49,48,-100}, 
{-101,47,46,22}, {21,45,35,25}, {33,34,44,41}, {13,14,28,24}, 
{-107,26,30,-106}, {14,46,45,15}, {14,44,43,-110}, {-111,42,23,-110}, 
{6,7,45,46}, {45,44,47,46}, {45,46,47,48}, {47,46,49,48}, 
{17,49,47,48}, {17,36,46,48}, {35,36,44,45}, {35,36,40,43}, 
{35,36,38,39}, {-4,-3,37,35}, {-123,34,33,1}, {-9,-8,-7,-6}, 
{-10,-7,32,-125}, {-127,-11,-126,-126}, {-7,-6,5,31}, {4,5,33,30}, 
{4,39,33,32}, {4,35,32,38}, {20,21,39,38}, {4,37,38,5}, 
{-11,-10,36,3}, {-11,15,14,35}, {13,16,34,34}, {-13,14,13,13}, 
{-3,1,30,29}, {-3,28,29,1}, {-2,31,28,-1}, {12,13,27,30}, 
{-2,26,12,12}, {35,29,42,36}, {34,35,36,33}, {32,35,36,31}, 
{30,35,36,29}, {28,35,36,27}, {26,35,36,25}, {34,39,38,35}, 
{32,39,38,33}, {30,39,38,31}, {28,39,38,29}, {26,39,38,27}, 
{25,31,32,38}, {-18,-17,45,44}, {-18,17,28,44}, {-24,-20,42,-23}, 
{11,35,27,14}, {25,28,39,41}, {37,41,40,38}, {34,40,36,35}, 
{32,40,39,33}, {30,39,31,40}, {21,29,39,22}, {-31,37,28,4}, 
{-32,33,35,36}, {32,33,34,34}, {18,35,36,48}, {34,25,40,35}, 
{24,25,38,39}, {24,25,36,37}, {24,25,34,35}, {24,25,32,33}, 
{24,13,41,31}, {17,11,41,35}, {15,16,34,35}, {13,14,34,35}, 
{11,12,34,35}, {9,10,34,35}, {7,8,34,35}, {26,25,37,36}, 
{35,36,37,38}, {37,36,39,38}, {37,38,39,40}, {25,31,36,39}, 
{18,34,35,30}, {17,22,30,33}, {19,29,21,20}, {16,26,29,17}, 
{24,29,28,25}, {22,31,28,23}, {20,31,30,21}, {18,31,30,19}, 
{16,30,17,17}, {-21,-22,35,34}, {-21,-22,33,32}, {-21,-22,31,30}, 
{-21,-22,29,28}, {-21,-22,27,26}, {-28,-22,25,31}, {24,28,29,30}, 
{23,24,26,27}, {23,24,25,25}, {-69,-35,-32,27}, {-70,26,25,-66}, 
{-68,-67,24,-33}, 
};
	// ------------------------------- end copied code


#define PRIM_PLANE		0
#define PRIM_CUBE		1
#define PRIM_CIRCLE		4
#define PRIM_CYLINDER 	5
#define PRIM_CONE 		7
#define PRIM_GRID		10
#define PRIM_UVSPHERE	11
#define PRIM_ICOSPHERE 	12
#define PRIM_MONKEY		13

static void make_prim(Object *obedit, int type, float mat[4][4], int tot, int seg,
		int subdiv, float dia, float depth, int ext, int fill)
{
	/*
	 * type - for the type of shape
	 * dia - the radius for cone,sphere cylinder etc.
	 * depth - 
	 * ext - extrude
	 * fill - end capping, and option to fill in circle
	 * cent[3] - center of the data. 
	 * */
	EditMesh *em= BKE_mesh_get_editmesh(((Mesh *)obedit->data));
	EditVert *eve, *v1=NULL, *v2, *v3, *v4=NULL, *vtop, *vdown;
	float phi, phid, vec[3];
	float q[4], cmat[3][3], nor[3]= {0.0, 0.0, 0.0};
	short a, b;
	
	EM_clear_flag_all(em, SELECT);

	phid= 2.0f*(float)M_PI/tot;
	phi= .25f*(float)M_PI;

	switch(type) {
	case PRIM_GRID: /*  grid */
		/* clear flags */
		eve= em->verts.first;
		while(eve) {
			eve->f= 0;
			eve= eve->next;
		}
		/* one segment first: the X axis */
		phi= 1.0; 
		phid= 2.0/((float)tot-1);
		for(a=0;a<tot;a++) {
			vec[0]= dia*phi;
			vec[1]= - dia;
			vec[2]= 0.0f;
			mul_m4_v3(mat,vec);
			eve= addvertlist(em, vec, NULL);
			eve->f= 1+2+4;
			if (a) {
				addedgelist(em, eve->prev, eve, NULL);
			}
			phi-=phid;
		}
		/* extrude and translate */
		vec[0]= vec[2]= 0.0;
		vec[1]= dia*phid;
		mul_mat3_m4_v3(mat, vec);
		
		for(a=0;a<seg-1;a++) {
			extrudeflag_vert(obedit, em, 2, nor, 0);	// nor unused
			translateflag(em, 2, vec);
		}
		break;
	case PRIM_UVSPHERE: /*  UVsphere */
		
		/* clear all flags */
		eve= em->verts.first;
		while(eve) {
			eve->f= 0;
			eve= eve->next;
		}
		
		/* one segment first */
		phi= 0; 
		phid/=2;
		for(a=0; a<=tot; a++) {
			vec[0]= dia*sin(phi);
			vec[1]= 0.0;
			vec[2]= dia*cos(phi);
			eve= addvertlist(em, vec, NULL);
			eve->f= 1+2+4;
			if(a==0) v1= eve;
			else addedgelist(em, eve->prev, eve, NULL);
			phi+= phid;
		}
		
		/* extrude and rotate */
		phi= M_PI/seg;
		q[0]= cos(phi);
		q[3]= sin(phi);
		q[1]=q[2]= 0;
		quat_to_mat3( cmat,q);
		
		for(a=0; a<seg; a++) {
			extrudeflag_vert(obedit, em, 2, nor, 0); // nor unused
			rotateflag(em, 2, v1->co, cmat);
		}

		removedoublesflag(em, 4, 0, 0.0001);

		/* and now do imat */
		eve= em->verts.first;
		while(eve) {
			if(eve->f & SELECT) {
				mul_m4_v3(mat,eve->co);
			}
			eve= eve->next;
		}
		break;
	case PRIM_ICOSPHERE: /* Icosphere */
		{
			EditVert *eva[12];
			EditEdge *eed;
			
			/* clear all flags */
			eve= em->verts.first;
			while(eve) {
				eve->f= 0;
				eve= eve->next;
			}
			dia/=200;
			for(a=0;a<12;a++) {
				vec[0]= dia*icovert[a][0];
				vec[1]= dia*icovert[a][1];
				vec[2]= dia*icovert[a][2];
				eva[a]= addvertlist(em, vec, NULL);
				eva[a]->f= 1+2;
			}
			for(a=0;a<20;a++) {
				EditFace *evtemp;
				v1= eva[ icoface[a][0] ];
				v2= eva[ icoface[a][1] ];
				v3= eva[ icoface[a][2] ];
				evtemp = addfacelist(em, v1, v2, v3, 0, NULL, NULL);
				evtemp->e1->f = 1+2;
				evtemp->e2->f = 1+2;
				evtemp->e3->f = 1+2;
			}

			dia*=200;
			for(a=1; a<subdiv; a++) esubdivideflag(obedit, em, 2, dia, 0, B_SPHERE,1,0);
			/* and now do imat */
			eve= em->verts.first;
			while(eve) {
				if(eve->f & 2) {
					mul_m4_v3(mat,eve->co);
				}
				eve= eve->next;
			}
			
			// Clear the flag 2 from the edges
			for(eed=em->edges.first;eed;eed=eed->next){
				if(eed->f & 2){
					   eed->f &= !2;
				}   
			}
		}
		break;
	case PRIM_MONKEY: /* Monkey */
		{
			//extern int monkeyo, monkeynv, monkeynf;
			//extern signed char monkeyf[][4];
			//extern signed char monkeyv[][3];
			EditVert **tv= MEM_mallocN(sizeof(*tv)*monkeynv*2, "tv");
			int i;

			for (i=0; i<monkeynv; i++) {
				float v[3];
				v[0]= (monkeyv[i][0]+127)/128.0, v[1]= monkeyv[i][1]/128.0, v[2]= monkeyv[i][2]/128.0;
				tv[i]= addvertlist(em, v, NULL);
				tv[i]->f |= SELECT;
				tv[monkeynv+i]= (fabs(v[0]= -v[0])<0.001)?tv[i]:addvertlist(em, v, NULL);
				tv[monkeynv+i]->f |= SELECT;
			}
			for (i=0; i<monkeynf; i++) {
				addfacelist(em, tv[monkeyf[i][0]+i-monkeyo], tv[monkeyf[i][1]+i-monkeyo], tv[monkeyf[i][2]+i-monkeyo], (monkeyf[i][3]!=monkeyf[i][2])?tv[monkeyf[i][3]+i-monkeyo]:NULL, NULL, NULL);
				addfacelist(em, tv[monkeynv+monkeyf[i][2]+i-monkeyo], tv[monkeynv+monkeyf[i][1]+i-monkeyo], tv[monkeynv+monkeyf[i][0]+i-monkeyo], (monkeyf[i][3]!=monkeyf[i][2])?tv[monkeynv+monkeyf[i][3]+i-monkeyo]:NULL, NULL, NULL);
			}

			MEM_freeN(tv);

			/* and now do imat */
			for(eve= em->verts.first; eve; eve= eve->next) {
				if(eve->f & SELECT) {
					mul_m4_v3(mat,eve->co);
				}
			}
			recalc_editnormals(em);
		}
		break;
	default: /* all types except grid, sphere... */
		if(type==PRIM_CONE);
		else if(ext==0) 
			depth= 0.0f;
	
		/* vertices */
		vtop= vdown= v1= v2= 0;
		for(b=0; b<=ext; b++) {
			for(a=0; a<tot; a++) {
				
				vec[0]= dia*sin(phi);
				vec[1]= dia*cos(phi);
				vec[2]= b?depth:-depth;
				
				mul_m4_v3(mat, vec);
				eve= addvertlist(em, vec, NULL);
				eve->f= SELECT;
				if(a==0) {
					if(b==0) v1= eve;
					else v2= eve;
				}
				phi+=phid;
			}
		}
			
		/* center vertices */
		/* type PRIM_CONE can only have 1 one side filled
		 * if the cone has no capping, dont add vtop */
		if(type == PRIM_CONE || (fill && !ELEM(type, PRIM_PLANE, PRIM_CUBE))) {
			vec[0]= vec[1]= 0.0f;
			vec[2]= type==PRIM_CONE ? depth : -depth;
			mul_m4_v3(mat, vec);
			vdown= addvertlist(em, vec, NULL);
			if((ext || type==PRIM_CONE) && fill) {
				vec[0]= vec[1]= 0.0f;
				vec[2]= type==PRIM_CONE ? -depth : depth;
				mul_m4_v3(mat,vec);
				vtop= addvertlist(em, vec, NULL);
			}
		} else {
			vdown= v1;
			vtop= v2;
		}
		if(vtop) vtop->f= SELECT;
		if(vdown) vdown->f= SELECT;
	
		/* top and bottom face */
		if(fill || type==PRIM_CONE) {
			if(tot==4 && ELEM(type, PRIM_PLANE, PRIM_CUBE)) {
				v3= v1->next->next;
				if(ext) v4= v2->next->next;
				
				addfacelist(em, v3, v1->next, v1, v3->next, NULL, NULL);
				if(ext) addfacelist(em, v2, v2->next, v4, v4->next, NULL, NULL);
				
			}
			else {
				v3= v1;
				v4= v2;
				for(a=1; a<tot; a++) {
					addfacelist(em, vdown, v3, v3->next, 0, NULL, NULL);
					v3= v3->next;
					if(ext && fill) {
						addfacelist(em, vtop, v4, v4->next, 0, NULL, NULL);
						v4= v4->next;
					}
				}
				if(!ELEM(type, PRIM_PLANE, PRIM_CUBE)) {
					addfacelist(em, vdown, v3, v1, 0, NULL, NULL);
					if(ext) addfacelist(em, vtop, v4, v2, 0, NULL, NULL);
				}
			}
		}
		else if(type==PRIM_CIRCLE) {  /* we need edges for a circle */
			v3= v1;
			for(a=1;a<tot;a++) {
				addedgelist(em, v3, v3->next, NULL);
				v3= v3->next;
			}
			addedgelist(em, v3, v1, NULL);
		}
		/* side faces */
		if(ext) {
			v3= v1;
			v4= v2;
			for(a=1; a<tot; a++) {
				addfacelist(em, v3, v3->next, v4->next, v4, NULL, NULL);
				v3= v3->next;
				v4= v4->next;
			}
			addfacelist(em, v3, v1, v2, v4, NULL, NULL);
		}
		else if(fill && type==PRIM_CONE) {
			/* add the bottom flat area of the cone
			 * if capping is disabled dont bother */
			v3= v1;
			for(a=1; a<tot; a++) {
				addfacelist(em, vtop, v3->next, v3, 0, NULL, NULL);
				v3= v3->next;
			}
			addfacelist(em, vtop, v1, v3, 0, NULL, NULL);
		}
	}
	
	EM_stats_update(em);
	/* simple selection flush OK, based on fact it's a single model */
	EM_select_flush(em); /* flushes vertex -> edge -> face selection */
	
	if(type!=PRIM_PLANE && type!=PRIM_MONKEY)
		EM_recalc_normal_direction(em, 0, 0);	/* otherwise monkey has eyes in wrong direction */

	BKE_mesh_end_editmesh(obedit->data, em);
}

<<<<<<< HEAD

/* uses context to figure out transform for primitive */
/* returns standard diameter */
static float new_primitive_matrix(bContext *C, float *loc, float *rot, float primmat[][4])
{
	Object *obedit= CTX_data_edit_object(C);
	View3D *v3d =CTX_wm_view3d(C);
	float mat[3][3], rmat[3][3], cmat[3][3], imat[3][3];
	
	unit_m4(primmat);

	eul_to_mat3(rmat, rot);
	invert_m3(rmat);
	
	/* inverse transform for initial rotation and object */
	copy_m3_m4(mat, obedit->obmat);
	mul_m3_m3m3(cmat, rmat, mat);
	invert_m3_m3(imat, cmat);
	copy_m4_m3(primmat, imat);

	/* center */
	VECCOPY(primmat[3], loc);
	VECSUB(primmat[3], primmat[3], obedit->obmat[3]);
	invert_m3_m3(imat, mat);
	mul_m3_v3(imat, primmat[3]);
	
	if(v3d) return v3d->grid;
	return 1.0f;
}

/* ********* add primitive operators ************* */

static void make_prim_ext(bContext *C, float *loc, float *rot, int enter_editmode,
=======
/* ********* add primitive operators ************* */

static void make_prim_ext(bContext *C, float *loc, float *rot, int enter_editmode, unsigned int layer, 
>>>>>>> 7a76bc9a
		int type, int tot, int seg,
		int subdiv, float dia, float depth, int ext, int fill)
{
	Object *obedit= CTX_data_edit_object(C);
	int newob = 0;
	float mat[4][4];

	if(obedit==NULL || obedit->type!=OB_MESH) {
<<<<<<< HEAD
		obedit= ED_object_add_type(C, OB_MESH, loc, rot, FALSE);
=======
		obedit= ED_object_add_type(C, OB_MESH, loc, rot, FALSE, layer);
>>>>>>> 7a76bc9a
		
		/* create editmode */
		ED_object_enter_editmode(C, EM_DO_UNDO|EM_IGNORE_LAYER); /* rare cases the active layer is messed up */
		newob = 1;
	}
	else DAG_id_flush_update(&obedit->id, OB_RECALC_DATA);

<<<<<<< HEAD
	dia *= new_primitive_matrix(C, loc, rot, mat);
=======
	dia *= ED_object_new_primitive_matrix(C, loc, rot, mat);
>>>>>>> 7a76bc9a

	make_prim(obedit, type, mat, tot, seg, subdiv, dia, depth, ext, fill);

	DAG_id_flush_update(obedit->data, OB_RECALC_DATA);
	WM_event_add_notifier(C, NC_GEOM|ND_DATA, obedit->data);


	/* userdef */
	if (newob && !enter_editmode) {
		ED_object_exit_editmode(C, EM_FREEDATA); /* adding EM_DO_UNDO messes up operator redo */
	}
	WM_event_add_notifier(C, NC_OBJECT|ND_DRAW, obedit);
}

static int add_primitive_plane_exec(bContext *C, wmOperator *op)
{
	int enter_editmode;
<<<<<<< HEAD
	float loc[3], rot[3];
	
	ED_object_add_generic_get_opts(op, loc, rot, &enter_editmode);

	/* sqrt(2.0f) - plane (diameter of 1.41 makes it unit size) */
	make_prim_ext(C, loc, rot, enter_editmode,
=======
	unsigned int layer;
	float loc[3], rot[3];
	
	ED_object_add_generic_get_opts(op, loc, rot, &enter_editmode, &layer);

	/* sqrt(2.0f) - plane (diameter of 1.41 makes it unit size) */
	make_prim_ext(C, loc, rot, enter_editmode, layer,
>>>>>>> 7a76bc9a
			PRIM_PLANE, 4, 0, 0, sqrt(2.0f), 0.0f, 0, 1);
	return OPERATOR_FINISHED;	
}

void MESH_OT_primitive_plane_add(wmOperatorType *ot)
{
	/* identifiers */
	ot->name= "Add Plane";
	ot->description= "Construct a filled planar mesh with 4 vertices.";
	ot->idname= "MESH_OT_primitive_plane_add";
	
	/* api callbacks */
	ot->invoke= ED_object_add_generic_invoke;
	ot->exec= add_primitive_plane_exec;
	ot->poll= ED_operator_scene_editable;
	
	/* flags */
	ot->flag= OPTYPE_REGISTER|OPTYPE_UNDO;

	ED_object_add_generic_props(ot, TRUE);
}

static int add_primitive_cube_exec(bContext *C, wmOperator *op)
{
	int enter_editmode;
<<<<<<< HEAD
	float loc[3], rot[3];
	
	ED_object_add_generic_get_opts(op, loc, rot, &enter_editmode);

	/* sqrt(2.0f) - plane (diameter of 1.41 makes it unit size) */
	make_prim_ext(C, loc, rot, enter_editmode,
=======
	unsigned int layer;
	float loc[3], rot[3];
	
	ED_object_add_generic_get_opts(op, loc, rot, &enter_editmode, &layer);

	/* sqrt(2.0f) - plane (diameter of 1.41 makes it unit size) */
	make_prim_ext(C, loc, rot, enter_editmode, layer,
>>>>>>> 7a76bc9a
			PRIM_CUBE, 4, 0, 0, sqrt(2.0f), 1.0f, 1, 1);
	return OPERATOR_FINISHED;
}

void MESH_OT_primitive_cube_add(wmOperatorType *ot)
{
	/* identifiers */
	ot->name= "Add Cube";
	ot->description= "Construct a cube mesh.";
	ot->idname= "MESH_OT_primitive_cube_add";
	
	/* api callbacks */
	ot->invoke= ED_object_add_generic_invoke;
	ot->exec= add_primitive_cube_exec;
	ot->poll= ED_operator_scene_editable;
	
	/* flags */
	ot->flag= OPTYPE_REGISTER|OPTYPE_UNDO;

	ED_object_add_generic_props(ot, TRUE);
}

static int add_primitive_circle_exec(bContext *C, wmOperator *op)
{
	int enter_editmode;
<<<<<<< HEAD
	float loc[3], rot[3];
	
	ED_object_add_generic_get_opts(op, loc, rot, &enter_editmode);

	make_prim_ext(C, loc, rot, enter_editmode,
=======
	unsigned int layer;
	float loc[3], rot[3];
	
	ED_object_add_generic_get_opts(op, loc, rot, &enter_editmode, &layer);

	make_prim_ext(C, loc, rot, enter_editmode, layer,
>>>>>>> 7a76bc9a
			PRIM_CIRCLE, RNA_int_get(op->ptr, "vertices"), 0, 0,
			RNA_float_get(op->ptr,"radius"), 0.0f, 0,
			RNA_boolean_get(op->ptr, "fill"));

	return OPERATOR_FINISHED;	
}

void MESH_OT_primitive_circle_add(wmOperatorType *ot)
{
	/* identifiers */
	ot->name= "Add Circle";
	ot->description= "Construct a circle mesh.";
	ot->idname= "MESH_OT_primitive_circle_add";
	
	/* api callbacks */
	ot->invoke= ED_object_add_generic_invoke;
	ot->exec= add_primitive_circle_exec;
	ot->poll= ED_operator_scene_editable;
	
	/* flags */
	ot->flag= OPTYPE_REGISTER|OPTYPE_UNDO;
	
	/* props */
	RNA_def_int(ot->srna, "vertices", 32, INT_MIN, INT_MAX, "Vertices", "", 3, 500);
	RNA_def_float(ot->srna, "radius", 1.0f, 0.0, FLT_MAX, "Radius", "", 0.001, 100.00);
	RNA_def_boolean(ot->srna, "fill", 0, "Fill", "");

	ED_object_add_generic_props(ot, TRUE);
}

static int add_primitive_tube_exec(bContext *C, wmOperator *op)
{
	int enter_editmode;
<<<<<<< HEAD
	float loc[3], rot[3];
	
	ED_object_add_generic_get_opts(op, loc, rot, &enter_editmode);

	make_prim_ext(C, loc, rot, enter_editmode,
=======
	unsigned int layer;
	float loc[3], rot[3];
	
	ED_object_add_generic_get_opts(op, loc, rot, &enter_editmode, &layer);

	make_prim_ext(C, loc, rot, enter_editmode, layer,
>>>>>>> 7a76bc9a
			PRIM_CYLINDER, RNA_int_get(op->ptr, "vertices"), 0, 0,
			RNA_float_get(op->ptr,"radius"),
			RNA_float_get(op->ptr, "depth"), 1, 
			RNA_boolean_get(op->ptr, "cap_ends"));

	return OPERATOR_FINISHED;
}

void MESH_OT_primitive_tube_add(wmOperatorType *ot)
{
	/* identifiers */
	ot->name= "Add Tube";
	ot->description= "Construct a tube mesh.";
	ot->idname= "MESH_OT_primitive_tube_add";
	
	/* api callbacks */
	ot->invoke= ED_object_add_generic_invoke;
	ot->exec= add_primitive_tube_exec;
	ot->poll= ED_operator_scene_editable;
	
	/* flags */
	ot->flag= OPTYPE_REGISTER|OPTYPE_UNDO;
	
	/* props */
	RNA_def_int(ot->srna, "vertices", 32, INT_MIN, INT_MAX, "Vertices", "", 2, 500);
	RNA_def_float(ot->srna, "radius", 1.0f, 0.0, FLT_MAX, "Radius", "", 0.001, 100.00);
	RNA_def_float(ot->srna, "depth", 1.0f, 0.0, FLT_MAX, "Depth", "", 0.001, 100.00);
	RNA_def_boolean(ot->srna, "cap_ends", 1, "Cap Ends", "");

	ED_object_add_generic_props(ot, TRUE);
}

static int add_primitive_cone_exec(bContext *C, wmOperator *op)
{
	int enter_editmode;
<<<<<<< HEAD
	float loc[3], rot[3];
	
	ED_object_add_generic_get_opts(op, loc, rot, &enter_editmode);

	make_prim_ext(C, loc, rot, enter_editmode,
=======
	unsigned int layer;
	float loc[3], rot[3];
	
	ED_object_add_generic_get_opts(op, loc, rot, &enter_editmode, &layer);

	make_prim_ext(C, loc, rot, enter_editmode, layer,
>>>>>>> 7a76bc9a
			PRIM_CONE, RNA_int_get(op->ptr, "vertices"), 0, 0,
			RNA_float_get(op->ptr,"radius"), RNA_float_get(op->ptr, "depth"),
			0, RNA_boolean_get(op->ptr, "cap_end"));

	return OPERATOR_FINISHED;
}

void MESH_OT_primitive_cone_add(wmOperatorType *ot)
{
	/* identifiers */
	ot->name= "Add Cone";
	ot->description= "Construct a conic mesh (ends filled).";
	ot->idname= "MESH_OT_primitive_cone_add";
	
	/* api callbacks */
	ot->invoke= ED_object_add_generic_invoke;
	ot->exec= add_primitive_cone_exec;
	ot->poll= ED_operator_scene_editable;
	
	/* flags */
	ot->flag= OPTYPE_REGISTER|OPTYPE_UNDO;
	
	/* props */
	RNA_def_int(ot->srna, "vertices", 32, INT_MIN, INT_MAX, "Vertices", "", 2, 500);
	RNA_def_float(ot->srna, "radius", 1.0f, 0.0, FLT_MAX, "Radius", "", 0.001, 100.00);
	RNA_def_float(ot->srna, "depth", 1.0f, 0.0, FLT_MAX, "Depth", "", 0.001, 100.00);
	RNA_def_boolean(ot->srna, "cap_end", 0, "Cap End", "");

	ED_object_add_generic_props(ot, TRUE);
}

static int add_primitive_grid_exec(bContext *C, wmOperator *op)
{
	int enter_editmode;
<<<<<<< HEAD
	float loc[3], rot[3];
	
	ED_object_add_generic_get_opts(op, loc, rot, &enter_editmode);

	make_prim_ext(C, loc, rot, enter_editmode,
=======
	unsigned int layer;
	float loc[3], rot[3];
	
	ED_object_add_generic_get_opts(op, loc, rot, &enter_editmode, &layer);

	make_prim_ext(C, loc, rot, enter_editmode, layer,
>>>>>>> 7a76bc9a
			PRIM_GRID, RNA_int_get(op->ptr, "x_subdivisions"),
			RNA_int_get(op->ptr, "y_subdivisions"), 0,
			RNA_float_get(op->ptr,"size"), 0.0f, 0, 1);

	return OPERATOR_FINISHED;
}

void MESH_OT_primitive_grid_add(wmOperatorType *ot)
{
	/* identifiers */
	ot->name= "Add Grid";
	ot->description= "Construct a grid mesh.";
	ot->idname= "MESH_OT_primitive_grid_add";
	
	/* api callbacks */
	ot->invoke= ED_object_add_generic_invoke;
	ot->exec= add_primitive_grid_exec;
	ot->poll= ED_operator_scene_editable;
	
	/* flags */
	ot->flag= OPTYPE_REGISTER|OPTYPE_UNDO;
	
	/* props */
	RNA_def_int(ot->srna, "x_subdivisions", 10, INT_MIN, INT_MAX, "X Subdivisions", "", 3, 1000);
	RNA_def_int(ot->srna, "y_subdivisions", 10, INT_MIN, INT_MAX, "Y Subdivisions", "", 3, 1000);
	RNA_def_float(ot->srna, "size", 1.0f, 0.0, FLT_MAX, "Size", "", 0.001, FLT_MAX);

	ED_object_add_generic_props(ot, TRUE);
}

static int add_primitive_monkey_exec(bContext *C, wmOperator *op)
{
	int enter_editmode;
<<<<<<< HEAD
	float loc[3], rot[3];
	
	ED_object_add_generic_get_opts(op, loc, rot, &enter_editmode);

	make_prim_ext(C, loc, rot, enter_editmode,
=======
	unsigned int layer;
	float loc[3], rot[3];
	
	ED_object_add_generic_get_opts(op, loc, rot, &enter_editmode, &layer);

	make_prim_ext(C, loc, rot, enter_editmode, layer,
>>>>>>> 7a76bc9a
			PRIM_MONKEY, 0, 0, 2, 0.0f, 0.0f, 0, 0);

	return OPERATOR_FINISHED;
}

void MESH_OT_primitive_monkey_add(wmOperatorType *ot)
{
	/* identifiers */
	ot->name= "Add Monkey";
	ot->description= "Construct a Suzanne mesh.";
	ot->idname= "MESH_OT_primitive_monkey_add";
	
	/* api callbacks */
	ot->invoke= ED_object_add_generic_invoke;
	ot->exec= add_primitive_monkey_exec;
	ot->poll= ED_operator_scene_editable;
	
	/* flags */
	ot->flag= OPTYPE_REGISTER|OPTYPE_UNDO;

	ED_object_add_generic_props(ot, TRUE);
}

static int add_primitive_uvsphere_exec(bContext *C, wmOperator *op)
{
	int enter_editmode;
<<<<<<< HEAD
	float loc[3], rot[3];
	
	ED_object_add_generic_get_opts(op, loc, rot, &enter_editmode);

	make_prim_ext(C, loc, rot, enter_editmode,
=======
	unsigned int layer;
	float loc[3], rot[3];
	
	ED_object_add_generic_get_opts(op, loc, rot, &enter_editmode, &layer);

	make_prim_ext(C, loc, rot, enter_editmode, layer,
>>>>>>> 7a76bc9a
			PRIM_UVSPHERE, RNA_int_get(op->ptr, "rings"),
			RNA_int_get(op->ptr, "segments"), 0,
			RNA_float_get(op->ptr,"size"), 0.0f, 0, 0);

	return OPERATOR_FINISHED;	
}

void MESH_OT_primitive_uv_sphere_add(wmOperatorType *ot)
{
	/* identifiers */
	ot->name= "Add UV Sphere";
	ot->description= "Construct a UV sphere mesh.";
	ot->idname= "MESH_OT_primitive_uv_sphere_add";
	
	/* api callbacks */
	ot->invoke= ED_object_add_generic_invoke;
	ot->exec= add_primitive_uvsphere_exec;
	ot->poll= ED_operator_scene_editable;
	
	/* flags */
	ot->flag= OPTYPE_REGISTER|OPTYPE_UNDO;
	
	/* props */
	RNA_def_int(ot->srna, "segments", 32, INT_MIN, INT_MAX, "Segments", "", 3, 500);
	RNA_def_int(ot->srna, "rings", 24, INT_MIN, INT_MAX, "Rings", "", 3, 500);
	RNA_def_float(ot->srna, "size", 1.0f, 0.0, FLT_MAX, "Size", "", 0.001, 100.00);

	ED_object_add_generic_props(ot, TRUE);
}

static int add_primitive_icosphere_exec(bContext *C, wmOperator *op)
{
	int enter_editmode;
<<<<<<< HEAD
	float loc[3], rot[3];
	
	ED_object_add_generic_get_opts(op, loc, rot, &enter_editmode);

	make_prim_ext(C, loc, rot, enter_editmode,
=======
	unsigned int layer;
	float loc[3], rot[3];
	
	ED_object_add_generic_get_opts(op, loc, rot, &enter_editmode, &layer);

	make_prim_ext(C, loc, rot, enter_editmode, layer,
>>>>>>> 7a76bc9a
			PRIM_ICOSPHERE, 0, 0, RNA_int_get(op->ptr, "subdivisions"),
			RNA_float_get(op->ptr,"size"), 0.0f, 0, 0);

	return OPERATOR_FINISHED;	
}

void MESH_OT_primitive_ico_sphere_add(wmOperatorType *ot)
{
	/* identifiers */
	ot->name= "Add Ico Sphere";
	ot->description= "Construct an Icosphere mesh.";
	ot->idname= "MESH_OT_primitive_ico_sphere_add";
	
	/* api callbacks */
	ot->invoke= ED_object_add_generic_invoke;
	ot->exec= add_primitive_icosphere_exec;
	ot->poll= ED_operator_scene_editable;
	
	/* flags */
	ot->flag= OPTYPE_REGISTER|OPTYPE_UNDO;
	
	/* props */
	RNA_def_int(ot->srna, "subdivisions", 2, 0, 6, "Subdivisions", "", 0, 8);
	RNA_def_float(ot->srna, "size", 1.0f, 0.0f, FLT_MAX, "Size", "", 0.001f, 100.00);

	ED_object_add_generic_props(ot, TRUE);
}

/****************** add duplicate operator ***************/

static int mesh_duplicate_exec(bContext *C, wmOperator *op)
{
	Object *ob= CTX_data_edit_object(C);
	EditMesh *em= BKE_mesh_get_editmesh(ob->data);

	adduplicateflag(em, SELECT);

	BKE_mesh_end_editmesh(ob->data, em);

	DAG_id_flush_update(ob->data, OB_RECALC_DATA);
	WM_event_add_notifier(C, NC_GEOM|ND_DATA, ob->data);
	
	return OPERATOR_FINISHED;
}

static int mesh_duplicate_invoke(bContext *C, wmOperator *op, wmEvent *event)
{
	WM_cursor_wait(1);
	mesh_duplicate_exec(C, op);
	WM_cursor_wait(0);
	
	return OPERATOR_FINISHED;
}

void MESH_OT_duplicate(wmOperatorType *ot)
{
	/* identifiers */
	ot->name= "Duplicate";
	ot->description= "Duplicate selected vertices, edges or faces.";
	ot->idname= "MESH_OT_duplicate";
	
	/* api callbacks */
	ot->invoke= mesh_duplicate_invoke;
	ot->exec= mesh_duplicate_exec;
	
	ot->poll= ED_operator_editmesh;
	
	/* to give to transform */
	RNA_def_int(ot->srna, "mode", TFM_TRANSLATION, 0, INT_MAX, "Mode", "", 0, INT_MAX);
}
<|MERGE_RESOLUTION|>--- conflicted
+++ resolved
@@ -1271,45 +1271,9 @@
 	BKE_mesh_end_editmesh(obedit->data, em);
 }
 
-<<<<<<< HEAD
-
-/* uses context to figure out transform for primitive */
-/* returns standard diameter */
-static float new_primitive_matrix(bContext *C, float *loc, float *rot, float primmat[][4])
-{
-	Object *obedit= CTX_data_edit_object(C);
-	View3D *v3d =CTX_wm_view3d(C);
-	float mat[3][3], rmat[3][3], cmat[3][3], imat[3][3];
-	
-	unit_m4(primmat);
-
-	eul_to_mat3(rmat, rot);
-	invert_m3(rmat);
-	
-	/* inverse transform for initial rotation and object */
-	copy_m3_m4(mat, obedit->obmat);
-	mul_m3_m3m3(cmat, rmat, mat);
-	invert_m3_m3(imat, cmat);
-	copy_m4_m3(primmat, imat);
-
-	/* center */
-	VECCOPY(primmat[3], loc);
-	VECSUB(primmat[3], primmat[3], obedit->obmat[3]);
-	invert_m3_m3(imat, mat);
-	mul_m3_v3(imat, primmat[3]);
-	
-	if(v3d) return v3d->grid;
-	return 1.0f;
-}
-
 /* ********* add primitive operators ************* */
 
-static void make_prim_ext(bContext *C, float *loc, float *rot, int enter_editmode,
-=======
-/* ********* add primitive operators ************* */
-
 static void make_prim_ext(bContext *C, float *loc, float *rot, int enter_editmode, unsigned int layer, 
->>>>>>> 7a76bc9a
 		int type, int tot, int seg,
 		int subdiv, float dia, float depth, int ext, int fill)
 {
@@ -1318,11 +1282,7 @@
 	float mat[4][4];
 
 	if(obedit==NULL || obedit->type!=OB_MESH) {
-<<<<<<< HEAD
-		obedit= ED_object_add_type(C, OB_MESH, loc, rot, FALSE);
-=======
 		obedit= ED_object_add_type(C, OB_MESH, loc, rot, FALSE, layer);
->>>>>>> 7a76bc9a
 		
 		/* create editmode */
 		ED_object_enter_editmode(C, EM_DO_UNDO|EM_IGNORE_LAYER); /* rare cases the active layer is messed up */
@@ -1330,11 +1290,7 @@
 	}
 	else DAG_id_flush_update(&obedit->id, OB_RECALC_DATA);
 
-<<<<<<< HEAD
-	dia *= new_primitive_matrix(C, loc, rot, mat);
-=======
 	dia *= ED_object_new_primitive_matrix(C, loc, rot, mat);
->>>>>>> 7a76bc9a
 
 	make_prim(obedit, type, mat, tot, seg, subdiv, dia, depth, ext, fill);
 
@@ -1352,14 +1308,6 @@
 static int add_primitive_plane_exec(bContext *C, wmOperator *op)
 {
 	int enter_editmode;
-<<<<<<< HEAD
-	float loc[3], rot[3];
-	
-	ED_object_add_generic_get_opts(op, loc, rot, &enter_editmode);
-
-	/* sqrt(2.0f) - plane (diameter of 1.41 makes it unit size) */
-	make_prim_ext(C, loc, rot, enter_editmode,
-=======
 	unsigned int layer;
 	float loc[3], rot[3];
 	
@@ -1367,7 +1315,6 @@
 
 	/* sqrt(2.0f) - plane (diameter of 1.41 makes it unit size) */
 	make_prim_ext(C, loc, rot, enter_editmode, layer,
->>>>>>> 7a76bc9a
 			PRIM_PLANE, 4, 0, 0, sqrt(2.0f), 0.0f, 0, 1);
 	return OPERATOR_FINISHED;	
 }
@@ -1393,14 +1340,6 @@
 static int add_primitive_cube_exec(bContext *C, wmOperator *op)
 {
 	int enter_editmode;
-<<<<<<< HEAD
-	float loc[3], rot[3];
-	
-	ED_object_add_generic_get_opts(op, loc, rot, &enter_editmode);
-
-	/* sqrt(2.0f) - plane (diameter of 1.41 makes it unit size) */
-	make_prim_ext(C, loc, rot, enter_editmode,
-=======
 	unsigned int layer;
 	float loc[3], rot[3];
 	
@@ -1408,7 +1347,6 @@
 
 	/* sqrt(2.0f) - plane (diameter of 1.41 makes it unit size) */
 	make_prim_ext(C, loc, rot, enter_editmode, layer,
->>>>>>> 7a76bc9a
 			PRIM_CUBE, 4, 0, 0, sqrt(2.0f), 1.0f, 1, 1);
 	return OPERATOR_FINISHED;
 }
@@ -1434,20 +1372,12 @@
 static int add_primitive_circle_exec(bContext *C, wmOperator *op)
 {
 	int enter_editmode;
-<<<<<<< HEAD
-	float loc[3], rot[3];
-	
-	ED_object_add_generic_get_opts(op, loc, rot, &enter_editmode);
-
-	make_prim_ext(C, loc, rot, enter_editmode,
-=======
 	unsigned int layer;
 	float loc[3], rot[3];
 	
 	ED_object_add_generic_get_opts(op, loc, rot, &enter_editmode, &layer);
 
 	make_prim_ext(C, loc, rot, enter_editmode, layer,
->>>>>>> 7a76bc9a
 			PRIM_CIRCLE, RNA_int_get(op->ptr, "vertices"), 0, 0,
 			RNA_float_get(op->ptr,"radius"), 0.0f, 0,
 			RNA_boolean_get(op->ptr, "fill"));
@@ -1481,20 +1411,12 @@
 static int add_primitive_tube_exec(bContext *C, wmOperator *op)
 {
 	int enter_editmode;
-<<<<<<< HEAD
-	float loc[3], rot[3];
-	
-	ED_object_add_generic_get_opts(op, loc, rot, &enter_editmode);
-
-	make_prim_ext(C, loc, rot, enter_editmode,
-=======
 	unsigned int layer;
 	float loc[3], rot[3];
 	
 	ED_object_add_generic_get_opts(op, loc, rot, &enter_editmode, &layer);
 
 	make_prim_ext(C, loc, rot, enter_editmode, layer,
->>>>>>> 7a76bc9a
 			PRIM_CYLINDER, RNA_int_get(op->ptr, "vertices"), 0, 0,
 			RNA_float_get(op->ptr,"radius"),
 			RNA_float_get(op->ptr, "depth"), 1, 
@@ -1530,20 +1452,12 @@
 static int add_primitive_cone_exec(bContext *C, wmOperator *op)
 {
 	int enter_editmode;
-<<<<<<< HEAD
-	float loc[3], rot[3];
-	
-	ED_object_add_generic_get_opts(op, loc, rot, &enter_editmode);
-
-	make_prim_ext(C, loc, rot, enter_editmode,
-=======
 	unsigned int layer;
 	float loc[3], rot[3];
 	
 	ED_object_add_generic_get_opts(op, loc, rot, &enter_editmode, &layer);
 
 	make_prim_ext(C, loc, rot, enter_editmode, layer,
->>>>>>> 7a76bc9a
 			PRIM_CONE, RNA_int_get(op->ptr, "vertices"), 0, 0,
 			RNA_float_get(op->ptr,"radius"), RNA_float_get(op->ptr, "depth"),
 			0, RNA_boolean_get(op->ptr, "cap_end"));
@@ -1578,20 +1492,12 @@
 static int add_primitive_grid_exec(bContext *C, wmOperator *op)
 {
 	int enter_editmode;
-<<<<<<< HEAD
-	float loc[3], rot[3];
-	
-	ED_object_add_generic_get_opts(op, loc, rot, &enter_editmode);
-
-	make_prim_ext(C, loc, rot, enter_editmode,
-=======
 	unsigned int layer;
 	float loc[3], rot[3];
 	
 	ED_object_add_generic_get_opts(op, loc, rot, &enter_editmode, &layer);
 
 	make_prim_ext(C, loc, rot, enter_editmode, layer,
->>>>>>> 7a76bc9a
 			PRIM_GRID, RNA_int_get(op->ptr, "x_subdivisions"),
 			RNA_int_get(op->ptr, "y_subdivisions"), 0,
 			RNA_float_get(op->ptr,"size"), 0.0f, 0, 1);
@@ -1625,20 +1531,12 @@
 static int add_primitive_monkey_exec(bContext *C, wmOperator *op)
 {
 	int enter_editmode;
-<<<<<<< HEAD
-	float loc[3], rot[3];
-	
-	ED_object_add_generic_get_opts(op, loc, rot, &enter_editmode);
-
-	make_prim_ext(C, loc, rot, enter_editmode,
-=======
 	unsigned int layer;
 	float loc[3], rot[3];
 	
 	ED_object_add_generic_get_opts(op, loc, rot, &enter_editmode, &layer);
 
 	make_prim_ext(C, loc, rot, enter_editmode, layer,
->>>>>>> 7a76bc9a
 			PRIM_MONKEY, 0, 0, 2, 0.0f, 0.0f, 0, 0);
 
 	return OPERATOR_FINISHED;
@@ -1665,20 +1563,12 @@
 static int add_primitive_uvsphere_exec(bContext *C, wmOperator *op)
 {
 	int enter_editmode;
-<<<<<<< HEAD
-	float loc[3], rot[3];
-	
-	ED_object_add_generic_get_opts(op, loc, rot, &enter_editmode);
-
-	make_prim_ext(C, loc, rot, enter_editmode,
-=======
 	unsigned int layer;
 	float loc[3], rot[3];
 	
 	ED_object_add_generic_get_opts(op, loc, rot, &enter_editmode, &layer);
 
 	make_prim_ext(C, loc, rot, enter_editmode, layer,
->>>>>>> 7a76bc9a
 			PRIM_UVSPHERE, RNA_int_get(op->ptr, "rings"),
 			RNA_int_get(op->ptr, "segments"), 0,
 			RNA_float_get(op->ptr,"size"), 0.0f, 0, 0);
@@ -1712,20 +1602,12 @@
 static int add_primitive_icosphere_exec(bContext *C, wmOperator *op)
 {
 	int enter_editmode;
-<<<<<<< HEAD
-	float loc[3], rot[3];
-	
-	ED_object_add_generic_get_opts(op, loc, rot, &enter_editmode);
-
-	make_prim_ext(C, loc, rot, enter_editmode,
-=======
 	unsigned int layer;
 	float loc[3], rot[3];
 	
 	ED_object_add_generic_get_opts(op, loc, rot, &enter_editmode, &layer);
 
 	make_prim_ext(C, loc, rot, enter_editmode, layer,
->>>>>>> 7a76bc9a
 			PRIM_ICOSPHERE, 0, 0, RNA_int_get(op->ptr, "subdivisions"),
 			RNA_float_get(op->ptr,"size"), 0.0f, 0, 0);
 

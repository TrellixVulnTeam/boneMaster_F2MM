/*
 * $Id$
 *
 * ***** BEGIN GPL LICENSE BLOCK *****
 *
 * This program is free software; you can redistribute it and/or
 * modify it under the terms of the GNU General Public License
 * as published by the Free Software Foundation; either version 2
 * of the License, or (at your option) any later version.
 *
 * This program is distributed in the hope that it will be useful,
 * but WITHOUT ANY WARRANTY; without even the implied warranty of
 * MERCHANTABILITY or FITNESS FOR A PARTICULAR PURPOSE.  See the
 * GNU General Public License for more details.
 *
 * You should have received a copy of the GNU General Public License
 * along with this program; if not, write to the Free Software Foundation,
 * Inc., 51 Franklin Street, Fifth Floor, Boston, MA 02110-1301, USA.
 *
 * The Original Code is Copyright (C) 2001-2002 by NaN Holding BV.
 * All rights reserved.
 *
 * The Original Code is: all of this file.
 *
 * Contributor(s): none yet.
 *
 * ***** END GPL LICENSE BLOCK *****
 */

/** \file blender/editors/curve/editcurve.c
 *  \ingroup edcurve
 */


#include <math.h>
#include <string.h>

#ifndef WIN32
#include <unistd.h>
#else
#include <io.h>
#endif
#include <stdlib.h>

#include "DNA_key_types.h"
#include "DNA_object_types.h"
#include "DNA_scene_types.h"
#include "DNA_anim_types.h"

#include "MEM_guardedalloc.h"

#include "BLI_blenlib.h"
#include "BLI_math.h"
#include "BLI_dynstr.h"
#include "BLI_rand.h"
#include "BLI_utildefines.h"
#include "BLI_ghash.h"

#include "BKE_context.h"
#include "BKE_curve.h"
#include "BKE_depsgraph.h"
#include "BKE_fcurve.h"
#include "BKE_global.h"
#include "BKE_key.h"
#include "BKE_library.h"
#include "BKE_main.h"
#include "BKE_report.h"
#include "BKE_animsys.h"
#include "BKE_action.h"

#include "WM_api.h"
#include "WM_types.h"

#include "ED_keyframes_edit.h"
#include "ED_object.h"
#include "ED_screen.h"
#include "ED_transform.h"
#include "ED_types.h"
#include "ED_util.h"
#include "ED_view3d.h"
#include "ED_curve.h"

#include "curve_intern.h"

#include "UI_interface.h"
#include "UI_resources.h"

#include "RNA_access.h"
#include "RNA_define.h"
#include "RNA_enum_types.h"

/* Undo stuff */
typedef struct {
	ListBase nubase;
	void *lastsel;
	GHash *undoIndex;
	ListBase fcurves, drivers;
	int actnu;
} UndoCurve;

/* Definitions needed for shape keys */
typedef struct {
	void *orig_cv;
	int key_index, nu_index, pt_index;
	int switched;
	Nurb *orig_nu;
} CVKeyIndex;

void selectend_nurb(Object *obedit, short selfirst, short doswap, short selstatus);
static void select_adjacent_cp(ListBase *editnurb, short next, short cont, short selstatus);

/* still need to eradicate a few :( */
#define callocstructN(x,y,name) (x*)MEM_callocN((y)* sizeof(x),name)

static float nurbcircle[8][2]= {
	{0.0, -1.0}, {-1.0, -1.0}, {-1.0, 0.0}, {-1.0,  1.0},
	{0.0,  1.0}, { 1.0,  1.0}, { 1.0, 0.0}, { 1.0, -1.0}
};

ListBase *object_editcurve_get(Object *ob)
{
	if(ob && ELEM(ob->type, OB_CURVE, OB_SURF)) {
		Curve *cu= ob->data;
		return &cu->editnurb->nurbs;
	}
	return NULL;
}

/* this replaces the active flag used in uv/face mode */
static void set_actNurb(Object *obedit, Nurb *nu)
{
	Curve *cu= obedit->data;
	
	if(nu==NULL)
		cu->actnu = -1;
	else {
		ListBase *nurbs= curve_editnurbs(cu);
		cu->actnu = BLI_findindex(nurbs, nu);
	}
}

static Nurb *get_actNurb(Object *obedit)
{
	Curve *cu= obedit->data;
	ListBase *nurbs= curve_editnurbs(cu);

	return BLI_findlink(nurbs, cu->actnu);
}

/* ******************* SELECTION FUNCTIONS ********************* */

#define HIDDEN			1
#define VISIBLE			0

#define FIRST			1
#define LAST			0


/* returns 1 in case (de)selection was successful */
static short select_beztriple(BezTriple *bezt, short selstatus, short flag, short hidden)
{	
	if(bezt) {
		if((bezt->hide==0) || (hidden==1)) {
			if(selstatus==1) { /* selects */			
				bezt->f1 |= flag;
				bezt->f2 |= flag;
				bezt->f3 |= flag;
				return 1;			
			}
			else { /* deselects */	
				bezt->f1 &= ~flag; 
				bezt->f2 &= ~flag; 
				bezt->f3 &= ~flag; 
				return 1;
			}
		}
	}
	
	return 0;
}

/* returns 1 in case (de)selection was successful */
static short select_bpoint(BPoint *bp, short selstatus, short flag, short hidden) 
{	
	if(bp) {
		if((bp->hide==0) || (hidden==1)) {
			if(selstatus==1) {
				bp->f1 |= flag;
				return 1;
			}
			else {
				bp->f1 &= ~flag;
				return 1;
			}
		}
	}

	return 0;
}

static short swap_selection_beztriple(BezTriple *bezt)
{
	if(bezt->f2 & SELECT)
		return select_beztriple(bezt, DESELECT, 1, VISIBLE);
	else
		return select_beztriple(bezt, SELECT, 1, VISIBLE);
}

static short swap_selection_bpoint(BPoint *bp)
{
	if(bp->f1 & SELECT)
		return select_bpoint(bp, DESELECT, 1, VISIBLE);
	else
		return select_bpoint(bp, SELECT, 1, VISIBLE);
}

int isNurbsel(Nurb *nu)
{
	BezTriple *bezt;
	BPoint *bp;
	int a;

	if(nu->type == CU_BEZIER) {
		bezt= nu->bezt;
		a= nu->pntsu;
		while(a--) {
			if( (bezt->f1 & SELECT) || (bezt->f2 & SELECT) || (bezt->f3 & SELECT) ) return 1;
			bezt++;
		}
	}
	else {
		bp= nu->bp;
		a= nu->pntsu*nu->pntsv;
		while(a--) {
			if( (bp->f1 & SELECT) ) return 1;
			bp++;
		}
	}
	return 0;
}

static int isNurbsel_count(Curve *cu, Nurb *nu)
{
	BezTriple *bezt;
	BPoint *bp;
	int a, sel=0;

	if(nu->type == CU_BEZIER) {
		bezt= nu->bezt;
		a= nu->pntsu;
		while(a--) {
			if (BEZSELECTED_HIDDENHANDLES(cu, bezt)) sel++;
			bezt++;
		}
	}
	else {
		bp= nu->bp;
		a= nu->pntsu*nu->pntsv;
		while(a--) {
			if( (bp->f1 & SELECT) ) sel++;
			bp++;
		}
	}
	return sel;
}

/* ******************* PRINTS ********************* */

void printknots(Object *obedit)
{
	ListBase *editnurb= object_editcurve_get(obedit);
	Nurb *nu;
	int a, num;

	for(nu= editnurb->first; nu; nu= nu->next) {
		if(isNurbsel(nu) &&  nu->type == CU_NURBS) {
			if(nu->knotsu) {
				num= KNOTSU(nu);
				for(a=0;a<num;a++) printf("knotu %d: %f\n", a, nu->knotsu[a]);
			}
			if(nu->knotsv) {
				num= KNOTSV(nu);
				for(a=0;a<num;a++) printf("knotv %d: %f\n", a, nu->knotsv[a]);
			}
		}
	}
}

/* ********************* Shape keys *************** */

static CVKeyIndex *init_cvKeyIndex(void *cv, int key_index, int nu_index, int pt_index, Nurb *orig_nu)
{
	CVKeyIndex *cvIndex = MEM_callocN(sizeof(CVKeyIndex), "init_cvKeyIndex");

	cvIndex->orig_cv= cv;
	cvIndex->key_index= key_index;
	cvIndex->nu_index= nu_index;
	cvIndex->pt_index= pt_index;
	cvIndex->switched= 0;
	cvIndex->orig_nu= orig_nu;

	return cvIndex;
}

static void init_editNurb_keyIndex(EditNurb *editnurb, ListBase *origBase)
{
	Nurb *nu= editnurb->nurbs.first;
	Nurb *orignu= origBase->first;
	GHash *gh;
	BezTriple *bezt, *origbezt;
	BPoint *bp, *origbp;
	CVKeyIndex *keyIndex;
	int a, key_index= 0, nu_index= 0, pt_index= 0;

	if(editnurb->keyindex) return;

	gh= BLI_ghash_new(BLI_ghashutil_ptrhash, BLI_ghashutil_ptrcmp, "editNurb keyIndex");

	while (orignu) {
		if (orignu->bezt) {
			a= orignu->pntsu;
			bezt= nu->bezt;
			origbezt= orignu->bezt;
			pt_index= 0;
			while (a--) {
				keyIndex= init_cvKeyIndex(origbezt, key_index, nu_index, pt_index, orignu);
				BLI_ghash_insert(gh, bezt, keyIndex);
				key_index+= 12;
				bezt++;
				origbezt++;
				pt_index++;
			}
		} else {
			a= orignu->pntsu * orignu->pntsv;
			bp= nu->bp;
			origbp= orignu->bp;
			pt_index= 0;
			while (a--) {
				keyIndex= init_cvKeyIndex(origbp, key_index, nu_index, pt_index, orignu);
				BLI_ghash_insert(gh, bp, keyIndex);
				key_index+= 4;
				bp++;
				origbp++;
				pt_index++;
			}
		}

		nu= nu->next;
		orignu= orignu->next;
		nu_index++;
	}

	editnurb->keyindex= gh;
}

static CVKeyIndex *getCVKeyIndex(EditNurb *editnurb, void *cv)
{
	return BLI_ghash_lookup(editnurb->keyindex, cv);
}

static BezTriple *getKeyIndexOrig_bezt(EditNurb *editnurb, BezTriple *bezt)
{
	CVKeyIndex *index= getCVKeyIndex(editnurb, bezt);

	if (!index) {
		return NULL;
	}

	return (BezTriple*)index->orig_cv;
}

static BPoint *getKeyIndexOrig_bp(EditNurb *editnurb, BPoint *bp)
{
	CVKeyIndex *index= getCVKeyIndex(editnurb, bp);

	if (!index) {
		return NULL;
	}

	return (BPoint*)index->orig_cv;
}

static int getKeyIndexOrig_keyIndex(EditNurb *editnurb, void *cv)
{
	CVKeyIndex *index= getCVKeyIndex(editnurb, cv);

	if (!index) {
		return -1;
	}

	return index->key_index;
}

static void keyIndex_delCV(EditNurb *editnurb, void *cv)
{
	if (!editnurb->keyindex) {
		return;
	}

	BLI_ghash_remove(editnurb->keyindex, cv, NULL, (GHashValFreeFP)MEM_freeN);
}

static void keyIndex_delBezt(EditNurb *editnurb, BezTriple *bezt)
{
	keyIndex_delCV(editnurb, bezt);
}

static void keyIndex_delBP(EditNurb *editnurb, BPoint *bp)
{
	keyIndex_delCV(editnurb, bp);
}

static void keyIndex_delNurb(EditNurb *editnurb, Nurb *nu)
{
	int a;

	if (!editnurb->keyindex) {
		return;
	}

	if (nu->bezt) {
		BezTriple *bezt= nu->bezt;
		a= nu->pntsu;

		while (a--) {
			BLI_ghash_remove(editnurb->keyindex, bezt, NULL, (GHashValFreeFP)MEM_freeN);
			++bezt;
		}
	} else {
		BPoint *bp= nu->bp;
		a= nu->pntsu * nu->pntsv;

		while (a--) {
			BLI_ghash_remove(editnurb->keyindex, bp, NULL, (GHashValFreeFP)MEM_freeN);
			++bp;
		}
	}
}

static void keyIndex_delNurbList(EditNurb *editnurb, ListBase *nubase)
{
	Nurb *nu= nubase->first;

	while (nu) {
		keyIndex_delNurb(editnurb, nu);

		nu= nu->next;
	}
}

static void keyIndex_updateCV(EditNurb *editnurb, char *cv,
	char *newcv, int count, int size)
{
	int i;
	CVKeyIndex *index;

	if (editnurb->keyindex == NULL) {
		/* No shape keys - updating not needed */
		return;
	}

	for (i = 0; i < count; i++) {
		index= getCVKeyIndex(editnurb, cv);

		BLI_ghash_remove(editnurb->keyindex, cv, NULL, NULL);

		if (index) {
			BLI_ghash_insert(editnurb->keyindex, newcv, index);
		}

		newcv += size;
		cv += size;
	}
}

static void keyIndex_updateBezt(EditNurb *editnurb, BezTriple *bezt,
	BezTriple *newbezt, int count)
{
	keyIndex_updateCV(editnurb, (char*)bezt, (char*)newbezt, count, sizeof(BezTriple));
}

static void keyIndex_updateBP(EditNurb *editnurb, BPoint *bp,
	BPoint *newbp, int count)
{
	keyIndex_updateCV(editnurb, (char*)bp, (char*)newbp, count, sizeof(BPoint));
}

static void keyIndex_updateNurb(EditNurb *editnurb, Nurb *nu, Nurb *newnu)
{
	if (nu->bezt) {
		keyIndex_updateBezt(editnurb, nu->bezt, newnu->bezt, newnu->pntsu);
	} else {
		keyIndex_updateBP(editnurb, nu->bp, newnu->bp, newnu->pntsu * newnu->pntsv);
	}
}

static void keyIndex_swap(EditNurb *editnurb, void *a, void *b)
{
	CVKeyIndex *index1= getCVKeyIndex(editnurb, a);
	CVKeyIndex *index2= getCVKeyIndex(editnurb, b);

	BLI_ghash_remove(editnurb->keyindex, a, NULL, NULL);
	BLI_ghash_remove(editnurb->keyindex, b, NULL, NULL);

	if(index2) BLI_ghash_insert(editnurb->keyindex, a, index2);
	if(index1) BLI_ghash_insert(editnurb->keyindex, b, index1);
}

static void keyIndex_switchDirection(EditNurb *editnurb, Nurb *nu)
{
	int a;
	CVKeyIndex *index1, *index2;

	if (nu->bezt) {
		BezTriple *bezt1, *bezt2;

		a= nu->pntsu;

		bezt1= nu->bezt;
		bezt2= bezt1+(a-1);

		if (a & 1) ++a;

		a/=2;

		while (a--) {
			index1= getCVKeyIndex(editnurb, bezt1);
			index2= getCVKeyIndex(editnurb, bezt2);

			if(index1) index1->switched= !index1->switched;

			if (bezt1 != bezt2) {
				keyIndex_swap(editnurb, bezt1, bezt2);

				if(index2) index2->switched= !index2->switched;
			}

			bezt1++;
			bezt2--;
		}
	} else {
		BPoint *bp1, *bp2;

		if (nu->pntsv == 1) {
			a= nu->pntsu;
			bp1= nu->bp;
			bp2= bp1+(a-1);
			a/= 2;
			while(bp1!=bp2 && a>0) {
				index1= getCVKeyIndex(editnurb, bp1);
				index2= getCVKeyIndex(editnurb, bp2);

				if(index1) index1->switched= !index1->switched;

				if (bp1 != bp2) {
					if(index2) index2->switched= !index2->switched;

					keyIndex_swap(editnurb, bp1, bp2);
				}

				a--;
				bp1++;
				bp2--;
			}
		} else {
			int b;

			for(b=0; b<nu->pntsv; b++) {

				bp1= nu->bp+b*nu->pntsu;
				a= nu->pntsu;
				bp2= bp1+(a-1);
				a/= 2;

				while(bp1!=bp2 && a>0) {
					index1= getCVKeyIndex(editnurb, bp1);
					index2= getCVKeyIndex(editnurb, bp2);

					if(index1) index1->switched= !index1->switched;

					if (bp1 != bp2) {
						if(index2) index2->switched= !index2->switched;

						keyIndex_swap(editnurb, bp1, bp2);
					}

					a--;
					bp1++;
					bp2--;
				}
			}

		}
	}
}

static void switch_keys_direction(Curve *cu, Nurb *actnu)
{
	KeyBlock *currkey;
	EditNurb *editnurb= cu->editnurb;
	ListBase *nubase= &editnurb->nurbs;
	Nurb *nu;
	float *fp;
	int a;

	currkey = cu->key->block.first;
	while(currkey) {
		fp= currkey->data;

		nu= nubase->first;
		while (nu) {
			if (nu->bezt) {
				BezTriple *bezt= nu->bezt;
				a= nu->pntsu;
				if (nu == actnu) {
					while (a--) {
						if(getKeyIndexOrig_bezt(editnurb, bezt)) {
							swap_v3_v3(fp, fp + 6);
							*(fp+9) = -*(fp+9);
							fp += 12;
						}
						bezt++;
					}
				} else fp += a * 12;
			} else {
				BPoint *bp= nu->bp;
				a= nu->pntsu * nu->pntsv;
				if (nu == actnu) {
					while (a--) {
						if(getKeyIndexOrig_bp(editnurb, bp)) {
							*(fp+3) = -*(fp+3);
							fp += 4;
						}
						bp++;
					}
				} else fp += a * 4;
			}

			nu= nu->next;
		}

		currkey= currkey->next;
	}
}

static void keyData_switchDirectionNurb(Curve *cu, Nurb *nu)
{
	EditNurb *editnurb= cu->editnurb;

	if (!editnurb->keyindex) {
		/* no shape keys - nothing to do */
		return;
	}

	keyIndex_switchDirection(editnurb, nu);
	if(cu->key)
		switch_keys_direction(cu, nu);
}

static GHash *dupli_keyIndexHash(GHash *keyindex)
{
	GHash *gh;
	GHashIterator *hashIter;

	gh= BLI_ghash_new(BLI_ghashutil_ptrhash, BLI_ghashutil_ptrcmp, "dupli_keyIndex gh");

	for(hashIter = BLI_ghashIterator_new(keyindex);
				   !BLI_ghashIterator_isDone(hashIter);
				   BLI_ghashIterator_step(hashIter)) {
		void *cv = BLI_ghashIterator_getKey(hashIter);
		CVKeyIndex *index = BLI_ghashIterator_getValue(hashIter);
		CVKeyIndex *newIndex = MEM_callocN(sizeof(CVKeyIndex), "dupli_keyIndexHash index");

		memcpy(newIndex, index, sizeof(CVKeyIndex));

		BLI_ghash_insert(gh, cv, newIndex);
	}

	BLI_ghashIterator_free(hashIter);

	return gh;
}

static void key_to_bezt(float *key, BezTriple *basebezt, BezTriple *bezt)
{
	memcpy(bezt, basebezt, sizeof(BezTriple));
	memcpy(bezt->vec, key, sizeof(float) * 9);
	bezt->alfa= key[9];
}

static void bezt_to_key(BezTriple *bezt, float *key)
{
	 memcpy(key, bezt->vec, sizeof(float) * 9);
	 key[9] = bezt->alfa;
}

static void calc_keyHandles(ListBase *nurb, float *key)
{
	Nurb *nu;
	int a;
	float *fp= key;
	BezTriple *bezt;

	nu= nurb->first;
	while (nu) {
		if (nu->bezt) {
			BezTriple *prevp, *nextp;
			BezTriple cur, prev, next;
			float *startfp, *prevfp, *nextfp;

			bezt= nu->bezt;
			a= nu->pntsu;
			startfp= fp;

			if(nu->flagu & CU_NURB_CYCLIC) {
				prevp= bezt+(a-1);
				prevfp= fp+(12 * (a-1));
			} else {
				prevp= NULL;
				prevfp= NULL;
			}

			nextp= bezt + 1;
			nextfp= fp + 12;

			while (a--) {
				key_to_bezt(fp, bezt, &cur);

				if (nextp) key_to_bezt(nextfp, nextp, &next);
				if (prevp) key_to_bezt(prevfp, prevp, &prev);

				calchandleNurb(&cur, prevp ? &prev : NULL, nextp ? &next : NULL, 0);
				bezt_to_key(&cur, fp);

				prevp= bezt;
				prevfp= fp;
				if(a==1) {
					if(nu->flagu & CU_NURB_CYCLIC) {
						nextp= nu->bezt;
						nextfp= startfp;
					} else {
						nextp= NULL;
						nextfp= NULL;
					}
				}
				else {
					++nextp;
					nextfp += 12;
				}

				++bezt;
				fp += 12;
			}
		} else {
			a= nu->pntsu * nu->pntsv;
			fp += a * 4;
		}

		nu= nu->next;
	}
}

static void calc_shapeKeys(Object *obedit)
{
	Curve *cu= (Curve*)obedit->data;

	/* are there keys? */
	if(cu->key) {
		int a, i;
		EditNurb *editnurb= cu->editnurb;
		KeyBlock *currkey;
		KeyBlock *actkey= BLI_findlink(&cu->key->block, editnurb->shapenr-1);
		BezTriple *bezt, *oldbezt;
		BPoint *bp, *oldbp;
		Nurb *nu;
		int totvert= count_curveverts(&editnurb->nurbs);

		float (*ofs)[3] = NULL;
		float *oldkey, *newkey, *ofp;

		/* editing the base key should update others */
		if(cu->key->type==KEY_RELATIVE) {
			int act_is_basis = 0;
			/* find if this key is a basis for any others */
			for(currkey = cu->key->block.first; currkey; currkey= currkey->next) {
				if(editnurb->shapenr-1 == currkey->relative) {
					act_is_basis = 1;
					break;
				}
			}

			if(act_is_basis) { /* active key is a base */
				int totvec= 0;

				/* Calculate needed memory to store offset */
				nu= editnurb->nurbs.first;
				while(nu) {
					if (nu->bezt) {
						/* Three vects to store handles and one for alfa */
						totvec+= nu->pntsu * 4;
					} else {
						totvec+= 2 * nu->pntsu * nu->pntsv;
					}

					nu= nu->next;
				}

				ofs= MEM_callocN(sizeof(float) * 3 * totvec,  "currkey->data");
				nu= editnurb->nurbs.first;
				i= 0;
				while(nu) {
					if(nu->bezt) {
						bezt= nu->bezt;
						a= nu->pntsu;
						while(a--) {
							oldbezt= getKeyIndexOrig_bezt(editnurb, bezt);

							if (oldbezt) {
								int j;
								for (j= 0; j < 3; ++j) {
									VECSUB(ofs[i], bezt->vec[j], oldbezt->vec[j]);
									i++;
								}
								ofs[i++][0]= bezt->alfa - oldbezt->alfa;
							} else {
								i += 4;
							}
							bezt++;
						}
					}
					else {
						bp= nu->bp;
						a= nu->pntsu*nu->pntsv;
						while(a--) {
							oldbp= getKeyIndexOrig_bp(editnurb, bp);
							if (oldbp) {
								VECSUB(ofs[i], bp->vec, oldbp->vec);
								ofs[i+1][0]= bp->alfa - oldbp->alfa;
							}
							i += 2;
							++bp;
						}
					}

					nu= nu->next;
				}
			}
		}

		currkey = cu->key->block.first;
		while(currkey) {
			int apply_offset = (ofs && (currkey != actkey) && (editnurb->shapenr-1 == currkey->relative));

			float *fp= newkey= MEM_callocN(cu->key->elemsize * totvert,  "currkey->data");
			ofp= oldkey = currkey->data;

			nu= editnurb->nurbs.first;
			i = 0;
			while(nu) {
				if(currkey == actkey) {
					int restore= actkey != cu->key->refkey;

					if(nu->bezt) {
						bezt= nu->bezt;
						a= nu->pntsu;
						while(a--) {
							int j;
							oldbezt= getKeyIndexOrig_bezt(editnurb, bezt);

							for (j= 0; j < 3; ++j, ++i) {
								VECCOPY(fp, bezt->vec[j]);

								if (restore && oldbezt) {
									VECCOPY(bezt->vec[j], oldbezt->vec[j]);
								}

								fp+= 3;
							}
							fp[0]= bezt->alfa;

							if(restore && oldbezt) {
								bezt->alfa= oldbezt->alfa;
							}

							fp+= 3;	++i;/* alphas */
							++bezt;
						}
					}
					else {
						bp= nu->bp;
						a= nu->pntsu*nu->pntsv;
						while(a--) {
							oldbp= getKeyIndexOrig_bp(editnurb, bp);

							VECCOPY(fp, bp->vec);

							fp[3]= bp->alfa;

							if(restore && oldbp) {
								VECCOPY(bp->vec, oldbp->vec);
								bp->alfa= oldbp->alfa;
							}

							fp+= 4;
							++bp;
							i+=2;
						}
					}
				}
				else {
					int index;
					float *curofp;

					if(oldkey) {
						if(nu->bezt) {
							bezt= nu->bezt;
							a= nu->pntsu;

							while(a--) {
								index= getKeyIndexOrig_keyIndex(editnurb, bezt);
								if (index >= 0) {
									int j;
									curofp= ofp + index;

									for (j= 0; j < 3; ++j, ++i) {
										VECCOPY(fp, curofp);

										if(apply_offset) {
											VECADD(fp, fp, ofs[i]);
										}

										fp+= 3; curofp+= 3;
									}
									fp[0]= curofp[0];

									if(apply_offset) {
										/* apply alfa offsets */
										VECADD(fp, fp, ofs[i]);
										++i;
									}

									fp+= 3;	/* alphas */
								} else {
									int j;
									for (j= 0; j < 3; ++j, ++i) {
										VECCOPY(fp, bezt->vec[j]);
										fp+= 3;
									}
									fp[0]= bezt->alfa;

									fp+= 3;	/* alphas */
								}
								++bezt;
							}
						}
						else {
							bp= nu->bp;
							a= nu->pntsu*nu->pntsv;
							while(a--) {
								index= getKeyIndexOrig_keyIndex(editnurb, bp);

								if (index >= 0) {
									curofp= ofp + index;
									VECCOPY(fp, curofp);
									fp[3]= curofp[3];

									if(apply_offset) {
										VECADD(fp, fp, ofs[i]);
										fp[3]+=ofs[i+1][0];
									}
								} else {
									VECCOPY(fp, bp->vec);
									fp[3]= bp->alfa;
								}

								fp+= 4;
								++bp;
								i+=2;
							}
						}
					}
				}

				nu= nu->next;
			}

			if (apply_offset) {
				/* handles could become malicious after offsets applying */
				calc_keyHandles(&editnurb->nurbs, newkey);
			}

			currkey->totelem= totvert;
			if(currkey->data) MEM_freeN(currkey->data);
			currkey->data = newkey;

			currkey= currkey->next;
		}

		if(ofs) MEM_freeN(ofs);
	}
}

/* ********************* Amimation data *************** */

static int curve_is_animated(Object *ob)
{
	Curve *cu= (Curve*)ob->data;
	AnimData *ad= BKE_animdata_from_id(&cu->id);

	return ad && (ad->action || ad->drivers.first);
}

static void fcurve_path_rename(AnimData *ad, char *orig_rna_path, char *rna_path, ListBase *orig_curves, ListBase *curves)
{
	FCurve *fcu, *nfcu, *nextfcu;
	int len= strlen(orig_rna_path);

	fcu= orig_curves->first;
	while (fcu) {
		nextfcu= fcu->next;
		if(!strncmp(fcu->rna_path, orig_rna_path, len)) {
			char *spath, *suffix= fcu->rna_path + len;
			nfcu= copy_fcurve(fcu);
			spath= nfcu->rna_path;
			nfcu->rna_path= BLI_sprintfN("%s%s", rna_path, suffix);
			BLI_addtail(curves, nfcu);

			if (fcu->grp) {
				action_groups_remove_channel(ad->action, fcu);
				action_groups_add_channel(ad->action, fcu->grp, nfcu);
			}
			else if (ad->action && &ad->action->curves == orig_curves)
				BLI_remlink(&ad->action->curves, fcu);
			else
				BLI_remlink(&ad->drivers, fcu);

			free_fcurve(fcu);

			MEM_freeN(spath);
		}
		fcu= nextfcu;
	}
}

static void fcurve_remove(AnimData *ad, ListBase *orig_curves, FCurve *fcu)
{
	if(orig_curves==&ad->drivers) BLI_remlink(&ad->drivers, fcu);
	else action_groups_remove_channel(ad->action, fcu);

	free_fcurve(fcu);
}

static void curve_rename_fcurves(Object *obedit, ListBase *orig_curves)
{
	int nu_index= 0, a, pt_index;
	Curve *cu= (Curve*)obedit->data;
	EditNurb *editnurb= cu->editnurb;
	Nurb *nu= editnurb->nurbs.first;
	CVKeyIndex *keyIndex;
	char rna_path[64], orig_rna_path[64];
	AnimData *ad= BKE_animdata_from_id(&cu->id);
	ListBase curves= {NULL, NULL};
	FCurve *fcu, *next;

	while(nu) {
		if(nu->bezt) {
			BezTriple *bezt= nu->bezt;
			a= nu->pntsu;
			pt_index= 0;

			while (a--) {
				keyIndex= getCVKeyIndex(editnurb, bezt);
				if(keyIndex) {
					sprintf(rna_path, "splines[%d].bezier_points[%d]", nu_index, pt_index);
					sprintf(orig_rna_path, "splines[%d].bezier_points[%d]", keyIndex->nu_index, keyIndex->pt_index);

					if(keyIndex->switched) {
						char handle_path[64], orig_handle_path[64];
						sprintf(orig_handle_path, "%s.handle_left", orig_rna_path);
						sprintf(handle_path, "%s.handle_right", rna_path);
						fcurve_path_rename(ad, orig_handle_path, handle_path, orig_curves, &curves);

						sprintf(orig_handle_path, "%s.handle_right", orig_rna_path);
						sprintf(handle_path, "%s.handle_left", rna_path);
						fcurve_path_rename(ad, orig_handle_path, handle_path, orig_curves, &curves);
					}

					fcurve_path_rename(ad, orig_rna_path, rna_path, orig_curves, &curves);

					keyIndex->nu_index= nu_index;
					keyIndex->pt_index= pt_index;
				}

				bezt++;
				pt_index++;
			}
		} else {
			BPoint *bp= nu->bp;
			a= nu->pntsu * nu->pntsv;
			pt_index= 0;

			while (a--) {
				keyIndex= getCVKeyIndex(editnurb, bp);
				if(keyIndex) {
					sprintf(rna_path, "splines[%d].points[%d]", nu_index, pt_index);
					sprintf(orig_rna_path, "splines[%d].points[%d]", keyIndex->nu_index, keyIndex->pt_index);
					fcurve_path_rename(ad, orig_rna_path, rna_path, orig_curves, &curves);

					keyIndex->nu_index= nu_index;
					keyIndex->pt_index= pt_index;
				}

				bp++;
				pt_index++;
			}
		}
		nu= nu->next;
		nu_index++;
	}

	/* remove pathes for removed control points
	   need this to make further step with copying non-cv related curves copying
	   not touching cv's f-cruves */
	for(fcu= orig_curves->first; fcu; fcu= next) {
		next= fcu->next;

		if(!strncmp(fcu->rna_path, "splines", 7)) {
			char *ch= strchr(fcu->rna_path, '.');

			if (ch && (!strncmp(ch, ".bezier_points", 14) || !strncmp(ch, ".points", 7)))
				fcurve_remove(ad, orig_curves, fcu);
		}
	}

	nu_index= 0;
	nu= editnurb->nurbs.first;
	while(nu) {
		keyIndex= NULL;
		if(nu->pntsu) {
			if(nu->bezt) keyIndex= getCVKeyIndex(editnurb, &nu->bezt[0]);
			else keyIndex= getCVKeyIndex(editnurb, &nu->bp[0]);
		}

		if(keyIndex) {
			sprintf(rna_path, "splines[%d]", nu_index);
			sprintf(orig_rna_path, "splines[%d]", keyIndex->nu_index);
			fcurve_path_rename(ad, orig_rna_path, rna_path, orig_curves, &curves);
		}

		nu_index++;
		nu= nu->next;
	}

	/* the remainders in orig_curves can be copied back (like follow path) */
	/* (if it's not path to spline) */
	for(fcu= orig_curves->first; fcu; fcu= next) {
		next= fcu->next;

		if(!strncmp(fcu->rna_path, "splines", 7)) fcurve_remove(ad, orig_curves, fcu);
		else BLI_addtail(&curves, fcu);
	}

	*orig_curves= curves;
}

/* return 0 if animation data wasn't changed, 1 otherwise */
int ED_curve_updateAnimPaths(Object *obedit)
{
	Curve *cu= (Curve*)obedit->data;
	AnimData *ad= BKE_animdata_from_id(&cu->id);

	if(!curve_is_animated(obedit)) return 0;

	if(ad->action)
		curve_rename_fcurves(obedit, &ad->action->curves);

	curve_rename_fcurves(obedit, &ad->drivers);

	return 1;
}

/* ********************* LOAD and MAKE *************** */

/* load editNurb in object */
void load_editNurb(Object *obedit)
{
	ListBase *editnurb= object_editcurve_get(obedit);

	if(obedit==NULL) return;

	set_actNurb(obedit, NULL);

	if (ELEM(obedit->type, OB_CURVE, OB_SURF)) {
		Curve *cu= obedit->data;
		Nurb *nu, *newnu;
		ListBase newnurb= {NULL, NULL}, oldnurb= cu->nurb;

		for(nu= editnurb->first; nu; nu= nu->next) {
			newnu= duplicateNurb(nu);
			BLI_addtail(&newnurb, newnu);

			if(nu->type == CU_NURBS) {
				clamp_nurb_order_u(nu);
			}
		}

		cu->nurb= newnurb;

		calc_shapeKeys(obedit);
		ED_curve_updateAnimPaths(obedit);

		freeNurblist(&oldnurb);
	}

	set_actNurb(obedit, NULL);
}

/* make copy in cu->editnurb */
void make_editNurb(Object *obedit)
{
	Curve *cu= (Curve*)obedit->data;
	EditNurb *editnurb= cu->editnurb;
	Nurb *nu, *newnu, *nu_act= NULL;
	KeyBlock *actkey;


	set_actNurb(obedit, NULL);

	if (ELEM(obedit->type, OB_CURVE, OB_SURF)) {
		actkey= ob_get_keyblock(obedit);

		if(actkey) {
			// XXX strcpy(G.editModeTitleExtra, "(Key) ");
			undo_editmode_clear();
			key_to_curve(actkey, cu, &cu->nurb);
		}

		if(editnurb) {
			freeNurblist(&editnurb->nurbs);
			free_curve_editNurb_keyIndex(editnurb);
			editnurb->keyindex= NULL;
		} else {
			editnurb= MEM_callocN(sizeof(EditNurb), "editnurb");
			cu->editnurb= editnurb;
		}

		nu= cu->nurb.first;
		cu->lastsel= NULL;   /* for select row */

		while(nu) {
			newnu= duplicateNurb(nu);
			test2DNurb(newnu);	// after join, or any other creation of curve
			BLI_addtail(&editnurb->nurbs, newnu);

			if (nu_act == NULL && isNurbsel(nu)) {
				nu_act= newnu;
				set_actNurb(obedit, newnu);
			}

			nu= nu->next;
		}

		if(actkey)
			editnurb->shapenr= obedit->shapenr;

		/* animation could be added in editmode even if teher was no animdata i
		   object mode hence we always need CVs index be created */
		init_editNurb_keyIndex(editnurb, &cu->nurb);
	}
}

void free_editNurb(Object *obedit)
{
	Curve *cu= obedit->data;

	free_curve_editNurb(cu);
}

void CU_deselect_all(Object *obedit)
{
	ListBase *editnurb= object_editcurve_get(obedit);

	if (editnurb) {
		selectend_nurb(obedit, FIRST, 0, DESELECT); /* set first control points as unselected */
		select_adjacent_cp(editnurb, 1, 1, DESELECT); /* cascade selection */
	}
}

void CU_select_all(Object *obedit)
{
	ListBase *editnurb= object_editcurve_get(obedit);

	if (editnurb) {
		selectend_nurb(obedit, FIRST, 0, SELECT); /* set first control points as unselected */
		select_adjacent_cp(editnurb, 1, 1, SELECT); /* cascade selection */
	}
}

void CU_select_swap(Object *obedit)
{
	ListBase *editnurb= object_editcurve_get(obedit);

	if (editnurb) {
		Curve *cu= obedit->data;
		Nurb *nu;
		BPoint *bp;
		BezTriple *bezt;
		int a;

		cu->lastsel= NULL;

		for(nu= editnurb->first; nu; nu= nu->next) {
			if(nu->type == CU_BEZIER) {
				bezt= nu->bezt;
				a= nu->pntsu;
				while(a--) {
					if(bezt->hide==0) {
						bezt->f2 ^= SELECT; /* always do the center point */
						if((cu->drawflag & CU_HIDE_HANDLES)==0) {
							bezt->f1 ^= SELECT;
							bezt->f3 ^= SELECT;
						}
					}
					bezt++;
				}
			}
			else {
				bp= nu->bp;
				a= nu->pntsu*nu->pntsv;
				while(a--) {
					swap_selection_bpoint(bp);
					bp++;
				}
			}
		}
	}
}

/******************** separate operator ***********************/

static int separate_exec(bContext *C, wmOperator *op)
{
	Main *bmain= CTX_data_main(C);
	Scene *scene= CTX_data_scene(C);
	Nurb *nu, *nu1;
	Object *oldob, *newob;
	Base *oldbase, *newbase;
	Curve *oldcu, *newcu;
	EditNurb *oldedit, *newedit;

	oldbase= CTX_data_active_base(C);
	oldob= oldbase->object;
	oldcu= oldob->data;
	oldedit= oldcu->editnurb;

	if(oldcu->key) {
		BKE_report(op->reports, RPT_ERROR, "Can't separate a curve with vertex keys.");
		return OPERATOR_CANCELLED;
	}

	WM_cursor_wait(1);
	
	/* 1. duplicate the object and data */
	newbase= ED_object_add_duplicate(bmain, scene, oldbase, 0);	/* 0 = fully linked */
	ED_base_object_select(newbase, BA_DESELECT);
	newob= newbase->object;

	newcu= newob->data= copy_curve(oldcu);
	newcu->editnurb= NULL;
	oldcu->id.us--; /* because new curve is a copy: reduce user count */

	/* 2. put new object in editmode and clear it */
	make_editNurb(newob);
	newedit= newcu->editnurb;
	freeNurblist(&newedit->nurbs);
	free_curve_editNurb_keyIndex(newedit);

	/* 3. move over parts from old object */
	for(nu= oldedit->nurbs.first; nu; nu=nu1) {
		nu1= nu->next;

		if(isNurbsel(nu)) {
			BLI_remlink(&oldedit->nurbs, nu);
			BLI_addtail(&newedit->nurbs, nu);
		}
	}

	/* 4. put old object out of editmode */
	load_editNurb(newob);
	free_editNurb(newob);

	DAG_id_tag_update(&oldob->id, OB_RECALC_DATA);	/* this is the original one */
	DAG_id_tag_update(&newob->id, OB_RECALC_DATA);	/* this is the separated one */

	WM_event_add_notifier(C, NC_GEOM|ND_DATA, oldob->data);

	WM_cursor_wait(0);

	return OPERATOR_FINISHED;
}

void CURVE_OT_separate(wmOperatorType *ot)
{
	/* identifiers */
	ot->name= "Separate";
	ot->idname= "CURVE_OT_separate";
	
	/* api callbacks */
	ot->exec= separate_exec;
	ot->poll= ED_operator_editsurfcurve;
	
	/* flags */
	ot->flag= OPTYPE_REGISTER|OPTYPE_UNDO;
}

/* ******************* FLAGS ********************* */

static short isNurbselUV(Nurb *nu, int *u, int *v, int flag)
{
	/* return u!=-1:     1 row in u-direction selected. U has value between 0-pntsv 
	 * return v!=-1: 1 collumn in v-direction selected. V has value between 0-pntsu 
	 */
	BPoint *bp;
	int a, b, sel;

	*u= *v= -1;

	bp= nu->bp;
	for(b=0; b<nu->pntsv; b++) {
		sel= 0;
		for(a=0; a<nu->pntsu; a++, bp++) {
			if(bp->f1 & flag) sel++;
		}
		if(sel==nu->pntsu) {
			if(*u== -1) *u= b;
			else return 0;
		}
		else if(sel>1) return 0;    /* because sel==1 is still ok */
	}

	for(a=0; a<nu->pntsu; a++) {
		sel= 0;
		bp= nu->bp+a;
		for(b=0; b<nu->pntsv; b++, bp+=nu->pntsu) {
			if(bp->f1 & flag) sel++;
		}
		if(sel==nu->pntsv) {
			if(*v== -1) *v= a;
			else return 0;
		}
		else if(sel>1) return 0;
	}

	if(*u==-1 && *v>-1) return 1;
	if(*v==-1 && *u>-1) return 1;
	return 0;
}

static void setflagsNurb(ListBase *editnurb, short flag)
{
	Nurb *nu;
	BezTriple *bezt;
	BPoint *bp;
	int a;

	for(nu= editnurb->first; nu; nu= nu->next) {
		if(nu->type == CU_BEZIER) {
			a= nu->pntsu;
			bezt= nu->bezt;
			while(a--) {
				bezt->f1= bezt->f2= bezt->f3= flag;
				bezt++;
			}
		}
		else {
			a= nu->pntsu*nu->pntsv;
			bp= nu->bp;
			while(a--) {
				bp->f1= flag;
				bp++;
			}
		}
	}
}

static void rotateflagNurb(ListBase *editnurb, short flag, float *cent, float rotmat[][3])
{
	/* all verts with (flag & 'flag') rotate */
	Nurb *nu;
	BPoint *bp;
	int a;

	for(nu= editnurb->first; nu; nu= nu->next) {
		if(nu->type == CU_NURBS) {
			bp= nu->bp;
			a= nu->pntsu*nu->pntsv;

			while(a--) {
				if(bp->f1 & flag) {
					sub_v3_v3(bp->vec, cent);
					mul_m3_v3(rotmat, bp->vec);
					add_v3_v3(bp->vec, cent);
				}
				bp++;
			}
		}
	}
}

static void translateflagNurb(ListBase *editnurb, short flag, float *vec)
{
	/* all verts with ('flag' & flag) translate */
	Nurb *nu;
	BezTriple *bezt;
	BPoint *bp;
	int a;

	for(nu= editnurb->first; nu; nu= nu->next) {
		if(nu->type == CU_BEZIER) {
			a= nu->pntsu;
			bezt= nu->bezt;
			while(a--) {
				if(bezt->f1 & flag) add_v3_v3(bezt->vec[0], vec);
				if(bezt->f2 & flag) add_v3_v3(bezt->vec[1], vec);
				if(bezt->f3 & flag) add_v3_v3(bezt->vec[2], vec);
				bezt++;
			}
		}
		else {
			a= nu->pntsu*nu->pntsv;
			bp= nu->bp;
			while(a--) {
				if(bp->f1 & flag) add_v3_v3(bp->vec, vec);
				bp++;
			}
		}

		test2DNurb(nu);
	}
}

static void weightflagNurb(ListBase *editnurb, short flag, float w)
{
	Nurb *nu;
	BPoint *bp;
	int a;

	for(nu= editnurb->first; nu; nu= nu->next) {
		if(nu->type == CU_NURBS) {
			a= nu->pntsu*nu->pntsv;
			bp= nu->bp;
			while(a--) {
				if(bp->f1 & flag) {
					/* a mode used to exist for replace/multiple but is was unused */
					bp->vec[3]*= w;
				}
				bp++;
			}
		}
	}
}

static int deleteflagNurb(bContext *C, wmOperator *UNUSED(op), int flag)
{
	Object *obedit= CTX_data_edit_object(C);
	Curve *cu= obedit->data;
	ListBase *editnurb= object_editcurve_get(obedit);
	Nurb *nu, *next;
	BPoint *bp, *bpn, *newbp;
	int a, b, newu, newv, sel;

	if(obedit->type==OB_SURF);
	else return OPERATOR_CANCELLED;

	cu->lastsel= NULL;

	nu= editnurb->first;
	while(nu) {
		next= nu->next;

		/* is entire nurb selected */
		bp= nu->bp;
		a= nu->pntsu*nu->pntsv;
		while(a) {
			a--;
			if(bp->f1 & flag);
			else break;
			bp++;
		}
		if(a==0) {
			BLI_remlink(editnurb, nu);
			keyIndex_delNurb(cu->editnurb, nu);
			freeNurb(nu); nu=NULL;
		}
		else {
			/* is nurb in U direction selected */
			newv= nu->pntsv;
			bp= nu->bp;
			for(b=0; b<nu->pntsv; b++) {
				sel= 0;
				for(a=0; a<nu->pntsu; a++, bp++) {
					if(bp->f1 & flag) sel++;
				}
				if(sel==nu->pntsu) {
					newv--;
				}
				else if(sel>=1) {
					/* don't delete */
					break;
				}
			}
			if(newv!=nu->pntsv && b==nu->pntsv)	{
				/* delete */
				bp= nu->bp;
				bpn = newbp =
					(BPoint*) MEM_mallocN(newv * nu->pntsu * sizeof(BPoint), "deleteNurb");
				for(b=0; b<nu->pntsv; b++) {
					if((bp->f1 & flag)==0) {
						memcpy(bpn, bp, nu->pntsu*sizeof(BPoint));
						keyIndex_updateBP(cu->editnurb, bp, bpn, nu->pntsu);
						bpn+= nu->pntsu;
					} else {
						keyIndex_delBP(cu->editnurb, bp);
					}
					bp+= nu->pntsu;
				}
				nu->pntsv= newv;
				MEM_freeN(nu->bp);
				nu->bp= newbp;
				clamp_nurb_order_v(nu);

				nurbs_knot_calc_v(nu);
			}
			else {
				/* is the nurb in V direction selected */
				newu= nu->pntsu;
				for(a=0; a<nu->pntsu; a++) {
					bp= nu->bp+a;
					sel= 0;
					for(b=0; b<nu->pntsv; b++, bp+=nu->pntsu) {
						if(bp->f1 & flag) sel++;
					}
					if(sel==nu->pntsv) {
						newu--;
					}
					else if(sel>=1) {
						/* don't delete */
						break;
					}
				}
				if(newu!=nu->pntsu && a==nu->pntsu)	{
					/* delete */
					bp= nu->bp;
					bpn = newbp =
						(BPoint*) MEM_mallocN(newu * nu->pntsv * sizeof(BPoint), "deleteNurb");
					for(b=0; b<nu->pntsv; b++) {
						for(a=0; a<nu->pntsu; a++, bp++) {
							if((bp->f1 & flag)==0) {
								*bpn= *bp;
								keyIndex_updateBP(cu->editnurb, bp, bpn, 1);
								bpn++;
							} else {
								keyIndex_delBP(cu->editnurb, bp);
							}
						}
					}
					MEM_freeN(nu->bp);
					nu->bp= newbp;
					if(newu==1 && nu->pntsv>1) {    /* make a U spline */
						nu->pntsu= nu->pntsv;
						nu->pntsv= 1;
						SWAP(short, nu->orderu, nu->orderv);
						clamp_nurb_order_u(nu);
						if(nu->knotsv) MEM_freeN(nu->knotsv);
						nu->knotsv= NULL;
					}
					else {
						nu->pntsu= newu;
						clamp_nurb_order_u(nu);
					}
					nurbs_knot_calc_u(nu);
				}
			}
		}
		nu= next;
	}

	if(ED_curve_updateAnimPaths(obedit))
		WM_event_add_notifier(C, NC_OBJECT|ND_KEYS, obedit);

	return OPERATOR_FINISHED;
}

/* only for OB_SURF */
static short extrudeflagNurb(EditNurb *editnurb, int flag)
{
	Nurb *nu;
	BPoint *bp, *bpn, *newbp;
	int ok= 0, a, u, v, len;

	nu= editnurb->nurbs.first;
	while(nu) {

		if(nu->pntsv==1) {
			bp= nu->bp;
			a= nu->pntsu;
			while(a) {
				if(bp->f1 & flag);
				else break;
				bp++;
				a--;
			}
			if(a==0) {
				ok= 1;
				newbp =
					(BPoint*)MEM_mallocN(2 * nu->pntsu * sizeof(BPoint), "extrudeNurb1");
				ED_curve_bpcpy(editnurb, newbp, nu->bp, nu->pntsu);
				bp= newbp+ nu->pntsu;
				ED_curve_bpcpy(editnurb, bp, nu->bp, nu->pntsu);
				MEM_freeN(nu->bp);
				nu->bp= newbp;
				a= nu->pntsu;
				while(a--) {
					select_bpoint(bp, SELECT, flag, HIDDEN);
					select_bpoint(newbp, DESELECT, flag, HIDDEN);
					bp++; 
					newbp++;
				}

				nu->pntsv= 2;
				nu->orderv= 2;
				nurbs_knot_calc_v(nu);
			}
		}
		else {
			/* which row or column is selected */

			if( isNurbselUV(nu, &u, &v, flag) ) {

				/* deselect all */
				bp= nu->bp;
				a= nu->pntsu*nu->pntsv;
				while(a--) {
					select_bpoint(bp, DESELECT, flag, HIDDEN);
					bp++;
				}

				if(u==0 || u== nu->pntsv-1) {	    /* row in u-direction selected */
					ok= 1;
					newbp =
						(BPoint*) MEM_mallocN(nu->pntsu*(nu->pntsv + 1)
										  * sizeof(BPoint), "extrudeNurb1");
					if(u==0) {
						len= nu->pntsv*nu->pntsu;
						ED_curve_bpcpy(editnurb, newbp+nu->pntsu, nu->bp, len);
						ED_curve_bpcpy(editnurb, newbp, nu->bp, nu->pntsu);
						bp= newbp;
					}
					else {
						len= nu->pntsv*nu->pntsu;
						ED_curve_bpcpy(editnurb, newbp, nu->bp, len);
						ED_curve_bpcpy(editnurb, newbp+len, nu->bp+len-nu->pntsu, nu->pntsu);
						bp= newbp+len;
					}

					a= nu->pntsu;
					while(a--) {
						select_bpoint(bp, SELECT, flag, HIDDEN);
						bp++;
					}

					MEM_freeN(nu->bp);
					nu->bp= newbp;
					nu->pntsv++;
					nurbs_knot_calc_v(nu);
				}
				else if(v==0 || v== nu->pntsu-1) {	    /* collumn in v-direction selected */
					ok= 1;
					bpn = newbp =
						(BPoint*) MEM_mallocN((nu->pntsu + 1) * nu->pntsv * sizeof(BPoint), "extrudeNurb1");
					bp= nu->bp;

					for(a=0; a<nu->pntsv; a++) {
						if(v==0) {
							*bpn= *bp;
							bpn->f1 |= flag;
							bpn++;
						}
						ED_curve_bpcpy(editnurb, bpn, bp, nu->pntsu);
						bp+= nu->pntsu;
						bpn+= nu->pntsu;
						if(v== nu->pntsu-1) {
							*bpn= *(bp-1);
							bpn->f1 |= flag;
							bpn++;
						}
					}

					MEM_freeN(nu->bp);
					nu->bp= newbp;
					nu->pntsu++;
					nurbs_knot_calc_u(nu);
				}
			}
		}
		nu= nu->next;
	}

	return ok;
}

static void adduplicateflagNurb(Object *obedit, short flag)
{
	ListBase *editnurb= object_editcurve_get(obedit);
	Nurb *nu, *newnu;
	BezTriple *bezt, *bezt1;
	BPoint *bp, *bp1;
	Curve *cu= (Curve*)obedit->data;
	int a, b, starta, enda, newu, newv;
	char *usel;

	cu->lastsel= NULL;

	nu= editnurb->last;
	while(nu) {
		if(nu->type == CU_BEZIER) {
			bezt= nu->bezt;
			for(a=0; a<nu->pntsu; a++) {
				enda= -1;
				starta= a;
				while( (bezt->f1 & flag) || (bezt->f2 & flag) || (bezt->f3 & flag) ) {
					select_beztriple(bezt, DESELECT, flag, HIDDEN);
					enda=a;
					if(a>=nu->pntsu-1) break;
					a++;
					bezt++;
				}
				if(enda>=starta) {
					newnu = (Nurb*)MEM_mallocN(sizeof(Nurb), "adduplicateN");  
					memcpy(newnu, nu, sizeof(Nurb));
					BLI_addtail(editnurb, newnu);
					set_actNurb(obedit, newnu);
					newnu->pntsu= enda-starta+1;
					newnu->bezt=
						(BezTriple*)MEM_mallocN((enda - starta + 1) * sizeof(BezTriple), "adduplicateN");  
					memcpy(newnu->bezt, nu->bezt+starta, newnu->pntsu*sizeof(BezTriple));

					b= newnu->pntsu;
					bezt1= newnu->bezt;
					while(b--) {
						select_beztriple(bezt1, SELECT, flag, HIDDEN);
						bezt1++;
					}

					if(nu->flagu & CU_NURB_CYCLIC) {
						if(starta!=0 || enda!=nu->pntsu-1) {
							newnu->flagu &= ~CU_NURB_CYCLIC;
						}
					}
				}
				bezt++;
			}
		}
		else if(nu->pntsv==1) {	/* because UV Nurb has a different method for dupli */
			bp= nu->bp;
			for(a=0; a<nu->pntsu; a++) {
				enda= -1;
				starta= a;
				while(bp->f1 & flag) {
					select_bpoint(bp, DESELECT, flag, HIDDEN);
					enda= a;
					if(a>=nu->pntsu-1) break;
					a++;
					bp++;
				}
				if(enda>=starta) {
					newnu = (Nurb*)MEM_mallocN(sizeof(Nurb), "adduplicateN3");  
					memcpy(newnu, nu, sizeof(Nurb));
					set_actNurb(obedit, newnu);
					BLI_addtail(editnurb, newnu);
					newnu->pntsu= enda-starta+1;
					newnu->bp = (BPoint*)MEM_mallocN((enda-starta+1) * sizeof(BPoint), "adduplicateN4");
					memcpy(newnu->bp, nu->bp+starta, newnu->pntsu*sizeof(BPoint));

					b= newnu->pntsu;
					bp1= newnu->bp;
					while(b--) {
						select_bpoint(bp1, SELECT, flag, HIDDEN);
						bp1++;
					}

					if(nu->flagu & CU_NURB_CYCLIC) {
						if(starta!=0 || enda!=nu->pntsu-1) {
							newnu->flagu &= ~CU_NURB_CYCLIC;
						}
					}

					/* knots */
					newnu->knotsu= NULL;
					nurbs_knot_calc_u(newnu);
				}
				bp++;
			}
		}
		else {
			/* a rectangular area in nurb has to be selected */
			if(isNurbsel(nu)) {
				usel= MEM_callocN(nu->pntsu, "adduplicateN4");
				bp= nu->bp;
				for(a=0; a<nu->pntsv; a++) {
					for(b=0; b<nu->pntsu; b++, bp++) {
						if(bp->f1 & flag) usel[b]++;
					}
				}
				newu= 0;
				newv= 0;
				for(a=0; a<nu->pntsu; a++) {
					if(usel[a]) {
						if(newv==0 || usel[a]==newv) {
							newv= usel[a];
							newu++;
						}
						else {
							newv= 0;
							break;
						}
					}
				}
				if(newu==0 || newv==0) {
					if (G.f & G_DEBUG)
						printf("Can't duplicate Nurb\n");
				}
				else {

					if(newu==1) SWAP(short, newu, newv);

					newnu = (Nurb*)MEM_mallocN(sizeof(Nurb), "adduplicateN5");
					memcpy(newnu, nu, sizeof(Nurb));
					BLI_addtail(editnurb, newnu);
					set_actNurb(obedit, newnu);
					newnu->pntsu= newu;
					newnu->pntsv= newv;
					newnu->bp =
						(BPoint*)MEM_mallocN(newu * newv * sizeof(BPoint), "adduplicateN6");
					clamp_nurb_order_u(newnu);
					clamp_nurb_order_v(newnu);
					
					newnu->knotsu= newnu->knotsv= NULL;
					
					bp= newnu->bp;
					bp1= nu->bp;
					for(a=0; a<nu->pntsv; a++) {
						for(b=0; b<nu->pntsu; b++, bp1++) {
							if(bp1->f1 & flag) {
								memcpy(bp, bp1, sizeof(BPoint));
								select_bpoint(bp1, DESELECT, flag, HIDDEN);
								bp++;
							}
						}
					}
					if (check_valid_nurb_u(newnu)) {
						if(nu->pntsu==newnu->pntsu && nu->knotsu) {
							newnu->knotsu= MEM_dupallocN( nu->knotsu );
						} else {
							nurbs_knot_calc_u(newnu);
						}
					}
					if (check_valid_nurb_v(newnu)) {
						if(nu->pntsv==newnu->pntsv && nu->knotsv) {
							newnu->knotsv= MEM_dupallocN( nu->knotsv );
						} else {
							nurbs_knot_calc_v(newnu);
						}
					}
				}
				MEM_freeN(usel);
			}
		}

		nu= nu->prev;
	}
	
	/* actnu changed */
}

/**************** switch direction operator ***************/

static int switch_direction_exec(bContext *C, wmOperator *UNUSED(op))
{
	Object *obedit= CTX_data_edit_object(C);
	Curve *cu= (Curve*)obedit->data;
	EditNurb *editnurb= cu->editnurb;
	Nurb *nu;

	for(nu= editnurb->nurbs.first; nu; nu= nu->next)
		if(isNurbsel(nu)) {
			switchdirectionNurb(nu);
			keyData_switchDirectionNurb(cu, nu);
		}

	if(ED_curve_updateAnimPaths(obedit))
		WM_event_add_notifier(C, NC_OBJECT|ND_KEYS, obedit);

	DAG_id_tag_update(obedit->data, 0);
	WM_event_add_notifier(C, NC_GEOM|ND_DATA, obedit->data);

	return OPERATOR_FINISHED;
}

void CURVE_OT_switch_direction(wmOperatorType *ot)
{
	/* identifiers */
	ot->name= "Switch Direction";
	ot->description= "Switch direction of selected splines";
	ot->idname= "CURVE_OT_switch_direction";
	
	/* api callbacks */
	ot->exec= switch_direction_exec;
	ot->poll= ED_operator_editsurfcurve;

	/* flags */
	ot->flag= OPTYPE_REGISTER|OPTYPE_UNDO;
}

/****************** set weight operator *******************/

static int set_goal_weight_exec(bContext *C, wmOperator *op)
{
	Object *obedit= CTX_data_edit_object(C);
	ListBase *editnurb= object_editcurve_get(obedit);
	Nurb *nu;
	BezTriple *bezt;
	BPoint *bp;
	float weight= RNA_float_get(op->ptr, "weight");
	int a;
				
	for(nu= editnurb->first; nu; nu= nu->next) {
		if(nu->bezt) {
			for(bezt=nu->bezt, a=0; a<nu->pntsu; a++, bezt++) {
				if(bezt->f2 & SELECT)
					bezt->weight= weight;
			}
		}
		else if(nu->bp) {
			for(bp=nu->bp, a=0; a<nu->pntsu*nu->pntsv; a++, bp++) {
				if(bp->f1 & SELECT)
					bp->weight= weight;
			}
		}
	}	

	DAG_id_tag_update(obedit->data, 0);
	WM_event_add_notifier(C, NC_GEOM|ND_DATA, obedit->data);

	return OPERATOR_FINISHED;
}

void CURVE_OT_spline_weight_set(wmOperatorType *ot)
{
	/* identifiers */
	ot->name= "Set Goal Weight";
	ot->description= "Set softbody goal weight for selected points";
	ot->idname= "CURVE_OT_spline_weight_set";
	
	/* api callbacks */
	ot->exec= set_goal_weight_exec;
	ot->invoke= WM_operator_props_popup;
	ot->poll= ED_operator_editsurfcurve;

	/* flags */
	ot->flag= OPTYPE_REGISTER|OPTYPE_UNDO;

	/* properties */
	RNA_def_float_factor(ot->srna, "weight", 1.0f, 0.0f, 1.0f, "Weight", "", 0.0f, 1.0f);
}

/******************* set radius operator ******************/

static int set_radius_exec(bContext *C, wmOperator *op)
{
	Object *obedit= CTX_data_edit_object(C);
	ListBase *editnurb= object_editcurve_get(obedit);
	Nurb *nu;
	BezTriple *bezt;
	BPoint *bp;
	float radius= RNA_float_get(op->ptr, "radius");
	int a;
	
	for(nu= editnurb->first; nu; nu= nu->next) {
		if(nu->bezt) {
			for(bezt=nu->bezt, a=0; a<nu->pntsu; a++, bezt++) {
				if(bezt->f2 & SELECT)
					bezt->radius= radius;
			}
		}
		else if(nu->bp) {
			for(bp=nu->bp, a=0; a<nu->pntsu*nu->pntsv; a++, bp++) {
				if(bp->f1 & SELECT)
					bp->radius= radius;
			}
		}
	}	

	WM_event_add_notifier(C, NC_GEOM|ND_DATA, obedit->data);
	DAG_id_tag_update(obedit->data, 0);

	return OPERATOR_FINISHED;
}

void CURVE_OT_radius_set(wmOperatorType *ot)
{
	/* identifiers */
	ot->name= "Set Curve Radius";
	ot->description= "Set per-point radius which is used for bevel tapering";
	ot->idname= "CURVE_OT_radius_set";
	
	/* api callbacks */
	ot->exec= set_radius_exec;
	ot->invoke= WM_operator_props_popup;
	ot->poll= ED_operator_editsurfcurve;

	/* flags */
	ot->flag= OPTYPE_REGISTER|OPTYPE_UNDO;

	/* properties */
	RNA_def_float(ot->srna, "radius", 1.0f, 0.0f, FLT_MAX, "Radius", "", 0.0001f, 10.0f);
}

/********************* smooth operator ********************/

static int smooth_exec(bContext *C, wmOperator *UNUSED(op))
{
	Object *obedit= CTX_data_edit_object(C);
	ListBase *editnurb= object_editcurve_get(obedit);
	Nurb *nu;
	BezTriple *bezt, *beztOrig;
	BPoint *bp, *bpOrig;
	float val, newval, offset;
	int a, i, change = 0;
	
	for(nu= editnurb->first; nu; nu= nu->next) {
		if(nu->bezt) {
			change = 0;
			beztOrig = MEM_dupallocN( nu->bezt );
			for(bezt=nu->bezt+1, a=1; a<nu->pntsu-1; a++, bezt++) {
				if(bezt->f2 & SELECT) {
					for(i=0; i<3; i++) {
						val = bezt->vec[1][i];
						newval = ((beztOrig+(a-1))->vec[1][i] * 0.5f) + ((beztOrig+(a+1))->vec[1][i] * 0.5f);
						offset = (val*((1.0f/6.0f)*5.0f)) + (newval*(1.0f/6.0f)) - val;
						/* offset handles */
						bezt->vec[1][i] += offset;
						bezt->vec[0][i] += offset;
						bezt->vec[2][i] += offset;
					}
					change = 1;
				}
			}
			MEM_freeN(beztOrig);
			if (change)
				calchandlesNurb(nu);
		} else if (nu->bp) {
			bpOrig = MEM_dupallocN( nu->bp );
			/* Same as above, keep these the same! */
			for(bp=nu->bp+1, a=1; a<nu->pntsu-1; a++, bp++) {
				if(bp->f1 & SELECT) {
					for(i=0; i<3; i++) {
						val = bp->vec[i];
						newval = ((bpOrig+(a-1))->vec[i] * 0.5f) + ((bpOrig+(a+1))->vec[i] * 0.5f);
						offset = (val*((1.0f/6.0f)*5.0f)) + (newval*(1.0f/6.0f)) - val;
					
						bp->vec[i] += offset;
					}
				}
			}
			MEM_freeN(bpOrig);
		}
	}

	WM_event_add_notifier(C, NC_GEOM|ND_DATA, obedit->data);
	DAG_id_tag_update(obedit->data, 0);

	return OPERATOR_FINISHED;
}

void CURVE_OT_smooth(wmOperatorType *ot)
{
	/* identifiers */
	ot->name= "Smooth";
	ot->description= "Flatten angles of selected points";
	ot->idname= "CURVE_OT_smooth";
	
	/* api callbacks */
	ot->exec= smooth_exec;
	ot->poll= ED_operator_editsurfcurve;

	/* flags */
	ot->flag= OPTYPE_REGISTER|OPTYPE_UNDO;
}

/**************** smooth curve radius operator *************/

/* TODO, make smoothing distance based */
static int smooth_radius_exec(bContext *C, wmOperator *UNUSED(op))
{
	Object *obedit= CTX_data_edit_object(C);
	ListBase *editnurb= object_editcurve_get(obedit);
	Nurb *nu;
	BezTriple *bezt;
	BPoint *bp;
	int a;
	
	/* use for smoothing */
	int last_sel;
	int start_sel, end_sel; /* selection indices, inclusive */
	float start_rad, end_rad, fac, range;
	
	for(nu= editnurb->first; nu; nu= nu->next) {
		if(nu->bezt) {
			
			for (last_sel=0; last_sel < nu->pntsu; last_sel++) {
				/* loop over selection segments of a curve, smooth each */
				
				/* Start BezTriple code, this is duplicated below for points, make sure these functions stay in sync */
				start_sel = -1;
				for(bezt=nu->bezt+last_sel, a=last_sel; a<nu->pntsu; a++, bezt++) {
					if(bezt->f2 & SELECT) {
						start_sel = a;
						break;
					}
				}
				/* incase there are no other selected verts */
				end_sel = start_sel;
				for(bezt=nu->bezt+(start_sel+1), a=start_sel+1; a<nu->pntsu; a++, bezt++) {
					if((bezt->f2 & SELECT)==0) {
						break;
					}
					end_sel = a;
				}
				
				if (start_sel == -1) {
					last_sel = nu->pntsu; /* next... */
				} else {
					last_sel = end_sel; /* before we modify it */
					
					/* now blend between start and end sel */
					start_rad = end_rad = -1.0;
					
					if (start_sel == end_sel) {
						/* simple, only 1 point selected */
						if (start_sel>0)						start_rad = (nu->bezt+start_sel-1)->radius;
						if (end_sel!=-1 && end_sel < nu->pntsu)	end_rad = (nu->bezt+start_sel+1)->radius;
						
						if (start_rad >= 0.0f && end_rad >= 0.0f)	(nu->bezt+start_sel)->radius = (start_rad + end_rad)/2;
						else if (start_rad >= 0.0f)				(nu->bezt+start_sel)->radius = start_rad;
						else if (end_rad >= 0.0f)				(nu->bezt+start_sel)->radius = end_rad;
					} else {
						/* if endpoints selected, then use them */
						if (start_sel==0) {
							start_rad = (nu->bezt+start_sel)->radius;
							start_sel++; /* we dont want to edit the selected endpoint */
						} else {
							start_rad = (nu->bezt+start_sel-1)->radius;
						}
						if (end_sel==nu->pntsu-1) {
							end_rad = (nu->bezt+end_sel)->radius;
							end_sel--; /* we dont want to edit the selected endpoint */
						} else {
							end_rad = (nu->bezt+end_sel+1)->radius;
						}
						
						/* Now Blend between the points */
						range = (float)(end_sel - start_sel) + 2.0f;
						for(bezt=nu->bezt+start_sel, a=start_sel; a<=end_sel; a++, bezt++) {
							fac = (float)(1+a-start_sel) / range;
							bezt->radius = start_rad*(1.0f-fac) + end_rad*fac;
						}
					}
				}
			}
		} else if (nu->bp) {
			/* Same as above, keep these the same! */
			for (last_sel=0; last_sel < nu->pntsu; last_sel++) {
				/* loop over selection segments of a curve, smooth each */
				
				/* Start BezTriple code, this is duplicated below for points, make sure these functions stay in sync */
				start_sel = -1;
				for(bp=nu->bp+last_sel, a=last_sel; a<nu->pntsu; a++, bp++) {
					if(bp->f1 & SELECT) {
						start_sel = a;
						break;
					}
				}
				/* incase there are no other selected verts */
				end_sel = start_sel;
				for(bp=nu->bp+(start_sel+1), a=start_sel+1; a<nu->pntsu; a++, bp++) {
					if((bp->f1 & SELECT)==0) {
						break;
					}
					end_sel = a;
				}
				
				if (start_sel == -1) {
					last_sel = nu->pntsu; /* next... */
				} else {
					last_sel = end_sel; /* before we modify it */
					
					/* now blend between start and end sel */
					start_rad = end_rad = -1.0;
					
					if (start_sel == end_sel) {
						/* simple, only 1 point selected */
						if (start_sel>0)						start_rad = (nu->bp+start_sel-1)->radius;
						if (end_sel!=-1 && end_sel < nu->pntsu)	end_rad = (nu->bp+start_sel+1)->radius;
						
						if (start_rad >= 0.0f && end_rad >= 0.0f)	(nu->bp+start_sel)->radius = (start_rad + end_rad)/2;
						else if (start_rad >= 0.0f)					(nu->bp+start_sel)->radius = start_rad;
						else if (end_rad >= 0.0f)					(nu->bp+start_sel)->radius = end_rad;
					} else {
						/* if endpoints selected, then use them */
						if (start_sel==0) {
							start_rad = (nu->bp+start_sel)->radius;
							start_sel++; /* we dont want to edit the selected endpoint */
						} else {
							start_rad = (nu->bp+start_sel-1)->radius;
						}
						if (end_sel==nu->pntsu-1) {
							end_rad = (nu->bp+end_sel)->radius;
							end_sel--; /* we dont want to edit the selected endpoint */
						} else {
							end_rad = (nu->bp+end_sel+1)->radius;
						}
						
						/* Now Blend between the points */
						range = (float)(end_sel - start_sel) + 2.0f;
						for(bp=nu->bp+start_sel, a=start_sel; a<=end_sel; a++, bp++) {
							fac = (float)(1+a-start_sel) / range;
							bp->radius = start_rad*(1.0f-fac) + end_rad*fac;
						}
					}
				}
			}
		}
	}

	WM_event_add_notifier(C, NC_GEOM|ND_DATA, obedit->data);
	DAG_id_tag_update(obedit->data, 0);

	return OPERATOR_FINISHED;
}

void CURVE_OT_smooth_radius(wmOperatorType *ot)
{
	/* identifiers */
	ot->name= "Smooth Curve Radius";
	ot->description= "Flatten radiuses of selected points";
	ot->idname= "CURVE_OT_smooth_radius";
	
	/* api clastbacks */
	ot->exec= smooth_radius_exec;
	ot->poll= ED_operator_editsurfcurve;
	
	/* flags */
	ot->flag= OPTYPE_REGISTER|OPTYPE_UNDO;
}

/***************** selection utility *************************/

/* next == 1 -> select next 		*/
/* next == -1 -> select previous 	*/
/* cont == 1 -> select continuously 	*/
/* selstatus, inverts behaviour		*/
static void select_adjacent_cp(ListBase *editnurb, short next, short cont, short selstatus)
{
	Nurb *nu;
	BezTriple *bezt;
	BPoint *bp;
	int a;
	short lastsel= 0, sel=0;
	
	if(next==0) return;
	
	for(nu= editnurb->first; nu; nu= nu->next) {
		lastsel=0;
		if(nu->type == CU_BEZIER) {			
			a= nu->pntsu;
			bezt= nu->bezt;
			if(next < 0) bezt= (nu->bezt + (a-1));
			while(a--) {
				if(a-abs(next) < 0) break;
				sel= 0;
				if((lastsel==0) && (bezt->hide==0) && ((bezt->f2 & SELECT) || (selstatus==0))) {
					bezt+=next;
					if(!(bezt->f2 & SELECT) || (selstatus==0)) {
						sel= select_beztriple(bezt, selstatus, 1, VISIBLE);	
						if((sel==1) && (cont==0)) lastsel= 1;
					}							
				}
				else {
					bezt+=next;
					lastsel= 0;
				}
				/* move around in zigzag way so that we go through each */				
				bezt-=(next-next/abs(next));				
			}
		}
		else {
			a= nu->pntsu*nu->pntsv;
			bp= nu->bp;
			if(next < 0) bp= (nu->bp + (a-1));
			while(a--) {
				if(a-abs(next) < 0) break;
				sel=0;
				if((lastsel==0) && (bp->hide==0) && ((bp->f1 & SELECT) || (selstatus==0))) {
					bp+=next;
					if(!(bp->f1 & SELECT) || (selstatus==0)) {
						sel= select_bpoint(bp, selstatus, 1, VISIBLE);
						if((sel==1) && (cont==0)) lastsel= 1;
					}			
				}
				else {
					bp+=next;
					lastsel= 0;
				}
				/* move around in zigzag way so that we go through each */
				bp-=(next-next/abs(next));				
			}
		}
	}
}

/**************** select start/end operators **************/

/* (de)selects first or last of visible part of each Nurb depending on selFirst     */
/* selFirst: defines the end of which to select					    */
/* doswap: defines if selection state of each first/last control point is swapped   */
/* selstatus: selection status in case doswap is false				    */
void selectend_nurb(Object *obedit, short selfirst, short doswap, short selstatus)
{
	ListBase *editnurb= object_editcurve_get(obedit);
	Nurb *nu;
	BPoint *bp;
	BezTriple *bezt;
	Curve *cu;
	int a;
	short sel;

	if(obedit==NULL) return;

	cu= (Curve*)obedit->data;
	cu->lastsel= NULL;

	for(nu= editnurb->first; nu; nu= nu->next) {
		sel= 0;
		if(nu->type == CU_BEZIER) {
			a= nu->pntsu;
			
			/* which point? */
			if(selfirst==0) { /* select last */ 
				bezt= (nu->bezt + (a-1));
			}
			else { /* select first */
				bezt= nu->bezt;
			}
			
			while(a--) {
				if(doswap) sel= swap_selection_beztriple(bezt);
				else sel= select_beztriple(bezt, selstatus, 1, VISIBLE);
				
				if(sel==1) break;
			}
		}
		else {
			a= nu->pntsu*nu->pntsv;
			
			/* which point? */
			if(selfirst==0) { /* select last */
				bp= (nu->bp + (a-1));
			}
			else{ /* select first */
				bp= nu->bp;
			}

			while(a--) {
				if (bp->hide == 0) {
					if(doswap) sel= swap_selection_bpoint(bp);
					else sel= select_bpoint(bp, selstatus, 1, VISIBLE);
					
					if(sel==1) break;
				}
			}
		}
	}
}

static int de_select_first_exec(bContext *C, wmOperator *UNUSED(op))
{
	Object *obedit= CTX_data_edit_object(C);

	selectend_nurb(obedit, FIRST, 1, DESELECT);
	WM_event_add_notifier(C, NC_GEOM|ND_SELECT, obedit->data);

	return OPERATOR_FINISHED;
}

void CURVE_OT_de_select_first(wmOperatorType *ot)
{
	/* identifiers */
	ot->name= "Select or Deselect First";
	ot->idname= "CURVE_OT_de_select_first";
	
	/* api cfirstbacks */
	ot->exec= de_select_first_exec;
	ot->poll= ED_operator_editcurve;
	
	/* flags */
	ot->flag= OPTYPE_REGISTER|OPTYPE_UNDO;
}

static int de_select_last_exec(bContext *C, wmOperator *UNUSED(op))
{
	Object *obedit= CTX_data_edit_object(C);

	selectend_nurb(obedit, LAST, 1, DESELECT);
	WM_event_add_notifier(C, NC_GEOM|ND_SELECT, obedit->data);

	return OPERATOR_FINISHED;
}

void CURVE_OT_de_select_last(wmOperatorType *ot)
{
	/* identifiers */
	ot->name= "Select or Deselect Last";
	ot->idname= "CURVE_OT_de_select_last";
	
	/* api clastbacks */
	ot->exec= de_select_last_exec;
	ot->poll= ED_operator_editcurve;
	
	/* flags */
	ot->flag= OPTYPE_REGISTER|OPTYPE_UNDO;
}

/******************* de select all operator ***************/

static short nurb_has_selected_cps(ListBase *editnurb)
{
	Nurb *nu;
	BezTriple *bezt;
	BPoint *bp;
	int a;

	for(nu= editnurb->first; nu; nu= nu->next) {
		if(nu->type == CU_BEZIER) {
			a= nu->pntsu;
			bezt= nu->bezt;
			while(a--) {
				if(bezt->hide==0) {
					if((bezt->f1 & SELECT)
					|| (bezt->f2 & SELECT)
					|| (bezt->f3 & SELECT)) return 1;
				}
				bezt++;
			}
		}
		else {
			a= nu->pntsu*nu->pntsv;
			bp= nu->bp;
			while(a--) {
				if((bp->hide==0) && (bp->f1 & SELECT)) return 1;
				bp++;
			}
		}
	}
	
	return 0;
}

static int de_select_all_exec(bContext *C, wmOperator *op)
{
	Object *obedit= CTX_data_edit_object(C);
	ListBase *editnurb= object_editcurve_get(obedit);
	int action = RNA_enum_get(op->ptr, "action");

	if (action == SEL_TOGGLE) {
		action = SEL_SELECT;
		if(nurb_has_selected_cps(editnurb))
			action = SEL_DESELECT;
	}

	switch (action) {
		case SEL_SELECT:
			CU_select_all(obedit);
			break;
		case SEL_DESELECT:
			CU_deselect_all(obedit);
			break;
		case SEL_INVERT:
			CU_select_swap(obedit);
			break;
	}
	
	WM_event_add_notifier(C, NC_GEOM|ND_SELECT, obedit->data);

	return OPERATOR_FINISHED;
}

void CURVE_OT_select_all(wmOperatorType *ot)
{
	/* identifiers */
	ot->name= "Select or Deselect All";
	ot->idname= "CURVE_OT_select_all";
	
	/* api callbacks */
	ot->exec= de_select_all_exec;
	ot->poll= ED_operator_editsurfcurve;
	
	/* flags */
	ot->flag= OPTYPE_REGISTER|OPTYPE_UNDO;

	/* properties */
	WM_operator_properties_select_all(ot);
}

/********************** hide operator *********************/

static int hide_exec(bContext *C, wmOperator *op)
{
	Object *obedit= CTX_data_edit_object(C);
	Curve *cu= obedit->data;
	ListBase *editnurb= object_editcurve_get(obedit);
	Nurb *nu;
	BPoint *bp;
	BezTriple *bezt;
	int a, sel, invert= RNA_boolean_get(op->ptr, "unselected");

	for(nu= editnurb->first; nu; nu= nu->next) {
		if(nu->type == CU_BEZIER) {
			bezt= nu->bezt;
			a= nu->pntsu;
			sel= 0;
			while(a--) {
				if(invert == 0 && BEZSELECTED_HIDDENHANDLES(cu, bezt)) {
					select_beztriple(bezt, DESELECT, 1, HIDDEN);
					bezt->hide= 1;
				}
				else if(invert && !BEZSELECTED_HIDDENHANDLES(cu, bezt)) {
					select_beztriple(bezt, DESELECT, 1, HIDDEN);
					bezt->hide= 1;
				}
				if(bezt->hide) sel++;
				bezt++;
			}
			if(sel==nu->pntsu) nu->hide= 1;
		}
		else {
			bp= nu->bp;
			a= nu->pntsu*nu->pntsv;
			sel= 0;
			while(a--) {
				if(invert==0 && (bp->f1 & SELECT)) {
					select_bpoint(bp, DESELECT, 1, HIDDEN);
					bp->hide= 1;
				}
				else if(invert && (bp->f1 & SELECT)==0) {
					select_bpoint(bp, DESELECT, 1, HIDDEN);
					bp->hide= 1;
				}
				if(bp->hide) sel++;
				bp++;
			}
			if(sel==nu->pntsu*nu->pntsv) nu->hide= 1;
		}
	}

	DAG_id_tag_update(obedit->data, 0);
	WM_event_add_notifier(C, NC_GEOM|ND_SELECT, obedit->data);

	return OPERATOR_FINISHED;	
}

void CURVE_OT_hide(wmOperatorType *ot)
{
	/* identifiers */
	ot->name= "Hide Selected";
	ot->idname= "CURVE_OT_hide";
	
	/* api callbacks */
	ot->exec= hide_exec;
	ot->poll= ED_operator_editsurfcurve;
	
	/* flags */
	ot->flag= OPTYPE_REGISTER|OPTYPE_UNDO;
	
	/* props */
	RNA_def_boolean(ot->srna, "unselected", 0, "Unselected", "Hide unselected rather than selected.");
}

/********************** reveal operator *********************/

static int reveal_exec(bContext *C, wmOperator *UNUSED(op))
{
	Object *obedit= CTX_data_edit_object(C);
	ListBase *editnurb= object_editcurve_get(obedit);
	Nurb *nu;
	BPoint *bp;
	BezTriple *bezt;
	int a;

	for(nu= editnurb->first; nu; nu= nu->next) {
		nu->hide= 0;
		if(nu->type == CU_BEZIER) {
			bezt= nu->bezt;
			a= nu->pntsu;
			while(a--) {
				if(bezt->hide) {
					select_beztriple(bezt, SELECT, 1, HIDDEN);
					bezt->hide= 0;
				}
				bezt++;
			}
		}
		else {
			bp= nu->bp;
			a= nu->pntsu*nu->pntsv;
			while(a--) {
				if(bp->hide) {
					select_bpoint(bp, SELECT, 1, HIDDEN);
					bp->hide= 0;
				}
				bp++;
			}
		}
	}

	DAG_id_tag_update(obedit->data, 0);
	WM_event_add_notifier(C, NC_GEOM|ND_SELECT, obedit->data);

	return OPERATOR_FINISHED;	
}

void CURVE_OT_reveal(wmOperatorType *ot)
{
	/* identifiers */
	ot->name= "Reveal Hidden";
	ot->idname= "CURVE_OT_reveal";
	
	/* api callbacks */
	ot->exec= reveal_exec;
	ot->poll= ED_operator_editsurfcurve;
	
	/* flags */
	ot->flag= OPTYPE_REGISTER|OPTYPE_UNDO;
}

/********************** select invert operator *********************/

static int select_inverse_exec(bContext *C, wmOperator *UNUSED(op))
{
	Object *obedit= CTX_data_edit_object(C);
	Curve *cu= obedit->data;
	ListBase *editnurb= object_editcurve_get(obedit);
	Nurb *nu;
	BPoint *bp;
	BezTriple *bezt;
	int a;

	cu->lastsel= NULL;

	for(nu= editnurb->first; nu; nu= nu->next) {
		if(nu->type == CU_BEZIER) {
			bezt= nu->bezt;
			a= nu->pntsu;
			while(a--) {
				if(bezt->hide==0) {
					bezt->f2 ^= SELECT; /* always do the center point */
					if((cu->drawflag & CU_HIDE_HANDLES)==0) {
						bezt->f1 ^= SELECT;
						bezt->f3 ^= SELECT;
					}
				}
				bezt++;
			}
		}
		else {
			bp= nu->bp;
			a= nu->pntsu*nu->pntsv;
			while(a--) {
				swap_selection_bpoint(bp);
				bp++;
			}
		}
	}

	WM_event_add_notifier(C, NC_GEOM|ND_SELECT, obedit->data);

	return OPERATOR_FINISHED;	
}

void CURVE_OT_select_inverse(wmOperatorType *ot)
{
	/* identifiers */
	ot->name= "Select Inverse";
	ot->idname= "CURVE_OT_select_inverse";
	
	/* api callbacks */
	ot->exec= select_inverse_exec;
	ot->poll= ED_operator_editsurfcurve;
	
	/* flags */
	ot->flag= OPTYPE_REGISTER|OPTYPE_UNDO;
}

/********************** subdivide operator *********************/

/** Divide the line segments associated with the currently selected
 * curve nodes (Bezier or NURB). If there are no valid segment
 * selections within the current selection, nothing happens.
 *
 * @deffunc subdividenurb subdivideNurb(void)
 * @return Nothing
 * @param  None
*/

static void subdividenurb(Object *obedit, int number_cuts)
{
	Curve *cu= obedit->data;
	EditNurb *editnurb= cu->editnurb;
	Nurb *nu;
	BezTriple *prevbezt, *bezt, *beztnew, *beztn;
	BPoint *bp, *prevbp, *bpnew, *bpn;
	float vec[15];
	int a, b, sel, amount, *usel, *vsel, i;
	float factor;

	// printf("*** subdivideNurb: entering subdivide\n");

	for(nu= editnurb->nurbs.first; nu; nu= nu->next) {
		amount= 0;
		if(nu->type == CU_BEZIER) {
		/* 
		   Insert a point into a 2D Bezier curve. 
		   Endpoints are preserved. Otherwise, all selected and inserted points are 
		   newly created. Old points are discarded.
		*/
			/* count */
			if(nu->flagu & CU_NURB_CYCLIC) {
				a= nu->pntsu;
				bezt= nu->bezt;
				prevbezt= bezt+(a-1);
			}
			else {
				a= nu->pntsu-1;
				prevbezt= nu->bezt;
				bezt= prevbezt+1;
			}
			while(a--) {
				if( BEZSELECTED_HIDDENHANDLES(cu, prevbezt) && BEZSELECTED_HIDDENHANDLES(cu, bezt) ) amount+=number_cuts;
				prevbezt= bezt;
				bezt++;
			}

			if(amount) {
				/* insert */
				beztnew =
					(BezTriple*)MEM_mallocN((amount + nu->pntsu) * sizeof(BezTriple), "subdivNurb");
				beztn= beztnew;
				if(nu->flagu & CU_NURB_CYCLIC) {
					a= nu->pntsu;
					bezt= nu->bezt;
					prevbezt= bezt+(a-1);
				}
				else {
					a= nu->pntsu-1;
					prevbezt= nu->bezt;
					bezt= prevbezt+1;
				}
				while(a--) {
					memcpy(beztn, prevbezt, sizeof(BezTriple));
					keyIndex_updateBezt(editnurb, prevbezt, beztn, 1);
					beztn++;

					if( BEZSELECTED_HIDDENHANDLES(cu, prevbezt) && BEZSELECTED_HIDDENHANDLES(cu, bezt) ) {
						float prevvec[3][3];

						memcpy(prevvec, prevbezt->vec, sizeof(float) * 9);

						for (i = 0; i < number_cuts; i++) {
							factor = 1.0f / (number_cuts + 1 - i);

							memcpy(beztn, bezt, sizeof(BezTriple));

							/* midpoint subdividing */
							interp_v3_v3v3(vec, prevvec[1], prevvec[2], factor);
							interp_v3_v3v3(vec+3, prevvec[2], bezt->vec[0], factor);
							interp_v3_v3v3(vec+6, bezt->vec[0], bezt->vec[1], factor);

							interp_v3_v3v3(vec+9, vec, vec+3, factor);
							interp_v3_v3v3(vec+12, vec+3, vec+6, factor);

							/* change handle of prev beztn */
							VECCOPY((beztn-1)->vec[2], vec);
							/* new point */
							VECCOPY(beztn->vec[0], vec+9);
							interp_v3_v3v3(beztn->vec[1], vec+9, vec+12, factor);
							VECCOPY(beztn->vec[2], vec+12);
							/* handle of next bezt */
							if(a==0 && i == number_cuts - 1 && (nu->flagu & CU_NURB_CYCLIC)) {VECCOPY(beztnew->vec[0], vec+6);}
							else {VECCOPY(bezt->vec[0], vec+6);}

							beztn->radius = (prevbezt->radius + bezt->radius)/2;
							beztn->weight = (prevbezt->weight + bezt->weight)/2;

							memcpy(prevvec, beztn->vec, sizeof(float) * 9);
							beztn++;
						}
					}

					prevbezt= bezt;
					bezt++;
				}
				/* last point */
				if((nu->flagu & CU_NURB_CYCLIC)==0) {
					memcpy(beztn, prevbezt, sizeof(BezTriple));
					keyIndex_updateBezt(editnurb, prevbezt, beztn, 1);
				}

				MEM_freeN(nu->bezt);
				nu->bezt= beztnew;
				nu->pntsu+= amount;

				calchandlesNurb(nu);
			}
		} /* End of 'if(nu->type == CU_BEZIER)' */
		else if (nu->pntsv==1) {
		/* 
		   All flat lines (ie. co-planar), except flat Nurbs. Flat NURB curves 
		   are handled together with the regular NURB plane division, as it 
		   should be. I split it off just now, let's see if it is
		   stable... nzc 30-5-'00
		 */
			/* count */
			if(nu->flagu & CU_NURB_CYCLIC) {
				a= nu->pntsu;
				bp= nu->bp;
				prevbp= bp+(a-1);
			}
			else {
				a= nu->pntsu-1;
				prevbp= nu->bp;
				bp= prevbp+1;
			}
			while(a--) {
				if( (bp->f1 & SELECT) && (prevbp->f1 & SELECT) ) amount+=number_cuts;
				prevbp= bp;
				bp++;
			}

			if(amount) {
				/* insert */
				bpnew =
					(BPoint*)MEM_mallocN((amount + nu->pntsu) * sizeof(BPoint), "subdivNurb2");
				bpn= bpnew;

				if(nu->flagu & CU_NURB_CYCLIC) {
					a= nu->pntsu;
					bp= nu->bp;
					prevbp= bp+(a-1);
				}
				else {
					a= nu->pntsu-1;
					prevbp= nu->bp;
					bp= prevbp+1;
				}
				while(a--) {
					memcpy(bpn, prevbp, sizeof(BPoint));
					keyIndex_updateBP(editnurb, prevbp, bpn, 1);
					bpn++;

					if( (bp->f1 & SELECT) && (prevbp->f1 & SELECT) ) {
				 // printf("*** subdivideNurb: insert 'linear' point\n");
						for (i = 0; i < number_cuts; i++) {
							factor = (float)(i + 1) / (number_cuts + 1);

							memcpy(bpn, bp, sizeof(BPoint));
							interp_v4_v4v4(bpn->vec, prevbp->vec, bp->vec, factor);
							bpn++;
						}

					}
					prevbp= bp;
					bp++;
				}
				if((nu->flagu & CU_NURB_CYCLIC)==0) { /* last point */
					memcpy(bpn, prevbp, sizeof(BPoint));
					keyIndex_updateBP(editnurb, prevbp, bpn, 1);
				}

				MEM_freeN(nu->bp);
				nu->bp= bpnew;
				nu->pntsu+= amount;

				if(nu->type & CU_NURBS) {
					nurbs_knot_calc_u(nu);
				}
			}
		} /* End of 'else if(nu->pntsv==1)' */
		else if(nu->type == CU_NURBS) {
		/* This is a very strange test ... */
		/** 
		   Subdivide NURB surfaces - nzc 30-5-'00 -

			 Subdivision of a NURB curve can be effected by adding a 
		   control point (insertion of a knot), or by raising the
		   degree of the functions used to build the NURB. The
		   expression 

			   degree = #knots - #controlpoints + 1 (J Walter piece)
			   degree = #knots - #controlpoints     (Blender
													  implementation)
				 ( this is confusing.... what is true? Another concern
				 is that the JW piece allows the curve to become
				 explicitly 1st order derivative discontinuous, while
				 this is not what we want here... )

		   is an invariant for a single NURB curve. Raising the degree
		   of the NURB is done elsewhere; the degree is assumed
		   constant during this opration. Degree is a property shared
		   by all controlpoints in a curve (even though it is stored
		   per control point - this can be misleading).
			 Adding a knot is done by searching for the place in the
		   knot vector where a certain knot value must be inserted, or
		   by picking an appropriate knot value between two existing
		   ones. The number of controlpoints that is influenced by the
		   insertion depends on the order of the curve. A certain
		   minimum number of knots is needed to form high-order
		   curves, as can be seen from the equation above. In Blender,
		   currently NURBs may be up to 6th order, so we modify at
		   most 6 points. One point is added. For an n-degree curve,
		   n points are discarded, and n+1 points inserted
		   (so effectively, n points are modified).  (that holds for
		   the JW piece, but it seems not for our NURBs)
			  In practice, the knot spacing is copied, but the tail
		   (the points following the insertion point) need to be
		   offset to keep the knot series ascending. The knot series
		   is always a series of monotonically ascending integers in
		   Blender. When not enough control points are available to
		   fit the order, duplicates of the endpoints are added as
		   needed. 
		*/
			/* selection-arrays */
			usel= MEM_callocN(sizeof(int)*nu->pntsu, "subivideNurb3");
			vsel= MEM_callocN(sizeof(int)*nu->pntsv, "subivideNurb3");
			sel= 0;

		 /* Count the number of selected points. */
			bp= nu->bp;
			for(a=0; a<nu->pntsv; a++) {
				for(b=0; b<nu->pntsu; b++) {
					if(bp->f1 & SELECT) {
						usel[b]++;
						vsel[a]++;
						sel++;
					}
					bp++;
				}
			}
			if( sel == (nu->pntsu*nu->pntsv) ) {	/* subdivide entire nurb */
		   /* Global subdivision is a special case of partial
			  subdivision. Strange it is considered separately... */

				/* count of nodes (after subdivision) along U axis */
				int countu= nu->pntsu + (nu->pntsu - 1) * number_cuts;

				/* total count of nodes after subdivision */
				int tot= ((number_cuts+1)*nu->pntsu-number_cuts)*((number_cuts+1)*nu->pntsv-number_cuts);

				bpn=bpnew= MEM_mallocN( tot*sizeof(BPoint), "subdivideNurb4");
				bp= nu->bp;
				/* first subdivide rows */
				for(a=0; a<nu->pntsv; a++) {
					for(b=0; b<nu->pntsu; b++) {
						*bpn= *bp;
						keyIndex_updateBP(editnurb, bp, bpn, 1);
						bpn++; 
						bp++;
						if(b<nu->pntsu-1) {
							prevbp= bp-1;
							for (i = 0; i < number_cuts; i++) {
								factor = (float)(i + 1) / (number_cuts + 1);
								*bpn= *bp;
								interp_v4_v4v4(bpn->vec, prevbp->vec, bp->vec, factor);
								bpn++;
							}
						}
					}
					bpn+= number_cuts * countu;
				}
				/* now insert new */
				bpn= bpnew+((number_cuts+1)*nu->pntsu - number_cuts);
				bp= bpnew+(number_cuts+1)*((number_cuts+1)*nu->pntsu-number_cuts);
				prevbp= bpnew;
				for(a=1; a<nu->pntsv; a++) {

					for(b=0; b<(number_cuts+1)*nu->pntsu-number_cuts; b++) {
						BPoint *tmp= bpn;
						for (i = 0; i < number_cuts; i++) {
							factor = (float)(i + 1) / (number_cuts + 1);
							*tmp= *bp;
							interp_v4_v4v4(tmp->vec, prevbp->vec, bp->vec, factor);
							tmp += countu;
						}
						bp++; 
						prevbp++;
						bpn++;
					}
					bp+= number_cuts * countu;
					bpn+= number_cuts * countu;
					prevbp+= number_cuts * countu;
				}
				MEM_freeN(nu->bp);
				nu->bp= bpnew;
				nu->pntsu= (number_cuts+1)*nu->pntsu-number_cuts;
				nu->pntsv= (number_cuts+1)*nu->pntsv-number_cuts;
				nurbs_knot_calc_u(nu);
				nurbs_knot_calc_v(nu);
			} /* End of 'if(sel== nu->pntsu*nu->pntsv)' (subdivide entire NURB) */
			else {
				/* subdivide in v direction? */
				sel= 0;
				for(a=0; a<nu->pntsv-1; a++) {
					if(vsel[a]==nu->pntsu && vsel[a+1]==nu->pntsu) sel+=number_cuts;
				}

				if(sel) {   /* V ! */
					bpn=bpnew= MEM_mallocN( (sel+nu->pntsv)*nu->pntsu*sizeof(BPoint), "subdivideNurb4");
					bp= nu->bp;
					for(a=0; a<nu->pntsv; a++) {
						for(b=0; b<nu->pntsu; b++) {
							*bpn= *bp;
							keyIndex_updateBP(editnurb, bp, bpn, 1);
							bpn++;
							bp++;
						}
						if( (a<nu->pntsv-1) && vsel[a]==nu->pntsu && vsel[a+1]==nu->pntsu ) {
							for (i = 0; i < number_cuts; i++) {
								factor = (float)(i + 1) / (number_cuts + 1);
								prevbp= bp- nu->pntsu;
								for(b=0; b<nu->pntsu; b++) {
										/*
										  This simple bisection must be replaces by a
										  subtle resampling of a number of points. Our
										  task is made slightly easier because each
										  point in our curve is a separate data
										  node. (is it?)
										*/
										*bpn= *prevbp;
										interp_v4_v4v4(bpn->vec, prevbp->vec, bp->vec, factor);
										bpn++;

									prevbp++;
									bp++;
								}
								bp-= nu->pntsu;
							}
						}
					}
					MEM_freeN(nu->bp);
					nu->bp= bpnew;
					nu->pntsv+= sel;
					nurbs_knot_calc_v(nu);
				}
				else {
					/* or in u direction? */
					sel= 0;
					for(a=0; a<nu->pntsu-1; a++) {
						if(usel[a]==nu->pntsv && usel[a+1]==nu->pntsv) sel+=number_cuts;
					}

					if(sel) {	/* U ! */
				 /* Inserting U points is sort of 'default' Flat curves only get */
				 /* U points inserted in them.                                   */
						bpn=bpnew= MEM_mallocN( (sel+nu->pntsu)*nu->pntsv*sizeof(BPoint), "subdivideNurb4");
						bp= nu->bp;
						for(a=0; a<nu->pntsv; a++) {
							for(b=0; b<nu->pntsu; b++) {
								*bpn= *bp;
								keyIndex_updateBP(editnurb, bp, bpn, 1);
								bpn++; 
								bp++;
								if( (b<nu->pntsu-1) && usel[b]==nu->pntsv && usel[b+1]==nu->pntsv ) {
									/*
									   One thing that bugs me here is that the
									   orders of things are not the same as in
									   the JW piece. Also, this implies that we
									   handle at most 3rd order curves? I miss
									   some symmetry here...
									*/
									for (i = 0; i < number_cuts; i++) {
										factor = (float)(i + 1) / (number_cuts + 1);
									prevbp= bp- 1;
									*bpn= *prevbp;
									interp_v4_v4v4(bpn->vec, prevbp->vec, bp->vec, factor);
									bpn++;
									}
								}
							}
						}
						MEM_freeN(nu->bp);
						nu->bp= bpnew;
						nu->pntsu+= sel;
						nurbs_knot_calc_u(nu); /* shift knots forward */
					}
				}
			}
			MEM_freeN(usel); 
			MEM_freeN(vsel);

		} /* End of 'if(nu->type == CU_NURBS)'  */
	}
}

static int subdivide_exec(bContext *C, wmOperator *op)
{
	Object *obedit= CTX_data_edit_object(C);
	int number_cuts= RNA_int_get(op->ptr, "number_cuts");

	subdividenurb(obedit, number_cuts);

	if(ED_curve_updateAnimPaths(obedit))
		WM_event_add_notifier(C, NC_OBJECT|ND_KEYS, obedit);

	WM_event_add_notifier(C, NC_GEOM|ND_DATA, obedit->data);
	DAG_id_tag_update(obedit->data, 0);

	return OPERATOR_FINISHED;	
}

void CURVE_OT_subdivide(wmOperatorType *ot)
{
	/* identifiers */
	ot->name= "Subdivide";
	ot->description= "Subdivide selected segments";
	ot->idname= "CURVE_OT_subdivide";
	
	/* api callbacks */
	ot->exec= subdivide_exec;
	ot->poll= ED_operator_editsurfcurve;
	
	/* flags */
	ot->flag= OPTYPE_REGISTER|OPTYPE_UNDO;

	RNA_def_int(ot->srna, "number_cuts", 1, 1, INT_MAX, "Number of cuts", "", 1, 10);
}

/******************** find nearest ************************/

static void findnearestNurbvert__doClosest(void *userData, Nurb *nu, BPoint *bp, BezTriple *bezt, int beztindex, int x, int y)
{
	struct { BPoint *bp; BezTriple *bezt; Nurb *nurb; int dist, hpoint, select, mval[2]; } *data = userData;

	short flag;
	short temp;

	if (bp) {
		flag = bp->f1;
	} else {
		if (beztindex==0) {
			flag = bezt->f1;
		} else if (beztindex==1) {
			flag = bezt->f2;
		} else {
			flag = bezt->f3;
		}
	}

	temp = abs(data->mval[0]-x) + abs(data->mval[1]-y);
	if ((flag&1)==data->select) temp += 5;
	if (bezt && beztindex==1) temp += 3; /* middle points get a small disadvantage */

	if (temp<data->dist) {
		data->dist = temp;

		data->bp = bp;
		data->bezt = bezt;
		data->nurb = nu;
		data->hpoint = bezt?beztindex:0;
	}
}

static short findnearestNurbvert(ViewContext *vc, short sel, const int mval[2], Nurb **nurb, BezTriple **bezt, BPoint **bp)
{
		/* sel==1: selected gets a disadvantage */
		/* in nurb and bezt or bp the nearest is written */
		/* return 0 1 2: handlepunt */
	struct { BPoint *bp; BezTriple *bezt; Nurb *nurb; int dist, hpoint, select, mval[2]; } data = {NULL};

	data.dist = 100;
	data.hpoint = 0;
	data.select = sel;
	data.mval[0] = mval[0];
	data.mval[1] = mval[1];

	ED_view3d_init_mats_rv3d(vc->obedit, vc->rv3d);
	nurbs_foreachScreenVert(vc, findnearestNurbvert__doClosest, &data);

	*nurb = data.nurb;
	*bezt = data.bezt;
	*bp = data.bp;

	return data.hpoint;
}

static void findselectedNurbvert(ListBase *editnurb, Nurb **nu, BezTriple **bezt, BPoint **bp)
{
	/* in nu and (bezt or bp) selected are written if there's 1 sel.  */
	/* if more points selected in 1 spline: return only nu, bezt and bp are 0 */
	Nurb *nu1;
	BezTriple *bezt1;
	BPoint *bp1;
	int a;

	*nu= NULL;
	*bezt= NULL;
	*bp= NULL;
	for(nu1= editnurb->first; nu1; nu1= nu1->next) {
		if(nu1->type == CU_BEZIER) {
			bezt1= nu1->bezt;
			a= nu1->pntsu;
			while(a--) {
				if( (bezt1->f1 & SELECT) || (bezt1->f2 & SELECT) || (bezt1->f3 & SELECT) ) {
					if(*nu != NULL && *nu != nu1) {
						*nu= NULL;
						*bp= NULL;
						*bezt= NULL;
						return;
					}
					else if(*bezt || *bp) {
						*bp= NULL;
						*bezt= NULL;
					}
					else {
						*bezt= bezt1;
						*nu= nu1;
					}
				}
				bezt1++;
			}
		}
		else {
			bp1= nu1->bp;
			a= nu1->pntsu*nu1->pntsv;
			while(a--) {
				if( bp1->f1 & 1 ) {
					if(*nu != NULL && *nu != nu1) {
						*bp= NULL;
						*bezt= NULL;
						*nu= NULL;
						return;
					}
					else if(*bezt || *bp) {
						*bp= NULL;
						*bezt= NULL;
					}
					else {
						*bp= bp1;
						*nu= nu1;
					}
				}
				bp1++;
			}
		}
	}
}

/***************** set spline type operator *******************/

static int convertspline(short type, Nurb *nu)
{
	BezTriple *bezt;
	BPoint *bp;
	int a, c, nr;

	if(nu->type == CU_POLY) {
		if(type==CU_BEZIER) {			    /* to Bezier with vecthandles  */
			nr= nu->pntsu;
			bezt =
				(BezTriple*)MEM_callocN(nr * sizeof(BezTriple), "setsplinetype2");
			nu->bezt= bezt;
			a= nr;
			bp= nu->bp;
			while(a--) {
				VECCOPY(bezt->vec[1], bp->vec);
				bezt->f1=bezt->f2=bezt->f3= bp->f1;
				bezt->h1= bezt->h2= HD_VECT;
				bezt->weight= bp->weight;
				bezt->radius= bp->radius;
				bp++;
				bezt++;
			}
			MEM_freeN(nu->bp);
			nu->bp= NULL;
			nu->pntsu= nr;
			nu->type = CU_BEZIER;
			calchandlesNurb(nu);
		}
		else if(type==CU_NURBS) {
			nu->type = CU_NURBS;
			nu->orderu= 4;
			nu->flagu &= CU_NURB_CYCLIC; /* disable all flags except for cyclic */
			nurbs_knot_calc_u(nu);
			a= nu->pntsu*nu->pntsv;
			bp= nu->bp;
			while(a--) {
				bp->vec[3]= 1.0;
				bp++;
			}
		}
	}
	else if(nu->type == CU_BEZIER) {	/* Bezier */
		if(type==CU_POLY || type==CU_NURBS) {
			nr= 3*nu->pntsu;
			nu->bp = MEM_callocN(nr * sizeof(BPoint), "setsplinetype");
			a= nu->pntsu;
			bezt= nu->bezt;
			bp= nu->bp;
			while(a--) {
				if(type==CU_POLY && bezt->h1==HD_VECT && bezt->h2==HD_VECT) {
					/* vector handle becomes 1 poly vertice */
					VECCOPY(bp->vec, bezt->vec[1]);
					bp->vec[3]= 1.0;
					bp->f1= bezt->f2;
					nr-= 2;
					bp->radius= bezt->radius;
					bp->weight= bezt->weight;
					bp++;
				}
				else {
					for(c=0;c<3;c++) {
						VECCOPY(bp->vec, bezt->vec[c]);
						bp->vec[3]= 1.0;
						if(c==0) bp->f1= bezt->f1;
						else if(c==1) bp->f1= bezt->f2;
						else bp->f1= bezt->f3;
						bp->radius= bezt->radius;
						bp->weight= bezt->weight;
						bp++;
					}
				}
				bezt++;
			}
			MEM_freeN(nu->bezt); 
			nu->bezt= NULL;
			nu->pntsu= nr;
			nu->pntsv= 1;
			nu->orderu= 4;
			nu->orderv= 1;
			nu->type = type;
			if(nu->flagu & CU_NURB_CYCLIC) c= nu->orderu-1; 
			else c= 0;
			if(type== CU_NURBS) {
				nu->flagu &= CU_NURB_CYCLIC; /* disable all flags except for cyclic */
				nu->flagu |= CU_NURB_BEZIER;
				nurbs_knot_calc_u(nu);
			}
		}
	}
	else if(nu->type == CU_NURBS) {
		if(type==CU_POLY) {
			nu->type = CU_POLY;
			if(nu->knotsu) MEM_freeN(nu->knotsu); /* python created nurbs have a knotsu of zero */
			nu->knotsu= NULL;
			if(nu->knotsv) MEM_freeN(nu->knotsv);
			nu->knotsv= NULL;
		}
		else if(type==CU_BEZIER) {		/* to Bezier */
			nr= nu->pntsu/3;

			if(nr<2) 
				return 1;	/* conversion impossible */
			else {
				bezt = MEM_callocN(nr * sizeof(BezTriple), "setsplinetype2");
				nu->bezt= bezt;
				a= nr;
				bp= nu->bp;
				while(a--) {
					VECCOPY(bezt->vec[0], bp->vec);
					bezt->f1= bp->f1;
					bp++;
					VECCOPY(bezt->vec[1], bp->vec);
					bezt->f2= bp->f1;
					bp++;
					VECCOPY(bezt->vec[2], bp->vec);
					bezt->f3= bp->f1;
					bezt->radius= bp->radius;
					bezt->weight= bp->weight;
					bp++;
					bezt++;
				}
				MEM_freeN(nu->bp);
				nu->bp= NULL;
				MEM_freeN(nu->knotsu);
				nu->knotsu= NULL;
				nu->pntsu= nr;
				nu->type = CU_BEZIER;
			}
		}
	}

	return 0;
}

void ED_nurb_set_spline_type(Nurb *nu, int type)
{
	convertspline(type, nu);
}

static int set_spline_type_exec(bContext *C, wmOperator *op)
{
	Object *obedit= CTX_data_edit_object(C);
	ListBase *editnurb= object_editcurve_get(obedit);
	Nurb *nu;
	int changed=0, type= RNA_enum_get(op->ptr, "type");

	if(type==CU_CARDINAL || type==CU_BSPLINE) {
		BKE_report(op->reports, RPT_ERROR, "Not implemented yet");
		return OPERATOR_CANCELLED;
	}
	
	for(nu= editnurb->first; nu; nu= nu->next) {
		if(isNurbsel(nu)) {
			if(convertspline(type, nu))
				BKE_report(op->reports, RPT_ERROR, "No conversion possible");
			else
				changed= 1;
		}
	}

	if(changed) {
		if(ED_curve_updateAnimPaths(obedit))
			WM_event_add_notifier(C, NC_OBJECT|ND_KEYS, obedit);

		DAG_id_tag_update(obedit->data, 0);
		WM_event_add_notifier(C, NC_GEOM|ND_DATA, obedit->data);

		return OPERATOR_FINISHED;
	}
	else {
		return OPERATOR_CANCELLED;
	}
}

void CURVE_OT_spline_type_set(wmOperatorType *ot)
{
	static EnumPropertyItem type_items[]= {
		{CU_POLY, "POLY", 0, "Poly", ""},
		{CU_BEZIER, "BEZIER", 0, "Bezier", ""},
//		{CU_CARDINAL, "CARDINAL", 0, "Cardinal", ""},
//		{CU_BSPLINE, "B_SPLINE", 0, "B-Spline", ""},
		{CU_NURBS, "NURBS", 0, "NURBS", ""},
		{0, NULL, 0, NULL, NULL}};

	/* identifiers */
	ot->name= "Set Spline Type";
	ot->description = "Set type of active spline";
	ot->idname= "CURVE_OT_spline_type_set";
	
	/* api callbacks */
	ot->exec= set_spline_type_exec;
	ot->invoke= WM_menu_invoke;
	ot->poll= ED_operator_editcurve;
	
	/* flags */
	ot->flag= OPTYPE_REGISTER|OPTYPE_UNDO;

	/* properties */
	ot->prop= RNA_def_enum(ot->srna, "type", type_items, CU_POLY, "Type", "Spline type");
}

/***************** set handle type operator *******************/

static int set_handle_type_exec(bContext *C, wmOperator *op)
{
	Object *obedit= CTX_data_edit_object(C);
	ListBase *editnurb= object_editcurve_get(obedit);

	sethandlesNurb(editnurb, RNA_enum_get(op->ptr, "type"));

	WM_event_add_notifier(C, NC_GEOM|ND_DATA, obedit->data);
	DAG_id_tag_update(obedit->data, 0);

	return OPERATOR_FINISHED;
}

void CURVE_OT_handle_type_set(wmOperatorType *ot)
{
	/* keep in sync with graphkeys_handle_type_items */
	static EnumPropertyItem editcurve_handle_type_items[]= {
		{HD_AUTO, "AUTOMATIC", 0, "Automatic", ""},
		{HD_VECT, "VECTOR", 0, "Vector", ""},
		{5, "ALIGNED", 0, "Aligned", ""},
		{6, "FREE_ALIGN", 0, "Free", ""},
		{3, "TOGGLE_FREE_ALIGN", 0, "Toggle Free/Align", ""},
		{0, NULL, 0, NULL, NULL}};

	/* identifiers */
	ot->name= "Set Handle Type";
	ot->description = "Set type of handles for selected control points";
	ot->idname= "CURVE_OT_handle_type_set";
	
	/* api callbacks */
	ot->invoke= WM_menu_invoke;
	ot->exec= set_handle_type_exec;
	ot->poll= ED_operator_editcurve;
	
	/* flags */
	ot->flag= OPTYPE_REGISTER|OPTYPE_UNDO;

	/* properties */
	ot->prop= RNA_def_enum(ot->srna, "type", editcurve_handle_type_items, 1, "Type", "Spline type");
}

/***************** make segment operator **********************/

/* ******************** SKINNING LOFTING!!! ******************** */

static void switchdirection_knots(float *base, int tot)
{
	float *fp1, *fp2, *tempf;
	int a;
	
	if(base==NULL || tot==0) return;
	
	/* reverse knots */
	a= tot;
	fp1= base;
	fp2= fp1+(a-1);
	a/= 2;
	while(fp1!=fp2 && a>0) {
		SWAP(float, *fp1, *fp2);
		a--;
		fp1++; 
		fp2--;
	}
	/* and make in increasing order again */
	a= tot;
	fp1= base;
	fp2=tempf= MEM_mallocN(sizeof(float)*a, "switchdirect");
	while(a--) {
		fp2[0]= fabs(fp1[1]-fp1[0]);
		fp1++;
		fp2++;
	}

	a= tot-1;
	fp1= base;
	fp2= tempf;
	fp1[0]= 0.0;
	fp1++;
	while(a--) {
		fp1[0]= fp1[-1]+fp2[0];
		fp1++;
		fp2++;
	}
	MEM_freeN(tempf);
}

static void rotate_direction_nurb(Nurb *nu)
{
	BPoint *bp1, *bp2, *temp;
	int u, v;
	
	SWAP(short, nu->pntsu, nu->pntsv);
	SWAP(short, nu->orderu, nu->orderv);
	SWAP(short, nu->resolu, nu->resolv);
	SWAP(short, nu->flagu, nu->flagv);
	
	SWAP(float *, nu->knotsu, nu->knotsv);
	switchdirection_knots(nu->knotsv, KNOTSV(nu) );
	
	temp= MEM_dupallocN(nu->bp);
	bp1= nu->bp;
	for(v=0; v<nu->pntsv; v++) {
		for(u=0; u<nu->pntsu; u++, bp1++) {
			bp2= temp + (nu->pntsu-u-1)*(nu->pntsv) + v;
			*bp1= *bp2;
		}
	}

	MEM_freeN(temp);
}

static int is_u_selected(Nurb *nu, int u)
{
	BPoint *bp;
	int v;
	
	/* what about resolu == 2? */
	bp= nu->bp+u;
	for(v=0; v<nu->pntsv-1; v++, bp+=nu->pntsu) {
		if(v) if(bp->f1 & SELECT) return 1;
	}
	
	return 0;
}

typedef struct NurbSort {
	struct NurbSort *next, *prev;
	Nurb *nu;
	float vec[3];
} NurbSort;

static ListBase nsortbase= {NULL, NULL};
/*  static NurbSort *nusmain; */ /* this var seems to go unused... at least in this file */

static void make_selection_list_nurb(ListBase *editnurb)
{
	ListBase nbase= {NULL, NULL};
	NurbSort *nus, *nustest, *headdo, *taildo;
	Nurb *nu;
	BPoint *bp;
	float dist, headdist, taildist;
	int a;
	
	for(nu= editnurb->first; nu; nu= nu->next) {
		if( isNurbsel(nu) ) {
			
			nus = (NurbSort*)MEM_callocN(sizeof(NurbSort), "sort");
			BLI_addhead(&nbase, nus);
			nus->nu= nu;
			
			bp= nu->bp;
			a= nu->pntsu;
			while(a--) {
				add_v3_v3(nus->vec, bp->vec);
				bp++;
			}
			mul_v3_fl(nus->vec, 1.0f/(float)nu->pntsu);
			
			
		}
	}

	/* just add the first one */
	nus= nbase.first;
	BLI_remlink(&nbase, nus);
	BLI_addtail( &nsortbase, nus);
	
	/* now add, either at head or tail, the closest one */
	while(nbase.first) {
	
		headdist= taildist= 1.0e30;
		headdo= taildo= NULL;

		nustest= nbase.first;
		while(nustest) {
			dist= len_v3v3(nustest->vec, ((NurbSort *)nsortbase.first)->vec);

			if(dist<headdist) {
				headdist= dist;
				headdo= nustest;
			}
			dist= len_v3v3(nustest->vec, ((NurbSort *)nsortbase.last)->vec);

			if(dist<taildist) {
				taildist= dist;
				taildo= nustest;
			}
			nustest= nustest->next;
		}
		
		if(headdist<taildist) {
			BLI_remlink(&nbase, headdo);
			BLI_addhead(&nsortbase, headdo);
		}
		else {
			BLI_remlink(&nbase, taildo);
			BLI_addtail(&nsortbase, taildo);
		}
	}
}

static void merge_2_nurb(wmOperator *op, ListBase *editnurb, Nurb *nu1, Nurb *nu2)
{
	BPoint *bp, *bp1, *bp2, *temp;
	float  len1, len2;
	int    origu, u, v;
	
	/* first nurbs will be changed to make u = resolu-1 selected */
	/* 2nd nurbs will be changed to make u = 0 selected */

	/* first nurbs: u = resolu-1 selected */
	
	if( is_u_selected(nu1, nu1->pntsu-1) );
	else {
		/* For 2D curves blender uses orderv=0. It doesn't make any sense mathematically. */
		/* but after rotating orderu=0 will be confusing. */
		if (nu1->orderv == 0) nu1->orderv= 1;

		rotate_direction_nurb(nu1);
		if( is_u_selected(nu1, nu1->pntsu-1) );
		else {
			rotate_direction_nurb(nu1);
			if( is_u_selected(nu1, nu1->pntsu-1) );
			else {
				rotate_direction_nurb(nu1);
				if( is_u_selected(nu1, nu1->pntsu-1) );
				else {
					/* rotate again, now its OK! */
					if(nu1->pntsv!=1) rotate_direction_nurb(nu1);
					return;
				}
			}
		}
	}
	
	/* 2nd nurbs: u = 0 selected */
	if( is_u_selected(nu2, 0) );
	else {
		if (nu2->orderv == 0) nu2->orderv= 1;
		rotate_direction_nurb(nu2);
		if( is_u_selected(nu2, 0) );
		else {
			rotate_direction_nurb(nu2);
			if( is_u_selected(nu2, 0) );
			else {
				rotate_direction_nurb(nu2);
				if( is_u_selected(nu2, 0) );
				else {
					/* rotate again, now its OK! */
					if(nu1->pntsu==1) rotate_direction_nurb(nu1);
					if(nu2->pntsv!=1) rotate_direction_nurb(nu2);
					return;
				}
			}
		}
	}
	
	if( nu1->pntsv != nu2->pntsv ) {
		BKE_report(op->reports, RPT_ERROR, "Resolution doesn't match");
		return;
	}
	
	/* ok, now nu1 has the rightmost collumn and nu2 the leftmost collumn selected */
	/* maybe we need a 'v' flip of nu2? */
	
	bp1= nu1->bp+nu1->pntsu-1;
	bp2= nu2->bp;
	len1= 0.0;
	
	for(v=0; v<nu1->pntsv; v++, bp1+=nu1->pntsu, bp2+=nu2->pntsu) {
		len1+= len_v3v3(bp1->vec, bp2->vec);
	}

	bp1= nu1->bp + nu1->pntsu-1;
	bp2= nu2->bp + nu2->pntsu*(nu2->pntsv-1);
	len2= 0.0;
	
	for(v=0; v<nu1->pntsv; v++, bp1+=nu1->pntsu, bp2-=nu2->pntsu) {
		len2+= len_v3v3(bp1->vec, bp2->vec);
	}

	/* merge */
	origu= nu1->pntsu;
	nu1->pntsu+= nu2->pntsu;
	if(nu1->orderu<3 && nu1->orderu<nu1->pntsu) nu1->orderu++;
	if(nu1->orderv<3 && nu1->orderv<nu1->pntsv) nu1->orderv++;
	temp= nu1->bp;
	nu1->bp= MEM_mallocN(nu1->pntsu*nu1->pntsv*sizeof(BPoint), "mergeBP");
	
	bp= nu1->bp;
	bp1= temp;
	
	for(v=0; v<nu1->pntsv; v++) {
		
		/* switch direction? */
		if(len1<len2) bp2= nu2->bp + v*nu2->pntsu;
		else bp2= nu2->bp + (nu1->pntsv-v-1)*nu2->pntsu;

		for(u=0; u<nu1->pntsu; u++, bp++) {
			if(u<origu) {
				*bp= *bp1; bp1++;
				select_bpoint(bp, SELECT, 1, HIDDEN);
			}
			else {
				*bp= *bp2; bp2++;
			}
		}
	}

	if(nu1->type == CU_NURBS) {
		/* merge knots */
		nurbs_knot_calc_u(nu1);
	
		/* make knots, for merged curved for example */
		nurbs_knot_calc_v(nu1);
	}
	
	MEM_freeN(temp);
	BLI_remlink(editnurb, nu2);
	freeNurb(nu2);
}

static int merge_nurb(bContext *C, wmOperator *op)
{
	Object *obedit= CTX_data_edit_object(C);
	ListBase *editnurb= object_editcurve_get(obedit);
	NurbSort *nus1, *nus2;
	int ok= 1;
	
	make_selection_list_nurb(editnurb);
	
	if(nsortbase.first == nsortbase.last) {
		BLI_freelistN(&nsortbase);
		BKE_report(op->reports, RPT_ERROR, "Too few selections to merge.");
		return OPERATOR_CANCELLED;
	}
	
	nus1= nsortbase.first;
	nus2= nus1->next;

	/* resolution match, to avoid uv rotations */
	if(nus1->nu->pntsv==1) {
		if(nus1->nu->pntsu==nus2->nu->pntsu || nus1->nu->pntsu==nus2->nu->pntsv);
		else ok= 0;
	}
	else if(nus2->nu->pntsv==1) {
		if(nus2->nu->pntsu==nus1->nu->pntsu || nus2->nu->pntsu==nus1->nu->pntsv);
		else ok= 0;
	}
	else if( nus1->nu->pntsu==nus2->nu->pntsu || nus1->nu->pntsv==nus2->nu->pntsv);
	else if( nus1->nu->pntsu==nus2->nu->pntsv || nus1->nu->pntsv==nus2->nu->pntsu);
	else {
		ok= 0;
	}
	
	if(ok==0) {
		BKE_report(op->reports, RPT_ERROR, "Resolution doesn't match");
		BLI_freelistN(&nsortbase);
		return OPERATOR_CANCELLED;
	}

	while(nus2) {
		merge_2_nurb(op, editnurb, nus1->nu, nus2->nu);
		nus2= nus2->next;
	}
	
	BLI_freelistN(&nsortbase);
	
	set_actNurb(obedit, NULL);

	WM_event_add_notifier(C, NC_GEOM|ND_DATA, obedit->data);
	DAG_id_tag_update(obedit->data, 0);
	
	return OPERATOR_FINISHED;
}

static int make_segment_exec(bContext *C, wmOperator *op)
{
	/* joins 2 curves */
	Object *obedit= CTX_data_edit_object(C);
	Curve *cu= obedit->data;
	ListBase *nubase= object_editcurve_get(obedit);
	Nurb *nu, *nu1=NULL, *nu2=NULL;
	BPoint *bp;
	float *fp, offset;
	int a, ok= 0;

	/* first decide if this is a surface merge! */
	if(obedit->type==OB_SURF) nu= nubase->first;
	else nu= NULL;
	
	while(nu) {
		if( isNurbsel(nu) ) {
		
			if(nu->pntsu>1 && nu->pntsv>1) break;
			if(isNurbsel_count(cu, nu)>1) break;
			if(isNurbsel_count(cu, nu)==1) {
				/* only 1 selected, not first or last, a little complex, but intuitive */
				if(nu->pntsv==1) {
					if( (nu->bp->f1 & SELECT) || ((nu->bp+nu->pntsu-1)->f1 & SELECT));
					else break;
				}
			}
		}
		nu= nu->next;
	}

	if(nu)
		return merge_nurb(C, op);
	
	/* find both nurbs and points, nu1 will be put behind nu2 */
	for(nu= nubase->first; nu; nu= nu->next) {
		if(nu->pntsu == 1)
			nu->flagu&= ~CU_NURB_CYCLIC;

		if((nu->flagu & CU_NURB_CYCLIC)==0) {    /* not cyclic */
			if(nu->type == CU_BEZIER) {
				if(nu1==NULL) {
					if( BEZSELECTED_HIDDENHANDLES(cu, nu->bezt) ) nu1= nu;
					else {
						if( BEZSELECTED_HIDDENHANDLES(cu, &(nu->bezt[nu->pntsu-1])) ) {
							nu1= nu;
							switchdirectionNurb(nu);
							keyData_switchDirectionNurb(cu, nu);
						}
					}
				}
				else if(nu2==NULL) {
					if( BEZSELECTED_HIDDENHANDLES(cu, nu->bezt) ) {
						nu2= nu;
						switchdirectionNurb(nu);
						keyData_switchDirectionNurb(cu, nu);
					}
					else {
						if( BEZSELECTED_HIDDENHANDLES(cu, &(nu->bezt[nu->pntsu-1])) ) {
							nu2= nu;
						}
					}
				}
				else break;
			}
			else if(nu->pntsv==1) {
				bp= nu->bp;
				if(nu1==NULL) {
					if( bp->f1 & SELECT) nu1= nu;
					else {
						bp= bp+(nu->pntsu-1);
						if( bp->f1 & SELECT ) {
							nu1= nu;
							switchdirectionNurb(nu);
							keyData_switchDirectionNurb(cu, nu);
						}
					}
				}
				else if(nu2==NULL) {
					if( bp->f1 & SELECT ) {
						nu2= nu;
						switchdirectionNurb(nu);
						keyData_switchDirectionNurb(cu, nu);
					}
					else {
						bp= bp+(nu->pntsu-1);
						if( bp->f1 & SELECT ) {
							nu2= nu;
						}
					}
				}
				else break;
			}
		}
	}

	if((nu1 && nu2) && (nu1!=nu2)) {
		if( nu1->type==nu2->type) {
			if(nu1->type == CU_BEZIER) {
				BezTriple *bezt =
					(BezTriple*)MEM_mallocN((nu1->pntsu+nu2->pntsu) * sizeof(BezTriple), "addsegmentN");
				ED_curve_beztcpy(cu->editnurb, bezt, nu2->bezt, nu2->pntsu);
				ED_curve_beztcpy(cu->editnurb, bezt+nu2->pntsu, nu1->bezt, nu1->pntsu);

				MEM_freeN(nu1->bezt);
				nu1->bezt= bezt;
				nu1->pntsu+= nu2->pntsu;
				BLI_remlink(nubase, nu2);
				freeNurb(nu2); nu2= NULL;
				calchandlesNurb(nu1);
			}
			else {
				bp =
					(BPoint*)MEM_mallocN((nu1->pntsu+nu2->pntsu) * sizeof(BPoint), "addsegmentN2");
				ED_curve_bpcpy(cu->editnurb, bp, nu2->bp, nu2->pntsu);
				ED_curve_bpcpy(cu->editnurb, bp+nu2->pntsu, nu1->bp, nu1->pntsu);
				MEM_freeN(nu1->bp);
				nu1->bp= bp;

				a= nu1->pntsu+nu1->orderu;

				nu1->pntsu+= nu2->pntsu;
				BLI_remlink(nubase, nu2);

				/* now join the knots */
				if(nu1->type == CU_NURBS) {
					if(nu1->knotsu==NULL) {
						nurbs_knot_calc_u(nu1);
					}
					else {
						fp= MEM_mallocN(sizeof(float)*KNOTSU(nu1), "addsegment3");
						memcpy(fp, nu1->knotsu, sizeof(float)*a);
						MEM_freeN(nu1->knotsu);
						nu1->knotsu= fp;
						
						
						offset= nu1->knotsu[a-1] + 1.0f;
						fp= nu1->knotsu+a;
						for(a=0; a<nu2->pntsu; a++, fp++) {
							if(nu2->knotsu) 
								*fp= offset+nu2->knotsu[a+1];
							else 
								*fp = offset;
						}
					}
				}
				freeNurb(nu2); nu2= NULL;
			}

			set_actNurb(obedit, nu1);	/* for selected */
			ok= 1;
		}
	} else if(nu1 && !nu2) {
		if(!(nu1->flagu & CU_NURB_CYCLIC) && nu1->pntsu>1) {
			if (nu1->type == CU_BEZIER && BEZSELECTED_HIDDENHANDLES(cu, nu1->bezt) &&
				BEZSELECTED_HIDDENHANDLES(cu, nu1->bezt+(nu1->pntsu-1))) {
				nu1->flagu|= CU_NURB_CYCLIC;
				calchandlesNurb(nu1);
				ok= 1;
			} else if (nu1->type == CU_NURBS && nu1->bp->f1&SELECT && (nu1->bp+(nu1->pntsu-1))->f1&SELECT) {
				nu1->flagu|= CU_NURB_CYCLIC;
				nurbs_knot_calc_u(nu1);
				ok= 1;
			}
		}
	}

	if(!ok) {
		BKE_report(op->reports, RPT_ERROR, "Can't make segment");
		return OPERATOR_CANCELLED;
	}

	if(ED_curve_updateAnimPaths(obedit))
		WM_event_add_notifier(C, NC_OBJECT|ND_KEYS, obedit);

	WM_event_add_notifier(C, NC_GEOM|ND_DATA, obedit->data);
	DAG_id_tag_update(obedit->data, 0);

	return OPERATOR_FINISHED;
}

void CURVE_OT_make_segment(wmOperatorType *ot)
{
	/* identifiers */
	ot->name= "Make Segment";
	ot->idname= "CURVE_OT_make_segment";
	
	/* api callbacks */
	ot->exec= make_segment_exec;
	ot->poll= ED_operator_editsurfcurve;

	/* flags */
	ot->flag= OPTYPE_REGISTER|OPTYPE_UNDO;
}

/***************** pick select from 3d view **********************/

int mouse_nurb(bContext *C, const int mval[2], int extend)
{
	Object *obedit= CTX_data_edit_object(C); 
	Curve *cu= obedit->data;
	ListBase *editnurb= object_editcurve_get(obedit);
	ViewContext vc;
	Nurb *nu;
	BezTriple *bezt=NULL;
	BPoint *bp=NULL;
	int location[2];
	short hand;
	
	view3d_operator_needs_opengl(C);
	view3d_set_viewcontext(C, &vc);
	
	location[0]= mval[0];
	location[1]= mval[1];
	hand= findnearestNurbvert(&vc, 1, location, &nu, &bezt, &bp);

	if(bezt || bp) {
		if(extend==0) {
		
			setflagsNurb(editnurb, 0);

			if(bezt) {

				if(hand==1) {
					select_beztriple(bezt, SELECT, 1, HIDDEN);
					cu->lastsel= bezt;
				} else {
					if(hand==0) bezt->f1|= SELECT;
					else bezt->f3|= SELECT;

					cu->lastsel= NULL;
				}
			}
			else {
				cu->lastsel= bp;
				select_bpoint(bp, SELECT, 1, HIDDEN);
			}

		}
		else {
			if(bezt) {
				if(hand==1) {
					if(bezt->f2 & SELECT) {
						select_beztriple(bezt, DESELECT, 1, HIDDEN);
						if (bezt == cu->lastsel) cu->lastsel = NULL;
					} else {
						select_beztriple(bezt, SELECT, 1, HIDDEN);
						cu->lastsel= bezt;
					}
				} else if(hand==0) {
					bezt->f1 ^= SELECT;
				} else {
					bezt->f3 ^= SELECT;
				}
			}
			else {
				if(bp->f1 & SELECT) {
					select_bpoint(bp, DESELECT, 1, HIDDEN);
					if (cu->lastsel == bp) cu->lastsel = NULL;
				} else {
					select_bpoint(bp, SELECT, 1, HIDDEN);
					cu->lastsel= bp;
				}
			}

		}

		if(nu!=get_actNurb(obedit))
			set_actNurb(obedit, nu);

		WM_event_add_notifier(C, NC_GEOM|ND_SELECT, obedit->data);

		return 1;
	}
	
	return 0;
}

/******************** spin operator ***********************/

/* 'cent' is in object space and 'dvec' in worldspace.
 */
static int spin_nurb(float viewmat[][4], Object *obedit, float *axis, float *cent)
{
	Curve *cu= (Curve*)obedit->data;
	ListBase *editnurb= object_editcurve_get(obedit);
	Nurb *nu;
	float si,phi,n[3],q[4],cmat[3][3],tmat[3][3],imat[3][3];
	float bmat[3][3], rotmat[3][3], scalemat1[3][3], scalemat2[3][3];
	float persmat[3][3], persinv[3][3];
	short a,ok, changed= 0;

	copy_m3_m4(persmat, viewmat);
	invert_m3_m3(persinv, persmat);

	/* imat and center and size */
	copy_m3_m4(bmat, obedit->obmat);
	invert_m3_m3(imat, bmat);
	
	normalize_v3_v3(n, axis);
	
	phi= M_PI/8.0;
	q[0]= cos(phi);
	si= sin(phi);
	q[1]= n[0]*si;
	q[2]= n[1]*si;
	q[3]= n[2]*si;
	quat_to_mat3( cmat,q);
	mul_m3_m3m3(tmat, cmat, bmat);
	mul_m3_m3m3(rotmat, imat, tmat);

	unit_m3(scalemat1);
	scalemat1[0][0]= M_SQRT2;
	scalemat1[1][1]= M_SQRT2;

	mul_m3_m3m3(tmat,persmat,bmat);
	mul_m3_m3m3(cmat,scalemat1,tmat);
	mul_m3_m3m3(tmat,persinv,cmat);
	mul_m3_m3m3(scalemat1,imat,tmat);

	unit_m3(scalemat2);
	scalemat2[0][0]/= (float)M_SQRT2;
	scalemat2[1][1]/= (float)M_SQRT2;

	mul_m3_m3m3(tmat,persmat,bmat);
	mul_m3_m3m3(cmat,scalemat2,tmat);
	mul_m3_m3m3(tmat,persinv,cmat);
	mul_m3_m3m3(scalemat2,imat,tmat);

	ok= 1;

	for(a=0;a<7;a++) {
		ok= extrudeflagNurb(cu->editnurb, 1);

		if(ok==0)
			return changed;

		changed= 1;

		rotateflagNurb(editnurb, SELECT, cent, rotmat);

		if( (a & SELECT)==0 ) {
			rotateflagNurb(editnurb, SELECT, cent, scalemat1);
			weightflagNurb(editnurb, SELECT, 0.25*M_SQRT2);
		}
		else {
			rotateflagNurb(editnurb, SELECT, cent, scalemat2);
			weightflagNurb(editnurb, SELECT, 4.0/M_SQRT2);
		}
	}

	if(ok) {
		for(nu= editnurb->first; nu; nu= nu->next) {
			if(isNurbsel(nu)) {
				nu->orderv= 4;
				nu->flagv |= CU_NURB_CYCLIC;
				nurbs_knot_calc_v(nu);
			}
		}
	}

	return changed;
}

static int spin_exec(bContext *C, wmOperator *op)
{
	Object *obedit= CTX_data_edit_object(C);
	RegionView3D *rv3d= ED_view3d_context_rv3d(C);
	float cent[3], axis[3], viewmat[4][4];
	
	RNA_float_get_array(op->ptr, "center", cent);
	RNA_float_get_array(op->ptr, "axis", axis);
	
	invert_m4_m4(obedit->imat, obedit->obmat);
	mul_m4_v3(obedit->imat, cent);
	
	if(rv3d)
		copy_m4_m4(viewmat, rv3d->viewmat);
	else
		unit_m4(viewmat);
	
	if(!spin_nurb(viewmat, obedit, axis, cent)) {
		BKE_report(op->reports, RPT_ERROR, "Can't spin");
		return OPERATOR_CANCELLED;
	}

	if(ED_curve_updateAnimPaths(obedit))
		WM_event_add_notifier(C, NC_OBJECT|ND_KEYS, obedit);

	WM_event_add_notifier(C, NC_GEOM|ND_DATA, obedit->data);
	DAG_id_tag_update(obedit->data, 0);

	return OPERATOR_FINISHED;
}

static int spin_invoke(bContext *C, wmOperator *op, wmEvent *UNUSED(event))
{
	Scene *scene = CTX_data_scene(C);
	View3D *v3d = CTX_wm_view3d(C);
	RegionView3D *rv3d= ED_view3d_context_rv3d(C);
	float axis[3]= {0.0f, 0.0f, 1.0f};
	
	if(rv3d)
		copy_v3_v3(axis, rv3d->viewinv[2]);
	
	RNA_float_set_array(op->ptr, "center", give_cursor(scene, v3d));
	RNA_float_set_array(op->ptr, "axis", axis);
	
	return spin_exec(C, op);
}

void CURVE_OT_spin(wmOperatorType *ot)
{
	/* identifiers */
	ot->name= "Spin";
	ot->idname= "CURVE_OT_spin";
	
	/* api callbacks */
	ot->exec= spin_exec;
	ot->invoke = spin_invoke;
	ot->poll= ED_operator_editsurf;

	/* flags */
	ot->flag= OPTYPE_REGISTER|OPTYPE_UNDO;
	
	RNA_def_float_vector_xyz(ot->srna, "center", 3, NULL, -FLT_MAX, FLT_MAX, "Center", "Center in global view space", -FLT_MAX, FLT_MAX);
	RNA_def_float_vector(ot->srna, "axis", 3, NULL, -1.0f, 1.0f, "Axis", "Axis in global view space", -FLT_MAX, FLT_MAX);
}

/***************** add vertex operator **********************/

static int addvert_Nurb(bContext *C, short mode, float location[3])
{
	Object *obedit= CTX_data_edit_object(C);
	Curve *cu= (Curve*)obedit->data;
	EditNurb *editnurb= cu->editnurb;
	Nurb *nu, *newnu= NULL;
	BezTriple *bezt, *newbezt = NULL;
	BPoint *bp, *newbp = NULL;
	float imat[4][4], temp[3];
	int ok= 0;

	invert_m4_m4(imat, obedit->obmat);

	findselectedNurbvert(&editnurb->nurbs, &nu, &bezt, &bp);

	if ((nu == NULL) || (nu->type==CU_BEZIER && bezt==NULL) || (nu->type!=CU_BEZIER && bp==NULL)) {
		if(mode!='e') {
			if(cu->actnu >= 0)
				nu= BLI_findlink(&editnurb->nurbs, cu->actnu);

			if(!nu || nu->type==CU_BEZIER) {
				newbezt= (BezTriple*)MEM_callocN(sizeof(BezTriple), "addvert_Nurb");
				newbezt->radius= 1;
				newbezt->alfa= 0;
				BEZ_SEL(newbezt);
				newbezt->h2= newbezt->h1= HD_AUTO;

				newnu= (Nurb*)MEM_callocN(sizeof(Nurb), "addvert_Nurb newnu");
				if(!nu) {
					/* no selected sement -- create new one which is BEZIER tpye
					   type couldn't be determined from Curve bt could be changed
					   in the future, so shouldn't make much headache */
					newnu->type= CU_BEZIER;
					newnu->resolu= cu->resolu;
					newnu->flag |= CU_SMOOTH;
				} else memcpy(newnu, nu, sizeof(Nurb));

				BLI_addtail(&editnurb->nurbs, newnu);
				set_actNurb(obedit, newnu);
				newnu->bezt= newbezt;
				newnu->pntsu= 1;

				temp[0] = 1;
				temp[1] = 0;
				temp[2] = 0;

				copy_v3_v3(newbezt->vec[1], location);
				sub_v3_v3v3(newbezt->vec[0], newbezt->vec[1], temp);
				add_v3_v3v3(newbezt->vec[2], newbezt->vec[1], temp);

				mul_m4_v3(imat, newbezt->vec[0]);
				mul_m4_v3(imat, newbezt->vec[1]);
				mul_m4_v3(imat, newbezt->vec[2]);

				ok= 1;
				nu= newnu;
			} else if(nu->pntsv == 1) {
				newbp= (BPoint*)MEM_callocN(sizeof(BPoint), "addvert_Nurb5");
				newbp->radius= 1;
				newbp->alfa= 0;
				newbp->f1|= SELECT;
				cu->lastsel= newbp;

				newnu= (Nurb*)MEM_mallocN(sizeof(Nurb), "addvert_Nurb newnu");
				memcpy(newnu, nu, sizeof(Nurb));
				BLI_addtail(&editnurb->nurbs, newnu);
				set_actNurb(obedit, newnu);
				newnu->bp= newbp;
				newnu->orderu= 2;
				newnu->pntsu= 1;

				mul_v3_m4v3(newbp->vec, imat, location);
				newbp->vec[3]= 1.0;

				newnu->knotsu= newnu->knotsv= NULL;
				nurbs_knot_calc_u(newnu);

				ok= 1;
				nu= newnu;
			}

		}

		if(!ok)
			return OPERATOR_CANCELLED;
	}

	if(!ok && nu->type == CU_BEZIER) {
		/* which bezpoint? */
		if(bezt== (nu->bezt+nu->pntsu-1)) {  /* last */
			BEZ_DESEL(bezt);
			newbezt =
				(BezTriple*)MEM_callocN((nu->pntsu+1) * sizeof(BezTriple), "addvert_Nurb");
			ED_curve_beztcpy(editnurb, newbezt, nu->bezt, nu->pntsu);
			*(newbezt+nu->pntsu)= *bezt;
			VECCOPY(temp, bezt->vec[1]);
			MEM_freeN(nu->bezt);
			nu->bezt= newbezt;
			newbezt+= nu->pntsu;
			BEZ_SEL(newbezt);
			cu->lastsel= newbezt;
			newbezt->h2= newbezt->h1;
			bezt= nu->bezt+nu->pntsu-1;
			ok= 1;
		}
		else if(bezt== nu->bezt) {   /* first */
			BEZ_DESEL(bezt);
			newbezt =
				(BezTriple*)MEM_callocN((nu->pntsu+1) * sizeof(BezTriple), "addvert_Nurb");
			ED_curve_beztcpy(editnurb, newbezt+1, bezt, nu->pntsu);
			*newbezt= *bezt;
			BEZ_SEL(newbezt);
			cu->lastsel= newbezt;
			newbezt->h2= newbezt->h1;
			VECCOPY(temp, bezt->vec[1]);
			MEM_freeN(nu->bezt);
			nu->bezt= newbezt;
			bezt= newbezt+1;
			ok= 1;
		}
		else if(mode!='e') {
			BEZ_DESEL(bezt);
			newbezt= (BezTriple*)MEM_callocN(sizeof(BezTriple), "addvert_Nurb");
			*newbezt= *bezt;
			BEZ_SEL(newbezt);
			newbezt->h2= newbezt->h1;
			VECCOPY(temp, bezt->vec[1]);

			newnu= (Nurb*)MEM_mallocN(sizeof(Nurb), "addvert_Nurb newnu");
			memcpy(newnu, nu, sizeof(Nurb));
			BLI_addtail(&editnurb->nurbs, newnu);
			set_actNurb(obedit, newnu);
			newnu->bezt= newbezt;
			newnu->pntsu= 1;

			cu->lastsel= newbezt;

			bezt= newbezt;
			ok= 1;
		}
		else bezt= NULL;

		if(bezt) {
			if(!newnu) nu->pntsu++;

			if(mode=='e') {
				copy_v3_v3(newbezt->vec[0], bezt->vec[0]);
				copy_v3_v3(newbezt->vec[1], bezt->vec[1]);
				copy_v3_v3(newbezt->vec[2], bezt->vec[2]);
			}
			else {
				mul_v3_m4v3(newbezt->vec[1], imat, location);
				sub_v3_v3v3(temp, newbezt->vec[1],temp);
				add_v3_v3v3(newbezt->vec[0], bezt->vec[0],temp);
				add_v3_v3v3(newbezt->vec[2], bezt->vec[2],temp);

				if(newnu) calchandlesNurb(newnu);
				else calchandlesNurb(nu);
			}
		}
	}
	else if(!ok && nu->pntsv==1) {
		/* which b-point? */
		if(bp== (nu->bp+nu->pntsu-1)) {  /* last */
			bp->f1= 0;
			newbp =
				(BPoint*)MEM_callocN((nu->pntsu+1) * sizeof(BPoint), "addvert_Nurb4");
			ED_curve_bpcpy(editnurb, newbp, nu->bp, nu->pntsu);
			*(newbp+nu->pntsu)= *bp;
			MEM_freeN(nu->bp);
			nu->bp= newbp;
			newbp+= nu->pntsu;
			newbp->f1|= SELECT;
			cu->lastsel= newbp;
			bp= newbp - 1;
			ok= 1;
		}
		else if(bp== nu->bp) {   /* first */
			bp->f1= 0;
			newbp =
				(BPoint*)MEM_callocN((nu->pntsu+1) * sizeof(BPoint), "addvert_Nurb3");
			ED_curve_bpcpy(editnurb, newbp+1, bp, nu->pntsu);
			*newbp= *bp;
			newbp->f1|= SELECT;
			cu->lastsel= newbp;
			MEM_freeN(nu->bp);
			nu->bp= newbp;
			bp= newbp + 1;
			ok= 1;
		}
		else if(mode!='e') {
			bp->f1= 0;
			newbp= (BPoint*)MEM_callocN(sizeof(BPoint), "addvert_Nurb5");
			*newbp= *bp;
			newbp->f1|= SELECT;
			cu->lastsel= newbp;

			newnu= (Nurb*)MEM_mallocN(sizeof(Nurb), "addvert_Nurb newnu");
			memcpy(newnu, nu, sizeof(Nurb));
			BLI_addtail(&editnurb->nurbs, newnu);
			set_actNurb(obedit, newnu);
			newnu->bp= newbp;
			newnu->orderu= 2;
			newnu->pntsu= 1;
			newnu->knotsu= newnu->knotsv= NULL;

			bp= newbp;
			ok= 1;
		}
		else bp= NULL;

		if(bp) {
			if(mode=='e') {
				copy_v3_v3(newbp->vec, bp->vec);
			}
			else {
				mul_v3_m4v3(newbp->vec, imat, location);
				newbp->vec[3]= 1.0;

				if(!newnu && nu->orderu<4 && nu->orderu<=nu->pntsu)
					nu->orderu++;
			}

			if(!newnu) {
				nu->pntsu++;
				nurbs_knot_calc_u(nu);
			} else nurbs_knot_calc_u(newnu);
		}
	}

	// XXX retopo_do_all();

	if(ok) {
		test2DNurb(nu);

		if(ED_curve_updateAnimPaths(obedit))
			WM_event_add_notifier(C, NC_OBJECT|ND_KEYS, obedit);

		WM_event_add_notifier(C, NC_GEOM|ND_DATA, obedit->data);
		DAG_id_tag_update(obedit->data, 0);

		return OPERATOR_FINISHED;
	}

	return OPERATOR_CANCELLED;
}

static int add_vertex_exec(bContext *C, wmOperator *op)
{
	float location[3];

	RNA_float_get_array(op->ptr, "location", location);
	return addvert_Nurb(C, 0, location);
}

static int add_vertex_invoke(bContext *C, wmOperator *op, wmEvent *event)
{
	RegionView3D *rv3d= CTX_wm_region_view3d(C);

	if(rv3d && !RNA_property_is_set(op->ptr, "location")) {
		Curve *cu;
		ViewContext vc;
		float location[3];

		Nurb *nu;
		BezTriple *bezt;
		BPoint *bp;

		view3d_set_viewcontext(C, &vc);

		cu= vc.obedit->data;

		findselectedNurbvert(&cu->editnurb->nurbs, &nu, &bezt, &bp);

		if(bezt) {
			mul_v3_m4v3(location, vc.obedit->obmat, bezt->vec[1]);
		}
		else if (bp) {
			mul_v3_m4v3(location, vc.obedit->obmat, bp->vec);
		}
		else {
			copy_v3_v3(location, give_cursor(vc.scene, vc.v3d));
		}

		view3d_get_view_aligned_coordinate(&vc, location, event->mval, TRUE);
		RNA_float_set_array(op->ptr, "location", location);
	}

	return add_vertex_exec(C, op);
}

void CURVE_OT_vertex_add(wmOperatorType *ot)
{
	/* identifiers */
	ot->name= "Add Vertex";
	ot->idname= "CURVE_OT_vertex_add";
	
	/* api callbacks */
	ot->exec= add_vertex_exec;
	ot->invoke= add_vertex_invoke;
	ot->poll= ED_operator_editcurve;

	/* flags */
	ot->flag= OPTYPE_REGISTER|OPTYPE_UNDO;

	/* properties */
	RNA_def_float_vector_xyz(ot->srna, "location", 3, NULL, -FLT_MAX, FLT_MAX, "Location", "Location to add new vertex at.", -1e4, 1e4);
}

/***************** extrude operator **********************/

static int extrude_exec(bContext *C, wmOperator *UNUSED(op))
{
	Object *obedit= CTX_data_edit_object(C);
	Curve *cu= obedit->data;
	EditNurb *editnurb= cu->editnurb;
	Nurb *nu;
	
	/* first test: curve? */
	for(nu= editnurb->nurbs.first; nu; nu= nu->next)
		if(nu->pntsv==1 && isNurbsel_count(cu, nu)==1)
			break;

	if(obedit->type==OB_CURVE || nu) {
		addvert_Nurb(C, 'e', NULL);
	}
	else {
		if(extrudeflagNurb(editnurb, 1)) { /* '1'= flag */
			if(ED_curve_updateAnimPaths(obedit))
				WM_event_add_notifier(C, NC_OBJECT|ND_KEYS, obedit);

			WM_event_add_notifier(C, NC_GEOM|ND_DATA, obedit->data);
			DAG_id_tag_update(obedit->data, 0);
		}
	}

	return OPERATOR_FINISHED;
}

static int extrude_invoke(bContext *C, wmOperator *op, wmEvent *UNUSED(event))
{
	if(extrude_exec(C, op) == OPERATOR_FINISHED) {
		RNA_enum_set(op->ptr, "mode", TFM_TRANSLATION);
		WM_operator_name_call(C, "TRANSFORM_OT_transform", WM_OP_INVOKE_REGION_WIN, op->ptr);

		return OPERATOR_FINISHED;
	}

	return OPERATOR_CANCELLED;
}

void CURVE_OT_extrude(wmOperatorType *ot)
{
	/* identifiers */
	ot->name= "Extrude";
	ot->description = "Extrude selected control point(s) and move";
	ot->idname= "CURVE_OT_extrude";
	
	/* api callbacks */
	ot->exec= extrude_exec;
	ot->invoke= extrude_invoke;
	ot->poll= ED_operator_editsurfcurve;

	/* flags */
	ot->flag= OPTYPE_REGISTER|OPTYPE_UNDO;

	/* to give to transform */
	RNA_def_enum(ot->srna, "mode", transform_mode_types, TFM_TRANSLATION, "Mode", "");
}

/***************** make cyclic operator **********************/

static int toggle_cyclic_exec(bContext *C, wmOperator *op)
{
	Object *obedit= CTX_data_edit_object(C);
	Curve *cu= obedit->data;
	ListBase *editnurb= object_editcurve_get(obedit);
	Nurb *nu;
	BezTriple *bezt;
	BPoint *bp;
	int a, direction= RNA_enum_get(op->ptr, "direction");

	for(nu= editnurb->first; nu; nu= nu->next) {
		if( nu->pntsu>1 || nu->pntsv>1) {
			if(nu->type == CU_POLY) {
				a= nu->pntsu;
				bp= nu->bp;
				while(a--) {
					if( bp->f1 & SELECT ) {
						nu->flagu ^= CU_NURB_CYCLIC;
						break;
					}
					bp++;
				}
			}
			else if(nu->type == CU_BEZIER) {
				a= nu->pntsu;
				bezt= nu->bezt;
				while(a--) {
					if( BEZSELECTED_HIDDENHANDLES(cu, bezt) ) {
						nu->flagu ^= CU_NURB_CYCLIC;
						break;
					}
					bezt++;
				}
				calchandlesNurb(nu);
			}
			else if(nu->pntsv==1 && nu->type == CU_NURBS) {
				if (nu->knotsu) { /* if check_valid_nurb_u fails the knotsu can be NULL */
					a= nu->pntsu;
					bp= nu->bp;
					while(a--) {
						if( bp->f1 & SELECT ) {
							nu->flagu ^= CU_NURB_CYCLIC;
							nurbs_knot_calc_u(nu);	/* 1==u  type is ignored for cyclic curves */
							break;
						}
						bp++;
					}
				}
			}
			else if(nu->type==CU_NURBS) {
				a= nu->pntsu*nu->pntsv;
				bp= nu->bp;
				while(a--) {
	
					if( bp->f1 & SELECT) {
						if(direction==0 && nu->pntsu>1) {
							nu->flagu ^= CU_NURB_CYCLIC;
							nurbs_knot_calc_u(nu);   /* 1==u  type is ignored for cyclic curves */
						}
						if(direction==1 && nu->pntsv>1) {
							nu->flagv ^= CU_NURB_CYCLIC;
							nurbs_knot_calc_v(nu);   /* 2==v  type is ignored for cyclic curves */
						}
						break;
					}
					bp++;
				}
	
			}
		}
	}

	WM_event_add_notifier(C, NC_GEOM|ND_DATA, obedit->data);
	DAG_id_tag_update(obedit->data, 0);

	return OPERATOR_FINISHED;
}

static int toggle_cyclic_invoke(bContext *C, wmOperator *op, wmEvent *UNUSED(event))
{
	Object *obedit= CTX_data_edit_object(C);
	ListBase *editnurb= object_editcurve_get(obedit);
	uiPopupMenu *pup;
	uiLayout *layout;
	Nurb *nu;

	if(obedit->type == OB_SURF) {
		for(nu= editnurb->first; nu; nu= nu->next) {
			if(nu->pntsu>1 || nu->pntsv>1) {
				if(nu->type==CU_NURBS) {
					pup= uiPupMenuBegin(C, "Direction", ICON_NONE);
					layout= uiPupMenuLayout(pup);
					uiItemsEnumO(layout, op->type->idname, "direction");
					uiPupMenuEnd(C, pup);
					return OPERATOR_CANCELLED;
				}
			}
		}
	}

	return toggle_cyclic_exec(C, op);
}

void CURVE_OT_cyclic_toggle(wmOperatorType *ot)
{
	static EnumPropertyItem direction_items[]= {
		{0, "CYCLIC_U", 0, "Cyclic U", ""},
		{1, "CYCLIC_V", 0, "Cyclic V", ""},
		{0, NULL, 0, NULL, NULL}};

	/* identifiers */
	ot->name= "Toggle Cyclic";
	ot->description = "Make active spline closed/opened loop";
	ot->idname= "CURVE_OT_cyclic_toggle";
	
	/* api callbacks */
	ot->exec= toggle_cyclic_exec;
	ot->invoke= toggle_cyclic_invoke;
	ot->poll= ED_operator_editsurfcurve;

	/* flags */
	ot->flag= OPTYPE_REGISTER|OPTYPE_UNDO;

	/* properties */
	RNA_def_enum(ot->srna, "direction", direction_items, 0, "Direction", "Direction to make surface cyclic in.");
}

/***************** select linked operator ******************/

static int select_linked_exec(bContext *C, wmOperator *UNUSED(op))
{
	Object *obedit= CTX_data_edit_object(C);
	Curve *cu= (Curve*)obedit->data;
	EditNurb *editnurb= cu->editnurb;
	ListBase *nurbs= &editnurb->nurbs;
	Nurb *nu;
	BezTriple *bezt;
	BPoint *bp;
	int a;

	for(nu= nurbs->first; nu; nu= nu->next) {
		if(nu->type == CU_BEZIER) {
			bezt= nu->bezt;
			a= nu->pntsu;
			while(a--) {
				if( (bezt->f1 & SELECT) || (bezt->f2 & SELECT) || (bezt->f3 & SELECT) ) {
					a= nu->pntsu;
					bezt= nu->bezt;
					while(a--) {
						select_beztriple(bezt, SELECT, 1, VISIBLE);
						bezt++;
					}
					break;
				}
				bezt++;
			}
		}
		else {
			bp= nu->bp;
			a= nu->pntsu*nu->pntsv;
			while(a--) {
				if( bp->f1 & 1 ) {
					a= nu->pntsu*nu->pntsv;
					bp= nu->bp;
					while(a--) {
						select_bpoint(bp, SELECT, 1, VISIBLE);
						bp++;
					}
					break;
				}
				bp++;
			}
		}
	}

	WM_event_add_notifier(C, NC_GEOM|ND_SELECT, obedit->data);

	return OPERATOR_FINISHED;
}

static int select_linked_invoke(bContext *C, wmOperator *op, wmEvent *UNUSED(event))
{
	return select_linked_exec(C, op);
}

void CURVE_OT_select_linked(wmOperatorType *ot)
{
	/* identifiers */
	ot->name= "Select Linked All";
	ot->idname= "CURVE_OT_select_linked";

	/* api callbacks */
	ot->exec= select_linked_exec;
	ot->invoke= select_linked_invoke;
	ot->poll= ED_operator_editsurfcurve;

	/* flags */
	ot->flag= OPTYPE_REGISTER|OPTYPE_UNDO;

	/* properties */
}


/***************** select linked pick operator ******************/

static int select_linked_pick_invoke(bContext *C, wmOperator *op, wmEvent *event)
{
	Object *obedit= CTX_data_edit_object(C);
	ViewContext vc;
	Nurb *nu;
	BezTriple *bezt;
	BPoint *bp;
	int a, deselect;

	deselect= RNA_boolean_get(op->ptr, "deselect");

	view3d_operator_needs_opengl(C);
	view3d_set_viewcontext(C, &vc);

	findnearestNurbvert(&vc, 1, event->mval, &nu, &bezt, &bp);

	if(bezt) {
		a= nu->pntsu;
		bezt= nu->bezt;
		while(a--) {
			if(deselect) select_beztriple(bezt, DESELECT, 1, VISIBLE);
			else select_beztriple(bezt, SELECT, 1, VISIBLE);
			bezt++;
		}
	}
	else if(bp) {
		a= nu->pntsu*nu->pntsv;
		bp= nu->bp;
		while(a--) {
			if(deselect) select_bpoint(bp, DESELECT, 1, VISIBLE);
			else select_bpoint(bp, SELECT, 1, VISIBLE);
			bp++;
		}
	}

	WM_event_add_notifier(C, NC_GEOM|ND_SELECT, obedit->data);

	return OPERATOR_FINISHED;
}

void CURVE_OT_select_linked_pick(wmOperatorType *ot)
{
	/* identifiers */
	ot->name= "Select Linked";
	ot->idname= "CURVE_OT_select_linked_pick";

	/* api callbacks */
	ot->invoke= select_linked_pick_invoke;
	ot->poll= ED_operator_editsurfcurve_region_view3d;

	/* flags */
	ot->flag= OPTYPE_REGISTER|OPTYPE_UNDO;

	/* properties */
	RNA_def_boolean(ot->srna, "deselect", 0, "Deselect", "Deselect linked control points rather than selecting them.");
}

/***************** select row operator **********************/

static int select_row_exec(bContext *C, wmOperator *UNUSED(op))
{
	Object *obedit= CTX_data_edit_object(C);
	Curve *cu= obedit->data;
	ListBase *editnurb= object_editcurve_get(obedit);
	static BPoint *last= NULL;
	static int direction=0;
	Nurb *nu;
	BPoint *bp;
	int u = 0, v = 0, a, b, ok=0;

	if(editnurb->first == NULL)
		return OPERATOR_CANCELLED;
	if(cu->lastsel==NULL)
		return OPERATOR_CANCELLED;

	/* find the correct nurb and toggle with u of v */
	for(nu= editnurb->first; nu; nu= nu->next) {
		bp= nu->bp;
		for(v=0; v<nu->pntsv; v++) {
			for(u=0; u<nu->pntsu; u++, bp++) {
				if(bp==cu->lastsel) {
					if(bp->f1 & SELECT) {
						ok= 1;
						break;
					}
				}
			}
			if(ok) break;
		}

		if(ok) {
			if(last==cu->lastsel) {
				direction= 1-direction;
				setflagsNurb(editnurb, 0);
			}
			last= cu->lastsel;

			bp= nu->bp;
			for(a=0; a<nu->pntsv; a++) {
				for(b=0; b<nu->pntsu; b++, bp++) {
					if(direction) {
						if(a==v) select_bpoint(bp, SELECT, 1, VISIBLE);
					}
					else {
						if(b==u) select_bpoint(bp, SELECT, 1, VISIBLE);
					}
				}
			}

			break;
		}
	}
	
	WM_event_add_notifier(C, NC_GEOM|ND_SELECT, obedit->data);

	return OPERATOR_FINISHED;
}

void CURVE_OT_select_row(wmOperatorType *ot)
{
	/* identifiers */
	ot->name= "Select Control Point Row";
	ot->idname= "CURVE_OT_select_row";
	
	/* api callbacks */
	ot->exec= select_row_exec;
	ot->poll= ED_operator_editsurf;

	/* flags */
	ot->flag= OPTYPE_REGISTER|OPTYPE_UNDO;
}

/***************** select next operator **********************/

static int select_next_exec(bContext *C, wmOperator *UNUSED(op))
{
	Object *obedit= CTX_data_edit_object(C);
	ListBase *editnurb= object_editcurve_get(obedit);
	
	select_adjacent_cp(editnurb, 1, 0, SELECT);
	WM_event_add_notifier(C, NC_GEOM|ND_SELECT, obedit->data);

	return OPERATOR_FINISHED;
}

void CURVE_OT_select_next(wmOperatorType *ot)
{
	/* identifiers */
	ot->name= "Select Next";
	ot->idname= "CURVE_OT_select_next";
	
	/* api callbacks */
	ot->exec= select_next_exec;
	ot->poll= ED_operator_editcurve;

	/* flags */
	ot->flag= OPTYPE_REGISTER|OPTYPE_UNDO;
}

/***************** select previous operator **********************/

static int select_previous_exec(bContext *C, wmOperator *UNUSED(op))
{
	Object *obedit= CTX_data_edit_object(C);
	ListBase *editnurb= object_editcurve_get(obedit);
	
	select_adjacent_cp(editnurb, -1, 0, SELECT);
	WM_event_add_notifier(C, NC_GEOM|ND_SELECT, obedit->data);

	return OPERATOR_FINISHED;
}

void CURVE_OT_select_previous(wmOperatorType *ot)
{
	/* identifiers */
	ot->name= "Select Previous";
	ot->idname= "CURVE_OT_select_previous";
	
	/* api callbacks */
	ot->exec= select_previous_exec;
	ot->poll= ED_operator_editcurve;

	/* flags */
	ot->flag= OPTYPE_REGISTER|OPTYPE_UNDO;
}

/***************** select more operator **********************/

static int select_more_exec(bContext *C, wmOperator *UNUSED(op))
{
	Object *obedit= CTX_data_edit_object(C);
	ListBase *editnurb= object_editcurve_get(obedit);
	Nurb *nu;
	BPoint *bp, *tempbp;
	int a;
	short sel= 0;
	short *selbpoints;
	
	/* note that NURBS surface is a special case because we mimic */
	/* the behaviour of "select more" of mesh tools.	      */
	/* The algorithm is designed to work in planar cases so it    */
	/* may not be optimal always (example: end of NURBS sphere)   */
	if(obedit->type==OB_SURF) {
		for(nu= editnurb->first; nu; nu= nu->next) {
			a= nu->pntsu*nu->pntsv;
			bp= nu->bp;
			selbpoints= MEM_callocN(sizeof(short)*a-nu->pntsu, "selectlist");
			while(a > 0) {
				if((selbpoints[a]!=1) && (bp->hide==0) && (bp->f1 & SELECT)) {
					/* upper control point */
					if(a%nu->pntsu != 0) {
						tempbp= bp-1;
						if(!(tempbp->f1 & SELECT)) select_bpoint(tempbp, SELECT, 1, VISIBLE); 
					}

					/* left control point. select only if it is not selected already */
					if(a-nu->pntsu > 0) {
						sel= 0;
						tempbp= bp+nu->pntsu;
						if(!(tempbp->f1 & SELECT)) sel= select_bpoint(tempbp, SELECT, 1, VISIBLE); 
						/* make sure selected bpoint is discarded */
						if(sel == 1) selbpoints[a-nu->pntsu]= 1;
					}
					
					/* right control point */
					if(a+nu->pntsu < nu->pntsu*nu->pntsv) {
						tempbp= bp-nu->pntsu;
						if(!(tempbp->f1 & SELECT)) select_bpoint(tempbp, SELECT, 1, VISIBLE); 
					}
				
					/* lower control point. skip next bp in case selection was made */
					if(a%nu->pntsu != 1) {
						sel= 0;
						tempbp= bp+1;
						if(!(tempbp->f1 & 1)) sel= select_bpoint(tempbp, SELECT, 1, VISIBLE); 
						if(sel) {
							bp++;	
							a--;
						}
					}				
				}

				bp++;
				a--;
			}
			
			MEM_freeN(selbpoints);
		}
	}
	else {
		select_adjacent_cp(editnurb, 1, 0, SELECT);
		select_adjacent_cp(editnurb, -1, 0, SELECT);
	}
		
	WM_event_add_notifier(C, NC_GEOM|ND_SELECT, obedit->data);

	return OPERATOR_FINISHED;
}

void CURVE_OT_select_more(wmOperatorType *ot)
{
	/* identifiers */
	ot->name= "Select More";
	ot->idname= "CURVE_OT_select_more";
	
	/* api callbacks */
	ot->exec= select_more_exec;
	ot->poll= ED_operator_editsurfcurve;

	/* flags */
	ot->flag= OPTYPE_REGISTER|OPTYPE_UNDO;
}

/******************** select less operator *****************/

/* basic method: deselect if control point doesn't have all neighbours selected */
static int select_less_exec(bContext *C, wmOperator *UNUSED(op))
{
	Object *obedit= CTX_data_edit_object(C);
	ListBase *editnurb= object_editcurve_get(obedit);
	Nurb *nu;
	BPoint *bp;
	BezTriple *bezt;
	int a;
	short sel= 0, lastsel= 0;
	short *selbpoints;
	
	if(obedit->type==OB_SURF) {		
		for(nu= editnurb->first; nu; nu= nu->next) {
			a= nu->pntsu*nu->pntsv;
			bp= nu->bp;
			selbpoints= MEM_callocN(sizeof(short)*a, "selectlist");
			while(a--) {
				if((bp->hide==0) && (bp->f1 & SELECT)) {
					sel= 0;
									
					/* check if neighbours have been selected */	
					/* edges of surface are an exception */	
					if((a+1)%nu->pntsu==0) sel++;	
					else {
						bp--;
						if((selbpoints[a+1]==1) || ((bp->hide==0) && (bp->f1 & SELECT))) sel++;
						bp++;
					}
					
					if((a+1)%nu->pntsu==1) sel++;
					else {
						bp++;
						if((bp->hide==0) && (bp->f1 & SELECT)) sel++;
						bp--;
					}
					
					if(a+1 > nu->pntsu*nu->pntsv-nu->pntsu) sel++;
					else {
						bp-=nu->pntsu;
						if((selbpoints[a+nu->pntsu]==1) || ((bp->hide==0) && (bp->f1 & SELECT))) sel++;
						bp+=nu->pntsu;
					}
									
					if(a < nu->pntsu) sel++;
					else {
						bp+=nu->pntsu;
						if((bp->hide==0) && (bp->f1 & SELECT)) sel++;
						bp-=nu->pntsu;
					}
													
					if(sel!=4) {
						select_bpoint(bp, DESELECT, 1, VISIBLE); 
						selbpoints[a]= 1;												
					}									
				}
				else lastsel= 0;
					
				bp++;
			}
			
			MEM_freeN(selbpoints);
		}
	}
	else {
		for(nu= editnurb->first; nu; nu= nu->next) {
			lastsel=0;
			/* check what type of curve/nurb it is */
			if(nu->type == CU_BEZIER) {			
				a= nu->pntsu;
				bezt= nu->bezt;
				while(a--) {
					if((bezt->hide==0) && (bezt->f2 & SELECT)) {
						if(lastsel==1) sel= 1;
						else sel= 0;
												
						/* check if neighbours have been selected */						
						/* first and last are exceptions */					
						if(a==nu->pntsu-1) sel++; 
						else { 
							bezt--;
							if((bezt->hide==0) && (bezt->f2 & SELECT)) sel++;
							bezt++;
						}
						
						if(a==0) sel++;
						else {
							bezt++;
							if((bezt->hide==0) && (bezt->f2 & SELECT)) sel++;
							bezt--;
						}

						if(sel!=2) {
							select_beztriple(bezt, DESELECT, 1, VISIBLE);	
							lastsel= 1;
						}
						else lastsel= 0;
					}
					else lastsel= 0;
						
					bezt++;	
				}
			}
			else {
				a= nu->pntsu*nu->pntsv;
				bp= nu->bp;
				while(a--) {
					if((lastsel==0) && (bp->hide==0) && (bp->f1 & SELECT)) {
						if(lastsel!=0) sel= 1;
						else sel= 0;
						
						/* first and last are exceptions */					
						if(a==nu->pntsu*nu->pntsv-1) sel++; 
						else { 
							bp--;
							if((bp->hide==0) && (bp->f1 & SELECT)) sel++;
							bp++;
						}
						
						if(a==0) sel++;
						else {
							bp++;
							if((bp->hide==0) && (bp->f1 & SELECT)) sel++;
							bp--;
						}
											
						if(sel!=2) {
							select_bpoint(bp, DESELECT, 1, VISIBLE); 	
							lastsel= 1;						
						}				
						else lastsel= 0;					
					}
					else lastsel= 0;
						
					bp++;
				}
			}
		}
	}
	
	WM_event_add_notifier(C, NC_GEOM|ND_SELECT, obedit->data);

	return OPERATOR_FINISHED;
}

void CURVE_OT_select_less(wmOperatorType *ot)
{
	/* identifiers */
	ot->name= "Select Less";
	ot->idname= "CURVE_OT_select_less";
	
	/* api callbacks */
	ot->exec= select_less_exec;
	ot->poll= ED_operator_editsurfcurve;

	/* flags */
	ot->flag= OPTYPE_REGISTER|OPTYPE_UNDO;
}

/********************** select random *********************/

static void selectrandom_curve(ListBase *editnurb, float randfac)
{
	Nurb *nu;
	BezTriple *bezt;
	BPoint *bp;
	int a;
	
	BLI_srand( BLI_rand() ); /* random seed */
	
	for(nu= editnurb->first; nu; nu= nu->next) {	
		if(nu->type == CU_BEZIER) {
			bezt= nu->bezt;
			a= nu->pntsu;
			while(a--) {
				if (BLI_frand() < randfac)
					select_beztriple(bezt, SELECT, 1, VISIBLE);
				bezt++;
			}
		}
		else {
			bp= nu->bp;
			a= nu->pntsu*nu->pntsv;
			
			while(a--) {
				if (BLI_frand() < randfac)
					select_bpoint(bp, SELECT, 1, VISIBLE); 
				bp++;
			}
		}		
	}
}

static int select_random_exec(bContext *C, wmOperator *op)
{
	Object *obedit= CTX_data_edit_object(C);
	ListBase *editnurb= object_editcurve_get(obedit);

	if(!RNA_boolean_get(op->ptr, "extend"))
		CU_deselect_all(obedit);
	
	selectrandom_curve(editnurb, RNA_float_get(op->ptr, "percent")/100.0f);
	
	WM_event_add_notifier(C, NC_GEOM|ND_SELECT, obedit->data);
	
	return OPERATOR_FINISHED;
}

void CURVE_OT_select_random(wmOperatorType *ot)
{
	/* identifiers */
	ot->name= "Select Random";
	ot->idname= "CURVE_OT_select_random";
	
	/* api callbacks */
	ot->exec= select_random_exec;
	ot->poll= ED_operator_editsurfcurve;

	/* flags */
	ot->flag= OPTYPE_REGISTER|OPTYPE_UNDO;

	/* properties */
	RNA_def_float_percentage(ot->srna, "percent", 50.f, 0.0f, 100.0f, "Percent", "Percentage of elements to select randomly.", 0.f, 100.0f);
	RNA_def_boolean(ot->srna, "extend", FALSE, "Extend Selection", "Extend selection instead of deselecting everything first.");
}

/********************* every nth number of point *******************/

static int point_on_nurb(Nurb *nu, void *point)
{
	if (nu->bezt) {
		BezTriple *bezt= (BezTriple*)point;
		return bezt >= nu->bezt && bezt < nu->bezt + nu->pntsu;
	} else {
		BPoint *bp= (BPoint*)point;
		return bp >= nu->bp && bp < nu->bp + nu->pntsu * nu->pntsv;
	}
}

static void select_nth_bezt(Nurb *nu, BezTriple *bezt, int nth)
{
	int a, start;

	start= bezt - nu->bezt;
	a= nu->pntsu;
	bezt= nu->bezt + a - 1;

	while (a--) {
		if (abs(start - a) % nth) {
			select_beztriple(bezt, DESELECT, 1, HIDDEN);
		}

		bezt--;
	}
}

static void select_nth_bp(Nurb *nu, BPoint *bp, int nth)
{
	int a, startrow, startpnt;
	int dist, row, pnt;

	startrow= (bp - nu->bp) / nu->pntsu;
	startpnt= (bp - nu->bp) % nu->pntsu;

	a= nu->pntsu * nu->pntsv;
	bp= nu->bp + a - 1;
	row = nu->pntsv - 1;
	pnt = nu->pntsu - 1;

	while (a--) {
		dist= abs(pnt - startpnt) + abs(row - startrow);
		if (dist % nth) {
			select_bpoint(bp, DESELECT, 1, HIDDEN);
		}

		pnt--;
		if (pnt < 0) {
			pnt= nu->pntsu - 1;
			row--;
		}

		bp--;
	}
}

int CU_select_nth(Object *obedit, int nth)
{
	Curve *cu= (Curve*)obedit->data;
	ListBase *nubase= curve_editnurbs(cu);
	Nurb *nu;
	int ok=0;

	/* Search nurb to which selected point belongs to */
	nu= nubase->first;
	while (nu) {
		if (point_on_nurb(nu, cu->lastsel)) {
			ok= 1;
			break;
		}
		nu= nu->next;
	}

	if (!ok) return 0;

	if (nu->bezt) {
		select_nth_bezt(nu, cu->lastsel, nth);
	} else {
		select_nth_bp(nu, cu->lastsel, nth);
	}

	return 1;
}

static int select_nth_exec(bContext *C, wmOperator *op)
{
	Object *obedit= CTX_data_edit_object(C);
	int nth= RNA_int_get(op->ptr, "nth");

	if (!CU_select_nth(obedit, nth)) {
		if (obedit->type == OB_SURF) {
			BKE_report(op->reports, RPT_ERROR, "Surface hasn't got active point");
		} else {
			BKE_report(op->reports, RPT_ERROR, "Curve hasn't got active point");
		}

		return OPERATOR_CANCELLED;
	}

	WM_event_add_notifier(C, NC_GEOM|ND_SELECT, obedit->data);

	return OPERATOR_FINISHED;
}

void CURVE_OT_select_nth(wmOperatorType *ot)
{
	/* identifiers */
	ot->name= "Select Nth";
	ot->description= "";
	ot->idname= "CURVE_OT_select_nth";

	/* api callbacks */
	ot->exec= select_nth_exec;
	ot->poll= ED_operator_editsurfcurve;

	/* flags */
	ot->flag= OPTYPE_REGISTER|OPTYPE_UNDO;

	RNA_def_int(ot->srna, "nth", 2, 2, 100, "Nth Selection", "", 1, INT_MAX);
}

/********************** add duplicate operator *********************/

static int duplicate_exec(bContext *C, wmOperator *UNUSED(op))
{
	Object *obedit= CTX_data_edit_object(C);

	adduplicateflagNurb(obedit, 1);
	WM_event_add_notifier(C, NC_GEOM|ND_SELECT, obedit->data);

	return OPERATOR_FINISHED;
}

static int duplicate_invoke(bContext *C, wmOperator *op, wmEvent *UNUSED(event))
{
	duplicate_exec(C, op);

	RNA_enum_set(op->ptr, "mode", TFM_TRANSLATION);
	WM_operator_name_call(C, "TRANSFORM_OT_transform", WM_OP_INVOKE_REGION_WIN, op->ptr);

	return OPERATOR_FINISHED;
}

void CURVE_OT_duplicate(wmOperatorType *ot)
{
	/* identifiers */
	ot->name= "Duplicate Curve";
	ot->description = "Duplicate selected control points and segments between them";
	ot->idname= "CURVE_OT_duplicate";
	
	/* api callbacks */
	ot->exec= duplicate_exec;
	ot->invoke= duplicate_invoke;
	ot->poll= ED_operator_editsurfcurve;
	
	/* flags */
	ot->flag= OPTYPE_REGISTER|OPTYPE_UNDO;

	/* to give to transform */
	RNA_def_enum(ot->srna, "mode", transform_mode_types, TFM_TRANSLATION, "Mode", "");
}

/********************** delete operator *********************/

static int delete_exec(bContext *C, wmOperator *op)
{
	Object *obedit= CTX_data_edit_object(C);
	Curve *cu= obedit->data;
	EditNurb *editnurb= cu->editnurb;
	ListBase *nubase= &editnurb->nurbs;
	Nurb *nu, *nu1;
	BezTriple *bezt, *bezt1, *bezt2;
	BPoint *bp, *bp1, *bp2;
	int a, cut= 0, type= RNA_enum_get(op->ptr, "type");
	int nuindex= 0;

	if(obedit->type==OB_SURF) {
		if(type==0) {
			deleteflagNurb(C, op, 1);
		} else {
			keyIndex_delNurbList(editnurb, nubase);
			freeNurblist(nubase);

			if(ED_curve_updateAnimPaths(obedit))
				WM_event_add_notifier(C, NC_OBJECT|ND_KEYS, obedit);
		}

		WM_event_add_notifier(C, NC_GEOM|ND_DATA, obedit->data);
		DAG_id_tag_update(obedit->data, 0);
	
		return OPERATOR_FINISHED;
	}

	if(type==0) {
		/* first loop, can we remove entire pieces? */
		Nurb *next;
		nu= nubase->first;
		while(nu) {
			next= nu->next;
			if(nu->type == CU_BEZIER) {
				bezt= nu->bezt;
				a= nu->pntsu;
				if(a) {
					while(a) {
						if( BEZSELECTED_HIDDENHANDLES(cu, bezt) );
						else break;
						a--;
						bezt++;
					}
					if(a==0) {
						if(cu->actnu == nuindex)
							cu->actnu= -1;

						BLI_remlink(nubase, nu);
						keyIndex_delNurb(editnurb, nu);
						freeNurb(nu); nu= NULL;
					}
				}
			}
			else {
				bp= nu->bp;
				a= nu->pntsu*nu->pntsv;
				if(a) {
					while(a) {
						if(bp->f1 & SELECT);
						else break;
						a--;
						bp++;
					}
					if(a==0) {
						if(cu->actnu == nuindex)
							cu->actnu= -1;

						BLI_remlink(nubase, nu);
						keyIndex_delNurb(editnurb, nu);
						freeNurb(nu); nu= NULL;
					}
				}
			}
			
			/* Never allow the order to exceed the number of points
			- note, this is ok but changes unselected nurbs, disable for now */
			/*
			if ((nu!= NULL) && (nu->type == CU_NURBS)) {
				clamp_nurb_order_u(nu);
			}
			*/
			nu= next;
			nuindex++;
		}
		/* 2nd loop, delete small pieces: just for curves */
		nu= nubase->first;
		while(nu) {
			next= nu->next;
			type= 0;
			if(nu->type == CU_BEZIER) {
				int delta= 0;
				bezt= nu->bezt;
				for(a=0;a<nu->pntsu;a++) {
					if( BEZSELECTED_HIDDENHANDLES(cu, bezt) ) {
						memmove(bezt, bezt+1, (nu->pntsu-a-1)*sizeof(BezTriple));
						keyIndex_delBezt(editnurb, bezt + delta);
						keyIndex_updateBezt(editnurb, bezt + 1, bezt, nu->pntsu-a-1);
						nu->pntsu--;
						a--;
						type= 1;
						delta++;
					}
					else bezt++;
				}
				if(type) {
					bezt1 =
						(BezTriple*)MEM_mallocN((nu->pntsu) * sizeof(BezTriple), "delNurb");
					memcpy(bezt1, nu->bezt, (nu->pntsu)*sizeof(BezTriple) );
					keyIndex_updateBezt(editnurb, nu->bezt, bezt1, nu->pntsu);
					MEM_freeN(nu->bezt);
					nu->bezt= bezt1;
					calchandlesNurb(nu);
				}
			}
			else if(nu->pntsv==1) {
				int delta= 0;
				bp= nu->bp;
				
				for(a=0;a<nu->pntsu;a++) {
					if( bp->f1 & SELECT ) {
						memmove(bp, bp+1, (nu->pntsu-a-1)*sizeof(BPoint));
						keyIndex_delBP(editnurb, bp + delta);
						keyIndex_updateBP(editnurb, bp+1, bp, nu->pntsu-a-1);
						nu->pntsu--;
						a--;
						type= 1;
						delta++;
					}
					else {
						bp++;
					}
				}
				if(type) {
					bp1 = (BPoint*)MEM_mallocN(nu->pntsu * sizeof(BPoint), "delNurb2");
					memcpy(bp1, nu->bp, (nu->pntsu)*sizeof(BPoint) );
					keyIndex_updateBP(editnurb, nu->bp, bp1, nu->pntsu);
					MEM_freeN(nu->bp);
					nu->bp= bp1;
					
					/* Never allow the order to exceed the number of points\
					- note, this is ok but changes unselected nurbs, disable for now */
					/*
					if (nu->type == CU_NURBS) {
						clamp_nurb_order_u(nu);
					}*/
				}
				nurbs_knot_calc_u(nu);
			}
			nu= next;
		}
	}
	else if(type==1) {	/* erase segment */
		/* find the 2 selected points */
		bezt1= bezt2= NULL;
		bp1= bp2= NULL;
		nu1= NULL;
		nuindex= 0;
		for(nu= nubase->first; nu; nu= nu->next) {
			if(nu->type == CU_BEZIER) {
				bezt= nu->bezt;
				for(a=0; a<nu->pntsu-1; a++) {
					if( BEZSELECTED_HIDDENHANDLES(cu, bezt) ) {
						bezt1= bezt;
						bezt2= bezt+1;
						if( (bezt2->f1 & SELECT) || (bezt2->f2 & SELECT) || (bezt2->f3 & SELECT) ) ;
						else {	/* maybe do not make cyclic */
							if(a==0 && (nu->flagu & CU_NURB_CYCLIC) ) {
								bezt2= bezt+(nu->pntsu-1);
								if( (bezt2->f1 & SELECT) || (bezt2->f2 & SELECT) || (bezt2->f3 & SELECT) ) {
									nu->flagu &= ~CU_NURB_CYCLIC;
									calchandlesNurb(nu);
									WM_event_add_notifier(C, NC_GEOM|ND_DATA, obedit->data);
									DAG_id_tag_update(obedit->data, 0);
								}
							}

							return OPERATOR_FINISHED;
						}
						cut= a;
						nu1= nu;
						break;
					}
					bezt++;
				}
			}
			else if(nu->pntsv==1) {
				bp= nu->bp;
				for(a=0; a<nu->pntsu-1; a++) {
					if( bp->f1 & SELECT ) {
						bp1= bp;
						bp2= bp+1;
						if( bp2->f1 & 1 ) ;
						else {	/* maybe do not make cyclic */
							if(a==0 && (nu->flagu & CU_NURB_CYCLIC) ) {
								bp2= bp+(nu->pntsu-1);
								if( bp2->f1 & SELECT ) {
									nu->flagu &= ~CU_NURB_CYCLIC;
									WM_event_add_notifier(C, NC_GEOM|ND_DATA, obedit->data);
									DAG_id_tag_update(obedit->data, 0);
								}
							}

							return OPERATOR_FINISHED;
						}
						cut= a;
						nu1= nu;
						break;
					}
					bp++;
				}
			}
			if(nu1) break;
			nuindex++;
		}
		if(nu1) {
			if(bezt1) {
				if(nu1->pntsu==2) {	/* remove completely */
					if(cu->actnu == nuindex)
						cu->actnu= -1;

					BLI_remlink(nubase, nu);
					freeNurb(nu); nu = NULL;
				}
				else if(nu1->flagu & CU_NURB_CYCLIC) {	/* cyclic */
					bezt =
						(BezTriple*)MEM_mallocN((cut+1) * sizeof(BezTriple), "delNurb1");
					ED_curve_beztcpy(editnurb, bezt, nu1->bezt, cut+1);
					a= nu1->pntsu-cut-1;
					ED_curve_beztcpy(editnurb, nu1->bezt, bezt2, a);
					ED_curve_beztcpy(editnurb, nu1->bezt+a, bezt, cut+1);

					nu1->flagu &= ~CU_NURB_CYCLIC;
					MEM_freeN(bezt);
					calchandlesNurb(nu);
				}
				else {			/* add new curve */

/* seems to be an error here... but where? (a can become zero) */

					nu =
						(Nurb*)MEM_mallocN(sizeof(Nurb), "delNurb2");
					memcpy(nu, nu1, sizeof(Nurb));
					BLI_addtail(nubase, nu);
					nu->bezt =
						(BezTriple*)MEM_mallocN((cut+1) * sizeof(BezTriple), "delNurb3");
					ED_curve_beztcpy(editnurb, nu->bezt, nu1->bezt, cut+1);
					a= nu1->pntsu-cut-1;
					
					bezt =
						(BezTriple*)MEM_mallocN(a * sizeof(BezTriple), "delNurb4");
					ED_curve_beztcpy(editnurb, bezt, nu1->bezt+cut+1, a);
					MEM_freeN(nu1->bezt);
					nu1->bezt= bezt;
					nu1->pntsu= a;
					nu->pntsu= cut+1;
					
					
					calchandlesNurb(nu);
					calchandlesNurb(nu1);
				}
			}
			else if(bp1) {
				if(nu1->pntsu==2) {	/* remove completely */
					if(cu->actnu == nuindex)
						cu->actnu= -1;

					BLI_remlink(nubase, nu);
					freeNurb(nu); nu= NULL;
				}
				else if(nu1->flagu & CU_NURB_CYCLIC) {	/* cyclic */
					bp =
						(BPoint*)MEM_mallocN((cut+1) * sizeof(BPoint), "delNurb5");
					ED_curve_bpcpy(editnurb, bp, nu1->bp, cut+1);
					a= nu1->pntsu-cut-1;
					ED_curve_bpcpy(editnurb, nu1->bp, bp2, a);
					ED_curve_bpcpy(editnurb, nu1->bp+a, bp, cut+1);

					nu1->flagu &= ~CU_NURB_CYCLIC;
					MEM_freeN(bp);
				}
				else {			/* add new curve */
					nu = (Nurb*)MEM_mallocN(sizeof(Nurb), "delNurb6");
					memcpy(nu, nu1, sizeof(Nurb));
					BLI_addtail(nubase, nu);
					nu->bp =
						(BPoint*)MEM_mallocN((cut+1) * sizeof(BPoint), "delNurb7");
					ED_curve_bpcpy(editnurb, nu->bp, nu1->bp, cut+1);
					a= nu1->pntsu-cut-1;
					bp =
						(BPoint*)MEM_mallocN(a * sizeof(BPoint), "delNurb8");
					ED_curve_bpcpy(editnurb, bp, nu1->bp+cut+1, a);
					MEM_freeN(nu1->bp);
					nu1->bp= bp;
					nu1->pntsu= a;
					nu->pntsu= cut+1;
				}
			}
		}
	}
	else if(type==2) {
		cu->actnu= -1;
		keyIndex_delNurbList(editnurb, nubase);
		freeNurblist(nubase);
	}

	if(ED_curve_updateAnimPaths(obedit))
		WM_event_add_notifier(C, NC_OBJECT|ND_KEYS, obedit);

	WM_event_add_notifier(C, NC_GEOM|ND_DATA, obedit->data);
	DAG_id_tag_update(obedit->data, 0);
	
	return OPERATOR_FINISHED;
}

static int delete_invoke(bContext *C, wmOperator *op, wmEvent *UNUSED(event))
{
	Object *obedit= CTX_data_edit_object(C);
	uiPopupMenu *pup;
	uiLayout *layout;

	if(obedit->type==OB_SURF) {
		pup= uiPupMenuBegin(C, "Delete", ICON_NONE);
		layout= uiPupMenuLayout(pup);
		uiItemEnumO(layout, op->type->idname, NULL, 0, "type", 0);
		uiItemEnumO(layout, op->type->idname, NULL, 0, "type", 2);
		uiPupMenuEnd(C, pup);
	}
	else {
		pup= uiPupMenuBegin(C, "Delete", ICON_NONE);
		layout= uiPupMenuLayout(pup);
		uiItemsEnumO(layout, op->type->idname, "type");
		uiPupMenuEnd(C, pup);
	}

	return OPERATOR_CANCELLED;
}

void CURVE_OT_delete(wmOperatorType *ot)
{
	static EnumPropertyItem type_items[] = {
		{0, "SELECTED", 0, "Select", ""},
		{1, "SEGMENT", 0, "Segment", ""},
		{2, "ALL", 0, "All", ""},
		{0, NULL, 0, NULL, NULL}};

	/* identifiers */
	ot->name= "Delete";
	ot->description = "Delete selected control points or segments";
	ot->idname= "CURVE_OT_delete";
	
	/* api callbacks */
	ot->exec= delete_exec;
	ot->invoke= delete_invoke;
	ot->poll= ED_operator_editsurfcurve;
	
	/* flags */
	ot->flag= OPTYPE_REGISTER|OPTYPE_UNDO;

	/* properties */
	RNA_def_enum(ot->srna, "type", type_items, 0, "Type", "Which elements to delete.");
}

/********************** shade smooth/flat operator *********************/

static int shade_smooth_exec(bContext *C, wmOperator *op)
{
	Object *obedit= CTX_data_edit_object(C);
	ListBase *editnurb= object_editcurve_get(obedit);
	Nurb *nu;
	int clear= (strcmp(op->idname, "CURVE_OT_shade_flat") == 0);
	
	if(obedit->type != OB_CURVE)
		return OPERATOR_CANCELLED;
	
	for(nu= editnurb->first; nu; nu= nu->next) {
		if(isNurbsel(nu)) {
			if(!clear) nu->flag |= CU_SMOOTH;
			else nu->flag &= ~CU_SMOOTH;
		}
	}
	
	WM_event_add_notifier(C, NC_GEOM|ND_DATA, obedit->data);
	DAG_id_tag_update(obedit->data, 0);

	return OPERATOR_FINISHED;
}

void CURVE_OT_shade_smooth(wmOperatorType *ot)
{
	/* identifiers */
	ot->name= "Shade Smooth";
	ot->idname= "CURVE_OT_shade_smooth";
	
	/* api callbacks */
	ot->exec= shade_smooth_exec;
	ot->poll= ED_operator_editsurfcurve;
	
	/* flags */
	ot->flag= OPTYPE_REGISTER|OPTYPE_UNDO;
}

void CURVE_OT_shade_flat(wmOperatorType *ot)
{
	/* identifiers */
	ot->name= "Shade Flat";
	ot->idname= "CURVE_OT_shade_flat";
	
	/* api callbacks */
	ot->exec= shade_smooth_exec;
	ot->poll= ED_operator_editsurfcurve;
	
	/* flags */
	ot->flag= OPTYPE_REGISTER|OPTYPE_UNDO;
}

/************** join operator, to be used externally? ****************/

int join_curve_exec(bContext *C, wmOperator *UNUSED(op))
{
	Main *bmain= CTX_data_main(C);
	Scene *scene= CTX_data_scene(C);
	Object *ob= CTX_data_active_object(C);
	Curve *cu;
	Nurb *nu, *newnu;
	BezTriple *bezt;
	BPoint *bp;
	ListBase tempbase;
	float imat[4][4], cmat[4][4];
	int a;

	tempbase.first= tempbase.last= NULL;
	
	/* trasnform all selected curves inverse in obact */
	invert_m4_m4(imat, ob->obmat);
	
	CTX_DATA_BEGIN(C, Base*, base, selected_editable_bases) {
		if(base->object->type==ob->type) {
			if(base->object != ob) {
			
				cu= base->object->data;
			
				if(cu->nurb.first) {
					/* watch it: switch order here really goes wrong */
					mul_m4_m4m4(cmat, base->object->obmat, imat);
					
					nu= cu->nurb.first;
					while(nu) {
						newnu= duplicateNurb(nu);
						if(ob->totcol) { /* TODO, merge material lists */
							CLAMP(newnu->mat_nr, 0, ob->totcol-1);
						} else newnu->mat_nr= 0;
						BLI_addtail(&tempbase, newnu);
						
						if( (bezt= newnu->bezt) ) {
							a= newnu->pntsu;
							while(a--) {
								mul_m4_v3(cmat, bezt->vec[0]);
								mul_m4_v3(cmat, bezt->vec[1]);
								mul_m4_v3(cmat, bezt->vec[2]);
								bezt++;
							}
							calchandlesNurb(newnu);
						}
						if( (bp= newnu->bp) ) {
							a= newnu->pntsu*nu->pntsv;
							while(a--) {
								mul_m4_v3(cmat, bp->vec);
								bp++;
							}
						}
						nu= nu->next;
					}
				}
			
				ED_base_object_free_and_unlink(bmain, scene, base);
			}
		}
	}
	CTX_DATA_END;
	
	cu= ob->data;
	BLI_movelisttolist(&cu->nurb, &tempbase);
	
	DAG_scene_sort(bmain, scene);	// because we removed object(s), call before editmode!
	
	ED_object_enter_editmode(C, EM_WAITCURSOR);
	ED_object_exit_editmode(C, EM_FREEDATA|EM_WAITCURSOR|EM_DO_UNDO);

	WM_event_add_notifier(C, NC_SCENE|ND_OB_ACTIVE, scene);

	return OPERATOR_FINISHED;
}

/************ add primitive, used by object/ module ****************/

static const char *get_curve_defname(int type)
{
	int stype= type & CU_PRIMITIVE;

	if((type & CU_TYPE)==CU_BEZIER) {
		switch (stype) {
			case CU_PRIM_CURVE: return "BezierCurve";
			case CU_PRIM_CIRCLE: return "BezierCircle";
			case CU_PRIM_PATH: return "CurvePath";
			default:
				return "Curve";
		}
	}
	else {
		switch (stype) {
			case CU_PRIM_CURVE: return "NurbsCurve";
			case CU_PRIM_CIRCLE: return "NurbsCircle";
			case CU_PRIM_PATH: return "NurbsPath";
			default:
				return "Curve";
		}
	}
}

static const char *get_surf_defname(int type)
{
	int stype= type & CU_PRIMITIVE;

	switch (stype) {
		case CU_PRIM_CURVE: return "SurfCurve";
		case CU_PRIM_CIRCLE: return "SurfCircle";
		case CU_PRIM_PATCH: return "SurfPatch";
		case CU_PRIM_SPHERE: return "SurfSphere";
		case CU_PRIM_DONUT: return "SurfTorus";
		default:
			return "Surface";
	}
}


Nurb *add_nurbs_primitive(bContext *C, float mat[4][4], int type, int newob)
{
	static int xzproj= 0;	/* this function calls itself... */
	Object *obedit= CTX_data_edit_object(C);
	ListBase *editnurb= object_editcurve_get(obedit);
	View3D *v3d= CTX_wm_view3d(C);
	RegionView3D *rv3d= ED_view3d_context_rv3d(C);
	Nurb *nu = NULL;
	BezTriple *bezt;
	BPoint *bp;
	Curve *cu= (Curve*)obedit->data;
	float vec[3], zvec[3]= {0.0f, 0.0f, 1.0f};
	float umat[4][4]= MAT4_UNITY, viewmat[4][4]= MAT4_UNITY;
	float fac;
	int a, b;
	const float grid= v3d ? v3d->grid : 1.0f;
	const int cutype= (type & CU_TYPE); // poly, bezier, nurbs, etc
	const int stype= (type & CU_PRIMITIVE);
	const int force_3d = ((Curve *)obedit->data)->flag & CU_3D; /* could be adding to an existing 3D curve */

	if(rv3d) {
		copy_m4_m4(viewmat, rv3d->viewmat);
		VECCOPY(zvec, rv3d->viewinv[2]);
	}

	setflagsNurb(editnurb, 0);
	
	/* these types call this function to return a Nurb */
	if (stype!=CU_PRIM_TUBE && stype!=CU_PRIM_DONUT) {
		nu = (Nurb*)MEM_callocN(sizeof(Nurb), "addNurbprim");
		nu->type= cutype;
		nu->resolu= cu->resolu;
		nu->resolv= cu->resolv;
	}

	switch(stype) {
	case CU_PRIM_CURVE:	/* curve */
		nu->resolu= cu->resolu;
		if(cutype==CU_BEZIER) {
			if (!force_3d) nu->flag |= CU_2D;
			nu->pntsu= 2;
			nu->bezt =
				(BezTriple*)MEM_callocN(2 * sizeof(BezTriple), "addNurbprim1");
			bezt= nu->bezt;
			bezt->h1= bezt->h2= HD_ALIGN;
			bezt->f1= bezt->f2= bezt->f3= SELECT;
			bezt->radius = 1.0;

			bezt->vec[1][0]+= -grid;
			bezt->vec[0][0]+= -1.5f*grid;
			bezt->vec[0][1]+= -0.5f*grid;
			bezt->vec[2][0]+= -0.5f*grid;
			bezt->vec[2][1]+=  0.5f*grid;
			for(a=0;a<3;a++) mul_m4_v3(mat, bezt->vec[a]);

			bezt++;
			bezt->h1= bezt->h2= HD_ALIGN;
			bezt->f1= bezt->f2= bezt->f3= SELECT;
			bezt->radius = bezt->weight = 1.0;

			bezt->vec[0][0] = 0;
			bezt->vec[0][1] = 0;
			bezt->vec[1][0] = grid;
			bezt->vec[1][1] = 0;
			bezt->vec[2][0] = grid*2;
			bezt->vec[2][1] = 0;
			for(a=0;a<3;a++) mul_m4_v3(mat, bezt->vec[a]);

			calchandlesNurb(nu);
		}
		else {
			
			nu->pntsu= 4;
			nu->pntsv= 1;
			nu->orderu= 4;
			nu->bp= callocstructN(BPoint, 4, "addNurbprim3");

			bp= nu->bp;
			for(a=0;a<4;a++, bp++) {
				bp->vec[3]= 1.0;
				bp->f1= SELECT;
				bp->radius = bp->weight = 1.0;
			}

			bp= nu->bp;
			bp->vec[0]+= -1.5f*grid;
			bp++;
			bp->vec[0]+= -grid;
			bp->vec[1]+=  grid; 
			bp++;
			bp->vec[0]+= grid;
			bp->vec[1]+= grid; 
			bp++;
			bp->vec[0]+= 1.5f*grid;

			bp= nu->bp;
			for(a=0;a<4;a++, bp++) mul_m4_v3(mat,bp->vec);

			if(cutype==CU_NURBS) {
				nu->knotsu= NULL;	/* nurbs_knot_calc_u allocates */
				nurbs_knot_calc_u(nu);
			}

		}
		break;
	case CU_PRIM_PATH:	/* 5 point path */
		nu->pntsu= 5;
		nu->pntsv= 1;
		nu->orderu= 5;
		nu->flagu= CU_NURB_ENDPOINT;	/* endpoint */
		nu->resolu= cu->resolu;
		nu->bp= callocstructN(BPoint, 5, "addNurbprim3");

		bp= nu->bp;
		for(a=0;a<5;a++, bp++) {
			bp->vec[3]= 1.0;
			bp->f1= SELECT;
			bp->radius = bp->weight = 1.0;
		}

		bp= nu->bp;
		bp->vec[0]+= -2.0f*grid;
		bp++;
		bp->vec[0]+= -grid;
		bp++; bp++;
		bp->vec[0]+= grid;
		bp++;
		bp->vec[0]+= 2.0f*grid;

		bp= nu->bp;
		for(a=0;a<5;a++, bp++) mul_m4_v3(mat,bp->vec);

		if(cutype==CU_NURBS) {
			nu->knotsu= NULL;	/* nurbs_knot_calc_u allocates */
			nurbs_knot_calc_u(nu);
		}

		break;
	case CU_PRIM_CIRCLE:	/* circle */
		nu->resolu= cu->resolu;

		if(cutype==CU_BEZIER) {
			if (!force_3d) nu->flag |= CU_2D;
			nu->pntsu= 4;
			nu->bezt= callocstructN(BezTriple, 4, "addNurbprim1");
			nu->flagu= CU_NURB_CYCLIC;
			bezt= nu->bezt;

			bezt->h1= bezt->h2= HD_AUTO;
			bezt->f1= bezt->f2= bezt->f3= SELECT;
			bezt->vec[1][0]+= -grid;
			for(a=0;a<3;a++) mul_m4_v3(mat,bezt->vec[a]);
			bezt->radius = bezt->weight = 1.0;
			
			bezt++;
			bezt->h1= bezt->h2= HD_AUTO;
			bezt->f1= bezt->f2= bezt->f3= SELECT;
			bezt->vec[1][1]+= grid;
			for(a=0;a<3;a++) mul_m4_v3(mat,bezt->vec[a]);
			bezt->radius = bezt->weight = 1.0;

			bezt++;
			bezt->h1= bezt->h2= HD_AUTO;
			bezt->f1= bezt->f2= bezt->f3= SELECT;
			bezt->vec[1][0]+= grid;
			for(a=0;a<3;a++) mul_m4_v3(mat,bezt->vec[a]);
			bezt->radius = bezt->weight = 1.0;

			bezt++;
			bezt->h1= bezt->h2= HD_AUTO;
			bezt->f1= bezt->f2= bezt->f3= SELECT;
			bezt->vec[1][1]+= -grid;
			for(a=0;a<3;a++) mul_m4_v3(mat,bezt->vec[a]);
			bezt->radius = bezt->weight = 1.0;

			calchandlesNurb(nu);
		}
		else if( cutype==CU_NURBS ) {  /* nurb */
			nu->pntsu= 8;
			nu->pntsv= 1;
			nu->orderu= 4;
			nu->bp= callocstructN(BPoint, 8, "addNurbprim6");
			nu->flagu= CU_NURB_CYCLIC;
			bp= nu->bp;

			for(a=0; a<8; a++) {
				bp->f1= SELECT;
				if(xzproj==0) {
					bp->vec[0]+= nurbcircle[a][0]*grid;
					bp->vec[1]+= nurbcircle[a][1]*grid;
				}
				else {
					bp->vec[0]+= 0.25f*nurbcircle[a][0]*grid-0.75f*grid;
					bp->vec[2]+= 0.25f*nurbcircle[a][1]*grid;
				}
				if(a & 1) bp->vec[3]= 0.25*M_SQRT2;
				else bp->vec[3]= 1.0;
				mul_m4_v3(mat,bp->vec);
				bp->radius = bp->weight = 1.0;
				
				bp++;
			}

			nurbs_knot_calc_u(nu);
		}
		break;
	case CU_PRIM_PATCH:	/* 4x4 patch */
		if( cutype==CU_NURBS ) {  /* nurb */

			nu->pntsu= 4;
			nu->pntsv= 4;
			nu->orderu= 4;
			nu->orderv= 4;
			nu->flag= CU_SMOOTH;
			nu->bp= callocstructN(BPoint, 4*4, "addNurbprim6");
			nu->flagu= 0;
			nu->flagv= 0;
			bp= nu->bp;

			for(a=0; a<4; a++) {
				for(b=0; b<4; b++) {
					bp->f1= SELECT;
					fac= (float)a -1.5f;
					bp->vec[0]+= fac*grid;
					fac= (float)b -1.5f;
					bp->vec[1]+= fac*grid;
					if(a==1 || a==2) if(b==1 || b==2) {
						bp->vec[2]+= grid;
					}
					mul_m4_v3(mat,bp->vec);
					bp->vec[3]= 1.0;
					bp++;
				}
			}

			nurbs_knot_calc_u(nu);
			nurbs_knot_calc_v(nu);
		}
		break;
	case CU_PRIM_TUBE:	/* Cylinder */
		if( cutype==CU_NURBS ) {
			nu= add_nurbs_primitive(C, mat, CU_NURBS|CU_PRIM_CIRCLE, 0);  /* circle */
			nu->resolu= cu->resolu;
			nu->flag= CU_SMOOTH;
			BLI_addtail(editnurb, nu); /* temporal for extrude and translate */
			vec[0]=vec[1]= 0.0;
			vec[2]= -grid;
			
			if(newob && (U.flag & USER_ADD_VIEWALIGNED) == 0) {
				/* pass */
			}
			else {
				mul_mat3_m4_v3(mat, vec);
			}

			translateflagNurb(editnurb, 1, vec);
			extrudeflagNurb(cu->editnurb, 1);
			vec[0]= -2*vec[0]; 
			vec[1]= -2*vec[1]; 
			vec[2]= -2*vec[2];
			translateflagNurb(editnurb, 1, vec);

			BLI_remlink(editnurb, nu);

			a= nu->pntsu*nu->pntsv;
			bp= nu->bp;
			while(a-- >0) {
				bp->f1 |= SELECT;
				bp++;
			}
		}
		break;
	case CU_PRIM_SPHERE:	/* sphere */
		if( cutype==CU_NURBS ) {
			float tmp_cent[3] = {0.f, 0.f, 0.f};
			float tmp_vec[3] = {0.f, 0.f, 1.f};
			
			nu->pntsu= 5;
			nu->pntsv= 1;
			nu->orderu= 3;
			nu->resolu= cu->resolu;
			nu->resolv= cu->resolv;
			nu->flag= CU_SMOOTH;
			nu->bp= callocstructN(BPoint, 5, "addNurbprim6");
			nu->flagu= 0;
			bp= nu->bp;

			for(a=0; a<5; a++) {
				bp->f1= SELECT;
				bp->vec[0]+= nurbcircle[a][0]*grid;
				bp->vec[2]+= nurbcircle[a][1]*grid;
				if(a & 1) bp->vec[3]= 0.5*M_SQRT2;
				else bp->vec[3]= 1.0;
				mul_m4_v3(mat,bp->vec);
				bp++;
			}
			nu->flagu= CU_NURB_BEZIER;
			nurbs_knot_calc_u(nu);

			BLI_addtail(editnurb, nu); /* temporal for spin */

			if(newob && (U.flag & USER_ADD_VIEWALIGNED) == 0)	spin_nurb(umat, obedit, tmp_vec, tmp_cent);
			else if ((U.flag & USER_ADD_VIEWALIGNED))			spin_nurb(viewmat, obedit, zvec, mat[3]);
			else												spin_nurb(umat, obedit, tmp_vec, mat[3]);

			nurbs_knot_calc_v(nu);

			a= nu->pntsu*nu->pntsv;
			bp= nu->bp;
			while(a-- >0) {
				bp->f1 |= SELECT;
				bp++;
			}
			BLI_remlink(editnurb, nu);
		}
		break;
	case CU_PRIM_DONUT:	/* torus */
		if( cutype==CU_NURBS ) {
			float tmp_cent[3] = {0.f, 0.f, 0.f};
			float tmp_vec[3] = {0.f, 0.f, 1.f};
			
			xzproj= 1;
			nu= add_nurbs_primitive(C, mat, CU_NURBS|CU_PRIM_CIRCLE, 0);  /* circle */
			xzproj= 0;
			nu->resolu= cu->resolu;
			nu->resolv= cu->resolv;
			nu->flag= CU_SMOOTH;
			BLI_addtail(editnurb, nu); /* temporal for spin */

			/* same as above */
			if(newob && (U.flag & USER_ADD_VIEWALIGNED) == 0)	spin_nurb(umat, obedit, tmp_vec, tmp_cent);
			else if ((U.flag & USER_ADD_VIEWALIGNED))			spin_nurb(viewmat, obedit, zvec, mat[3]);
			else												spin_nurb(umat, obedit, tmp_vec, mat[3]);


			BLI_remlink(editnurb, nu);

			a= nu->pntsu*nu->pntsv;
			bp= nu->bp;
			while(a-- >0) {
				bp->f1 |= SELECT;
				bp++;
			}

		}
		break;

	default: /* should never happen */
		BLI_assert(!"invalid nurbs type");
		return NULL;
	}

	BLI_assert(nu != NULL);

	if(nu) { /* should always be set */
		nu->flag |= CU_SMOOTH;

		test2DNurb(nu);
	}

	return nu;
}

static int curvesurf_prim_add(bContext *C, wmOperator *op, int type, int isSurf) {
	
	Object *obedit= CTX_data_edit_object(C);
	ListBase *editnurb;
	Nurb *nu;
	int newob= 0;
	int enter_editmode, is_aligned;
	unsigned int layer;
	float loc[3], rot[3];
	float mat[4][4];

	if(!ED_object_add_generic_get_opts(C, op, loc, rot, &enter_editmode, &layer, &is_aligned))
		return OPERATOR_CANCELLED;

	if (!isSurf) { /* adding curve */
		if(obedit==NULL || obedit->type!=OB_CURVE) {
			Curve *cu;
			
			obedit= ED_object_add_type(C, OB_CURVE, loc, rot, TRUE, layer);
			newob = 1;

			cu= (Curve*)obedit->data;
			cu->flag |= CU_DEFORM_FILL;
			
			if(type & CU_PRIM_PATH)
				cu->flag |= CU_PATH|CU_3D;
		} 
		else DAG_id_tag_update(&obedit->id, OB_RECALC_DATA);
	} 
	else { /* adding surface */
		if(obedit==NULL || obedit->type!=OB_SURF) {
			obedit= ED_object_add_type(C, OB_SURF, loc, rot, TRUE, layer);
			newob = 1;
		} 
		else DAG_id_tag_update(&obedit->id, OB_RECALC_DATA);
	}

	/* rename here, the undo stack checks name for valid undo pushes */
	if(newob) {

		if(obedit->type==OB_CURVE) {
			rename_id((ID *)obedit, get_curve_defname(type));
			rename_id((ID *)obedit->data, get_curve_defname(type));
		}
		else {
			rename_id((ID *)obedit, get_surf_defname(type));
			rename_id((ID *)obedit->data, get_surf_defname(type));
		}
	}
	
	/* ED_object_add_type doesnt do an undo, is needed for redo operator on primitive */
	if(newob && enter_editmode)
		ED_undo_push(C, "Enter Editmode");
	
	ED_object_new_primitive_matrix(C, obedit, loc, rot, mat);

	nu= add_nurbs_primitive(C, mat, type, newob);
	editnurb= object_editcurve_get(obedit);
	BLI_addtail(editnurb, nu);

	/* userdef */
	if (newob && !enter_editmode) {
		ED_object_exit_editmode(C, EM_FREEDATA);
	}

	WM_event_add_notifier(C, NC_OBJECT|ND_DRAW, obedit);

	return OPERATOR_FINISHED;
}

static int curve_prim_add(bContext *C, wmOperator *op, int type) {
	return curvesurf_prim_add(C, op, type, 0);
}

static int surf_prim_add(bContext *C, wmOperator *op, int type) {
	return curvesurf_prim_add(C, op, type, 1);
}

/* ******************** Curves ******************* */

static int add_primitive_bezier_exec(bContext *C, wmOperator *op)
{
	return curve_prim_add(C, op, CU_BEZIER|CU_PRIM_CURVE);
}

void CURVE_OT_primitive_bezier_curve_add(wmOperatorType *ot)
{
	/* identifiers */
	ot->name= "Add Bezier";
	ot->description= "Construct a Bezier Curve";
	ot->idname= "CURVE_OT_primitive_bezier_curve_add";
	
	/* api callbacks */
	ot->invoke= ED_object_add_generic_invoke;
	ot->exec= add_primitive_bezier_exec;
	ot->poll= ED_operator_scene_editable;
	
	/* flags */
	ot->flag= OPTYPE_REGISTER|OPTYPE_UNDO;

	ED_object_add_generic_props(ot, TRUE);
}

static int add_primitive_bezier_circle_exec(bContext *C, wmOperator *op)
{
	return curve_prim_add(C, op, CU_BEZIER|CU_PRIM_CIRCLE);
}

void CURVE_OT_primitive_bezier_circle_add(wmOperatorType *ot)
{
	/* identifiers */
	ot->name= "Add Bezier Circle";
	ot->description= "Construct a Bezier Circle";
	ot->idname= "CURVE_OT_primitive_bezier_circle_add";
	
	/* api callbacks */
	ot->invoke= ED_object_add_generic_invoke;
	ot->exec= add_primitive_bezier_circle_exec;
	ot->poll= ED_operator_scene_editable;
	
	/* flags */
	ot->flag= OPTYPE_REGISTER|OPTYPE_UNDO;

	ED_object_add_generic_props(ot, TRUE);
}

static int add_primitive_nurbs_curve_exec(bContext *C, wmOperator *op)
{
	return curve_prim_add(C, op, CU_NURBS|CU_PRIM_CURVE);
}

void CURVE_OT_primitive_nurbs_curve_add(wmOperatorType *ot)
{
	/* identifiers */
	ot->name= "Add Nurbs Curve";
	ot->description= "Construct a Nurbs Curve";
	ot->idname= "CURVE_OT_primitive_nurbs_curve_add";
	
	/* api callbacks */
	ot->invoke= ED_object_add_generic_invoke;
	ot->exec= add_primitive_nurbs_curve_exec;
	ot->poll= ED_operator_scene_editable;
	
	/* flags */
	ot->flag= OPTYPE_REGISTER|OPTYPE_UNDO;

	ED_object_add_generic_props(ot, TRUE);
}

static int add_primitive_nurbs_circle_exec(bContext *C, wmOperator *op)
{
	return curve_prim_add(C, op, CU_NURBS|CU_PRIM_CIRCLE);
}

void CURVE_OT_primitive_nurbs_circle_add(wmOperatorType *ot)
{
	/* identifiers */
	ot->name= "Add Nurbs Circle";
	ot->description= "Construct a Nurbs Circle";
	ot->idname= "CURVE_OT_primitive_nurbs_circle_add";
	
	/* api callbacks */
	ot->invoke= ED_object_add_generic_invoke;
	ot->exec= add_primitive_nurbs_circle_exec;
	ot->poll= ED_operator_scene_editable;
	
	/* flags */
	ot->flag= OPTYPE_REGISTER|OPTYPE_UNDO;

	ED_object_add_generic_props(ot, TRUE);
}

static int add_primitive_curve_path_exec(bContext *C, wmOperator *op)
{
	return curve_prim_add(C, op, CU_NURBS|CU_PRIM_PATH);
}

void CURVE_OT_primitive_nurbs_path_add(wmOperatorType *ot)
{
	/* identifiers */
	ot->name= "Add Path";
	ot->description= "Construct a Path";
	ot->idname= "CURVE_OT_primitive_nurbs_path_add";
	
	/* api callbacks */
	ot->invoke= ED_object_add_generic_invoke;
	ot->exec= add_primitive_curve_path_exec;
	ot->poll= ED_operator_scene_editable;
	
	/* flags */
	ot->flag= OPTYPE_REGISTER|OPTYPE_UNDO;

	ED_object_add_generic_props(ot, TRUE);
}

/* **************** NURBS surfaces ********************** */
static int add_primitive_nurbs_surface_curve_exec(bContext *C, wmOperator *op)
{
	return surf_prim_add(C, op, CU_PRIM_CURVE|CU_NURBS);
}

void SURFACE_OT_primitive_nurbs_surface_curve_add(wmOperatorType *ot)
{
	/* identifiers */
	ot->name= "Add Surface Curve";
	ot->description= "Construct a Nurbs surface Curve";
	ot->idname= "SURFACE_OT_primitive_nurbs_surface_curve_add";
	
	/* api callbacks */
	ot->invoke= ED_object_add_generic_invoke;
	ot->exec= add_primitive_nurbs_surface_curve_exec;
	ot->poll= ED_operator_scene_editable;
	
	/* flags */
	ot->flag= OPTYPE_REGISTER|OPTYPE_UNDO;

	ED_object_add_generic_props(ot, TRUE);
}

static int add_primitive_nurbs_surface_circle_exec(bContext *C, wmOperator *op)
{
	return surf_prim_add(C, op, CU_PRIM_CIRCLE|CU_NURBS);
}

void SURFACE_OT_primitive_nurbs_surface_circle_add(wmOperatorType *ot)
{
	/* identifiers */
	ot->name= "Add Surface Circle";
	ot->description= "Construct a Nurbs surface Circle";
	ot->idname= "SURFACE_OT_primitive_nurbs_surface_circle_add";
	
	/* api callbacks */
	ot->invoke= ED_object_add_generic_invoke;
	ot->exec= add_primitive_nurbs_surface_circle_exec;
	ot->poll= ED_operator_scene_editable;
	
	/* flags */
	ot->flag= OPTYPE_REGISTER|OPTYPE_UNDO;

	ED_object_add_generic_props(ot, TRUE);
}

static int add_primitive_nurbs_surface_surface_exec(bContext *C, wmOperator *op)
{
	return surf_prim_add(C, op, CU_PRIM_PATCH|CU_NURBS);
}

void SURFACE_OT_primitive_nurbs_surface_surface_add(wmOperatorType *ot)
{
	/* identifiers */
	ot->name= "Add Surface Patch";
	ot->description= "Construct a Nurbs surface Patch";
	ot->idname= "SURFACE_OT_primitive_nurbs_surface_surface_add";
	
	/* api callbacks */
	ot->invoke= ED_object_add_generic_invoke;
	ot->exec= add_primitive_nurbs_surface_surface_exec;
	ot->poll= ED_operator_scene_editable;
	
	/* flags */
	ot->flag= OPTYPE_REGISTER|OPTYPE_UNDO;

	ED_object_add_generic_props(ot, TRUE);
}

static int add_primitive_nurbs_surface_cylinder_exec(bContext *C, wmOperator *op)
{
	return surf_prim_add(C, op, CU_PRIM_TUBE|CU_NURBS);
}

void SURFACE_OT_primitive_nurbs_surface_cylinder_add(wmOperatorType *ot)
{
	/* identifiers */
	ot->name= "Add Surface Cylinder";
	ot->description= "Construct a Nurbs surface Cylinder";
	ot->idname= "SURFACE_OT_primitive_nurbs_surface_cylinder_add";
	
	/* api callbacks */
	ot->invoke= ED_object_add_generic_invoke;
	ot->exec= add_primitive_nurbs_surface_cylinder_exec;
	ot->poll= ED_operator_scene_editable;
	
	/* flags */
	ot->flag= OPTYPE_REGISTER|OPTYPE_UNDO;

	ED_object_add_generic_props(ot, TRUE);
}

static int add_primitive_nurbs_surface_sphere_exec(bContext *C, wmOperator *op)
{
	return surf_prim_add(C, op, CU_PRIM_SPHERE|CU_NURBS);
}

void SURFACE_OT_primitive_nurbs_surface_sphere_add(wmOperatorType *ot)
{
	/* identifiers */
	ot->name= "Add Surface Sphere";
	ot->description= "Construct a Nurbs surface Sphere";
	ot->idname= "SURFACE_OT_primitive_nurbs_surface_sphere_add";
	
	/* api callbacks */
	ot->invoke= ED_object_add_generic_invoke;
	ot->exec= add_primitive_nurbs_surface_sphere_exec;
	ot->poll= ED_operator_scene_editable;
	
	/* flags */
	ot->flag= OPTYPE_REGISTER|OPTYPE_UNDO;

	ED_object_add_generic_props(ot, TRUE);
}

static int add_primitive_nurbs_surface_torus_exec(bContext *C, wmOperator *op)
{
	return surf_prim_add(C, op, CU_PRIM_DONUT|CU_NURBS);
}

void SURFACE_OT_primitive_nurbs_surface_torus_add(wmOperatorType *ot)
{
	/* identifiers */
	ot->name= "Add Surface Torus";
	ot->description= "Construct a Nurbs surface Torus";
	ot->idname= "SURFACE_OT_primitive_nurbs_surface_torus_add";
	
	/* api callbacks */
	ot->invoke= ED_object_add_generic_invoke;
	ot->exec= add_primitive_nurbs_surface_torus_exec;
	ot->poll= ED_operator_scene_editable;
	
	/* flags */
	ot->flag= OPTYPE_REGISTER|OPTYPE_UNDO;

	ED_object_add_generic_props(ot, TRUE);
}

/***************** clear tilt operator ********************/

static int clear_tilt_exec(bContext *C, wmOperator *UNUSED(op))
{
	Object *obedit= CTX_data_edit_object(C);
	Curve *cu= obedit->data;
	ListBase *editnurb= object_editcurve_get(obedit);
	Nurb *nu;
	BezTriple *bezt;
	BPoint *bp;
	int a;

	for(nu= editnurb->first; nu; nu= nu->next) {
		if( nu->bezt ) {
			bezt= nu->bezt;
			a= nu->pntsu;
			while(a--) {
				if(BEZSELECTED_HIDDENHANDLES(cu, bezt)) bezt->alfa= 0.0;
				bezt++;
			}
		}
		else if(nu->bp) {
			bp= nu->bp;
			a= nu->pntsu*nu->pntsv;
			while(a--) {
				if(bp->f1 & SELECT) bp->alfa= 0.0;
				bp++;
			}
		}
	}

	WM_event_add_notifier(C, NC_GEOM|ND_DATA, obedit->data);
	DAG_id_tag_update(obedit->data, 0);

	return OPERATOR_FINISHED;
}

void CURVE_OT_tilt_clear(wmOperatorType *ot)
{
	/* identifiers */
	ot->name= "Clear Tilt";
	ot->idname= "CURVE_OT_tilt_clear";
	
	/* api callbacks */
	ot->exec= clear_tilt_exec;
	ot->poll= ED_operator_editcurve;
	
	/* flags */
	ot->flag= OPTYPE_REGISTER|OPTYPE_UNDO;
}

/****************** undo for curves ****************/

static void *undo_check_lastsel(void *lastsel, Nurb *nu, Nurb *newnu)
{
	if (nu->bezt) {
		BezTriple *lastbezt= (BezTriple*)lastsel;
		if (lastbezt >= nu->bezt && lastbezt < nu->bezt + nu->pntsu) {
			return newnu->bezt + (lastbezt - nu->bezt);
		}
	} else {
		BPoint *lastbp= (BPoint*)lastsel;
		if (lastbp >= nu->bp && lastbp < nu->bp + nu->pntsu*nu->pntsv) {
			return newnu->bp + (lastbp - nu->bp);
		}
	}

	return NULL;
}

static void undoCurve_to_editCurve(void *ucu, void *UNUSED(edata), void *obe)
{
	Object *obedit= obe;
	Curve *cu= (Curve*)obedit->data;
	UndoCurve *undoCurve= ucu;
	ListBase *undobase= &undoCurve->nubase;
	ListBase *editbase= curve_editnurbs(cu);
	Nurb *nu, *newnu;
	EditNurb *editnurb= cu->editnurb;
	void *lastsel= NULL;
	AnimData *ad= BKE_animdata_from_id(&cu->id);

	freeNurblist(editbase);

	if (undoCurve->undoIndex) {
		BLI_ghash_free(editnurb->keyindex, NULL, (GHashValFreeFP)MEM_freeN);
		editnurb->keyindex= dupli_keyIndexHash(undoCurve->undoIndex);
	}

	if(ad) {
		if(ad->action) {
			free_fcurves(&ad->action->curves);
			copy_fcurves(&ad->action->curves, &undoCurve->fcurves);
		}

		free_fcurves(&ad->drivers);
		copy_fcurves(&ad->drivers, &undoCurve->drivers);
	}

	/* copy  */
	for(nu= undobase->first; nu; nu= nu->next) {
		newnu= duplicateNurb(nu);

		if (lastsel == NULL) {
			lastsel= undo_check_lastsel(undoCurve->lastsel, nu, newnu);
		}

		if (editnurb->keyindex) {
			keyIndex_updateNurb(editnurb, nu, newnu);
		}

		BLI_addtail(editbase, newnu);
	}

	cu->lastsel= lastsel;
	cu->actnu= undoCurve->actnu;

	ED_curve_updateAnimPaths(obedit);
}

static void *editCurve_to_undoCurve(void *UNUSED(edata), void *obdata)
{
<<<<<<< HEAD
	Curve *cu= obdata;
	ListBase *nubase= ED_curve_editnurbs(cu);
=======
	Object *obedit= obe;
	Curve *cu= (Curve*)obedit->data;
	ListBase *nubase= curve_editnurbs(cu);
>>>>>>> 2636be0a
	UndoCurve *undoCurve;
	EditNurb *editnurb= cu->editnurb, tmpEditnurb;
	Nurb *nu, *newnu;
	void *lastsel= NULL;
	AnimData *ad= BKE_animdata_from_id(&cu->id);

	undoCurve= MEM_callocN(sizeof(UndoCurve), "undoCurve");

	if (editnurb->keyindex) {
		undoCurve->undoIndex= dupli_keyIndexHash(editnurb->keyindex);
		tmpEditnurb.keyindex= undoCurve->undoIndex;
	}

	if(ad) {
		if(ad->action)
			copy_fcurves(&undoCurve->fcurves, &ad->action->curves);

		copy_fcurves(&undoCurve->drivers, &ad->drivers);
	}

	/* copy  */
	for(nu= nubase->first; nu; nu= nu->next) {
		newnu= duplicateNurb(nu);

		if (lastsel == NULL) {
			lastsel= undo_check_lastsel(cu->lastsel, nu, newnu);
		}

		if (undoCurve->undoIndex) {
			keyIndex_updateNurb(&tmpEditnurb, nu, newnu);
		}

		BLI_addtail(&undoCurve->nubase, newnu);
	}

	undoCurve->lastsel= lastsel;
	undoCurve->actnu= cu->actnu;

	return undoCurve;
}

static void free_undoCurve(void *ucv)
{
	UndoCurve *undoCurve= ucv;

	freeNurblist(&undoCurve->nubase);

	if(undoCurve->undoIndex)
		BLI_ghash_free(undoCurve->undoIndex, NULL, (GHashValFreeFP)MEM_freeN);

	free_fcurves(&undoCurve->fcurves);
	free_fcurves(&undoCurve->drivers);

	MEM_freeN(undoCurve);
}

static void *get_data(bContext *C)
{
	Object *obedit= CTX_data_edit_object(C);
	return obedit;
}

/* and this is all the undo system needs to know */
void undo_push_curve(bContext *C, const char *name)
{
	undo_editmode_push(C, name, get_data, free_undoCurve, undoCurve_to_editCurve, editCurve_to_undoCurve, NULL);
}

void ED_curve_beztcpy(EditNurb *editnurb, BezTriple *dst, BezTriple *src, int count)
{
	memcpy(dst, src, count*sizeof(BezTriple));
	keyIndex_updateBezt(editnurb, src, dst, count);
}

void ED_curve_bpcpy(EditNurb *editnurb, BPoint *dst, BPoint *src, int count)
{
	memcpy(dst, src, count*sizeof(BPoint));
	keyIndex_updateBP(editnurb, src, dst, count);
}<|MERGE_RESOLUTION|>--- conflicted
+++ resolved
@@ -6987,14 +6987,8 @@
 
 static void *editCurve_to_undoCurve(void *UNUSED(edata), void *obdata)
 {
-<<<<<<< HEAD
 	Curve *cu= obdata;
-	ListBase *nubase= ED_curve_editnurbs(cu);
-=======
-	Object *obedit= obe;
-	Curve *cu= (Curve*)obedit->data;
 	ListBase *nubase= curve_editnurbs(cu);
->>>>>>> 2636be0a
 	UndoCurve *undoCurve;
 	EditNurb *editnurb= cu->editnurb, tmpEditnurb;
 	Nurb *nu, *newnu;

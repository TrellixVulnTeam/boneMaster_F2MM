--- conflicted
+++ resolved
@@ -39,6 +39,10 @@
   ../../../../intern/guardedalloc
 )
 
+set(INC_SYS
+  ${GLEW_INCLUDE_PATH}
+)
+
 set(SRC
   object_add.c
   object_bake.c
@@ -77,6 +81,7 @@
   bf_windowmanager
 )
 
+add_definitions(${GL_DEFINITIONS})
 
 if(WITH_PYTHON)
   add_definitions(-DWITH_PYTHON)
@@ -86,7 +91,11 @@
   add_definitions(-DWITH_INTERNATIONAL)
 endif()
 
-<<<<<<< HEAD
+if(WITH_EXPERIMENTAL_FEATURES)
+  add_definitions(-DWITH_PARTICLE_NODES)
+  add_definitions(-DWITH_HAIR_NODES)
+endif()
+
 if(WITH_OPENVDB)
   add_definitions(-DWITH_OPENVDB)
   list(APPEND INC
@@ -98,11 +107,6 @@
       -DWITH_OPENVDB_BLOSC
     )
   endif()
-=======
-if(WITH_EXPERIMENTAL_FEATURES)
-  add_definitions(-DWITH_PARTICLE_NODES)
-  add_definitions(-DWITH_HAIR_NODES)
->>>>>>> 41152296
 endif()
 
 blender_add_lib(bf_editor_object "${SRC}" "${INC}" "${INC_SYS}" "${LIB}")
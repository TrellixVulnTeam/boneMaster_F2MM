/*
 * ***** BEGIN GPL LICENSE BLOCK *****
 *
 * This program is free software; you can redistribute it and/or
 * modify it under the terms of the GNU General Public License
 * as published by the Free Software Foundation; either version 2
 * of the License, or (at your option) any later version.
 *
 * This program is distributed in the hope that it will be useful,
 * but WITHOUT ANY WARRANTY; without even the implied warranty of
 * MERCHANTABILITY or FITNESS FOR A PARTICULAR PURPOSE.  See the
 * GNU General Public License for more details.
 *
 * You should have received a copy of the GNU General Public License
 * along with this program; if not, write to the Free Software Foundation,
 * Inc., 51 Franklin Street, Fifth Floor, Boston, MA 02110-1301, USA.
 *
 * The Original Code is Copyright (C) 2001-2002 by NaN Holding BV.
 * All rights reserved.
 *
 * Contributor(s): Blender Foundation, 2002-2008 full recode
 *
 * ***** END GPL LICENSE BLOCK *****
 */

/** \file blender/editors/object/object_add.c
 *  \ingroup edobj
 */


#include <stdlib.h>
#include <string.h>

#include "MEM_guardedalloc.h"

#include "DNA_anim_types.h"
#include "DNA_camera_types.h"
#include "DNA_curve_types.h"
#include "DNA_group_types.h"
#include "DNA_lamp_types.h"
#include "DNA_key_types.h"
#include "DNA_material_types.h"
#include "DNA_mesh_types.h"
#include "DNA_meta_types.h"
#include "DNA_object_fluidsim_types.h"
#include "DNA_object_force_types.h"
#include "DNA_object_types.h"
#include "DNA_lightprobe_types.h"
#include "DNA_scene_types.h"
#include "DNA_vfont_types.h"
#include "DNA_gpencil_types.h"

#include "BLI_utildefines.h"
#include "BLI_ghash.h"
#include "BLI_listbase.h"
#include "BLI_math.h"
#include "BLI_string.h"

#include "BLT_translation.h"

#include "BKE_action.h"
#include "BKE_anim.h"
#include "BKE_animsys.h"
#include "BKE_armature.h"
#include "BKE_camera.h"
#include "BKE_collection.h"
#include "BKE_context.h"
#include "BKE_constraint.h"
#include "BKE_curve.h"
#include "BKE_DerivedMesh.h"
#include "BKE_displist.h"
#include "BKE_effect.h"
#include "BKE_font.h"
#include "BKE_lamp.h"
#include "BKE_lattice.h"
#include "BKE_layer.h"
#include "BKE_library.h"
#include "BKE_library_query.h"
#include "BKE_library_remap.h"
#include "BKE_key.h"
#include "BKE_main.h"
#include "BKE_material.h"
#include "BKE_mball.h"
#include "BKE_mesh.h"
#include "BKE_mesh_runtime.h"
#include "BKE_nla.h"
#include "BKE_object.h"
#include "BKE_particle.h"
#include "BKE_report.h"
#include "BKE_scene.h"
#include "BKE_screen.h"
#include "BKE_speaker.h"

#include "DEG_depsgraph.h"
#include "DEG_depsgraph_build.h"

#include "RNA_access.h"
#include "RNA_define.h"
#include "RNA_enum_types.h"

#include "WM_api.h"
#include "WM_types.h"

#include "ED_armature.h"
#include "ED_curve.h"
#include "ED_mball.h"
#include "ED_mesh.h"
#include "ED_node.h"
#include "ED_object.h"
#include "ED_physics.h"
#include "ED_render.h"
#include "ED_screen.h"
#include "ED_transform.h"
#include "ED_view3d.h"

#include "UI_resources.h"

#include "object_intern.h"

/* this is an exact copy of the define in rna_lamp.c
 * kept here because of linking order.
 * Icons are only defined here */
const EnumPropertyItem rna_enum_lamp_type_items[] = {
	{LA_LOCAL, "POINT", ICON_LAMP_POINT, "Point", "Omnidirectional point light source"},
	{LA_SUN, "SUN", ICON_LAMP_SUN, "Sun", "Constant direction parallel ray light source"},
	{LA_SPOT, "SPOT", ICON_LAMP_SPOT, "Spot", "Directional cone light source"},
	{LA_HEMI, "HEMI", ICON_LAMP_HEMI, "Hemi", "180 degree constant light source"},
	{LA_AREA, "AREA", ICON_LAMP_AREA, "Area", "Directional area light source"},
	{0, NULL, 0, NULL, NULL}
};

/* copy from rna_object_force.c */
static const EnumPropertyItem field_type_items[] = {
	{PFIELD_FORCE, "FORCE", ICON_FORCE_FORCE, "Force", ""},
	{PFIELD_WIND, "WIND", ICON_FORCE_WIND, "Wind", ""},
	{PFIELD_VORTEX, "VORTEX", ICON_FORCE_VORTEX, "Vortex", ""},
	{PFIELD_MAGNET, "MAGNET", ICON_FORCE_MAGNETIC, "Magnetic", ""},
	{PFIELD_HARMONIC, "HARMONIC", ICON_FORCE_HARMONIC, "Harmonic", ""},
	{PFIELD_CHARGE, "CHARGE", ICON_FORCE_CHARGE, "Charge", ""},
	{PFIELD_LENNARDJ, "LENNARDJ", ICON_FORCE_LENNARDJONES, "Lennard-Jones", ""},
	{PFIELD_TEXTURE, "TEXTURE", ICON_FORCE_TEXTURE, "Texture", ""},
	{PFIELD_GUIDE, "GUIDE", ICON_FORCE_CURVE, "Curve Guide", ""},
	{PFIELD_BOID, "BOID", ICON_FORCE_BOID, "Boid", ""},
	{PFIELD_TURBULENCE, "TURBULENCE", ICON_FORCE_TURBULENCE, "Turbulence", ""},
	{PFIELD_DRAG, "DRAG", ICON_FORCE_DRAG, "Drag", ""},
	{PFIELD_SMOKEFLOW, "SMOKE", ICON_FORCE_SMOKEFLOW, "Smoke Flow", ""},
	{0, NULL, 0, NULL, NULL}
};

static EnumPropertyItem lightprobe_type_items[] = {
	{LIGHTPROBE_TYPE_CUBE, "CUBEMAP", ICON_LIGHTPROBE_CUBEMAP, "Reflection Cubemap",
     "Reflection probe with spherical or cubic attenuation"},
	{LIGHTPROBE_TYPE_PLANAR, "PLANAR", ICON_LIGHTPROBE_PLANAR, "Reflection Plane",
     "Planar reflection probe"},
	{LIGHTPROBE_TYPE_GRID, "GRID", ICON_LIGHTPROBE_GRID, "Irradiance Volume",
     "Irradiance probe to capture diffuse indirect lighting"},
	{0, NULL, 0, NULL, NULL}
};

/************************** Exported *****************************/

void ED_object_location_from_view(bContext *C, float loc[3])
{
	View3D *v3d = CTX_wm_view3d(C);
	Scene *scene = CTX_data_scene(C);
	const float *cursor;

	cursor = ED_view3d_cursor3d_get(scene, v3d)->location;

	copy_v3_v3(loc, cursor);
}

void ED_object_rotation_from_quat(float rot[3], const float viewquat[4], const char align_axis)
{
	BLI_assert(align_axis >= 'X' && align_axis <= 'Z');

	switch (align_axis) {
		case 'X':
		{
			/* Same as 'rv3d->viewinv[1]' */
			float axis_y[4] = {0.0f, 1.0f, 0.0f};
			float quat_y[4], quat[4];
			axis_angle_to_quat(quat_y, axis_y, M_PI_2);
			mul_qt_qtqt(quat, viewquat, quat_y);
			quat_to_eul(rot, quat);
			break;
		}
		case 'Y':
		{
			quat_to_eul(rot, viewquat);
			rot[0] -= (float)M_PI_2;
			break;
		}
		case 'Z':
		{
			quat_to_eul(rot, viewquat);
			break;
		}
	}
}

void ED_object_rotation_from_view(bContext *C, float rot[3], const char align_axis)
{
	RegionView3D *rv3d = CTX_wm_region_view3d(C);
	BLI_assert(align_axis >= 'X' && align_axis <= 'Z');
	if (rv3d) {
		float viewquat[4];
		copy_qt_qt(viewquat, rv3d->viewquat);
		viewquat[0] *= -1.0f;
		ED_object_rotation_from_quat(rot, viewquat, align_axis);
	}
	else {
		zero_v3(rot);
	}
}

void ED_object_base_init_transform(bContext *C, Base *base, const float loc[3], const float rot[3])
{
	Object *ob = base->object;
	Scene *scene = CTX_data_scene(C);
	Depsgraph *depsgraph = CTX_data_depsgraph(C);

	if (!scene) return;

	if (loc)
		copy_v3_v3(ob->loc, loc);

	if (rot)
		copy_v3_v3(ob->rot, rot);

	BKE_object_where_is_calc(depsgraph, scene, ob);
}

/* Uses context to figure out transform for primitive.
 * Returns standard diameter. */
float ED_object_new_primitive_matrix(
        bContext *C, Object *obedit,
        const float loc[3], const float rot[3], float primmat[4][4])
{
	Scene *scene = CTX_data_scene(C);
	View3D *v3d = CTX_wm_view3d(C);
	float mat[3][3], rmat[3][3], cmat[3][3], imat[3][3];

	unit_m4(primmat);

	eul_to_mat3(rmat, rot);
	invert_m3(rmat);

	/* inverse transform for initial rotation and object */
	copy_m3_m4(mat, obedit->obmat);
	mul_m3_m3m3(cmat, rmat, mat);
	invert_m3_m3(imat, cmat);
	copy_m4_m3(primmat, imat);

	/* center */
	copy_v3_v3(primmat[3], loc);
	sub_v3_v3v3(primmat[3], primmat[3], obedit->obmat[3]);
	invert_m3_m3(imat, mat);
	mul_m3_v3(imat, primmat[3]);

	{
		const float dia = v3d ? ED_view3d_grid_scale(scene, v3d, NULL) : ED_scene_grid_scale(scene, NULL);
		return dia;
	}

	// return 1.0f;
}

/********************* Add Object Operator ********************/

static void view_align_update(struct Main *UNUSED(main), struct Scene *UNUSED(scene), struct PointerRNA *ptr)
{
	RNA_struct_idprops_unset(ptr, "rotation");
}

void ED_object_add_unit_props(wmOperatorType *ot)
{
	RNA_def_float_distance(ot->srna, "radius", 1.0f, 0.0, OBJECT_ADD_SIZE_MAXF, "Radius", "", 0.001, 100.00);
}

void ED_object_add_generic_props(wmOperatorType *ot, bool do_editmode)
{
	PropertyRNA *prop;

	/* note: this property gets hidden for add-camera operator */
	prop = RNA_def_boolean(ot->srna, "view_align", 0, "Align to View", "Align the new object to the view");
	RNA_def_property_update_runtime(prop, view_align_update);

	if (do_editmode) {
		prop = RNA_def_boolean(ot->srna, "enter_editmode", 0, "Enter Editmode",
		                       "Enter editmode when adding this object");
		RNA_def_property_flag(prop, PROP_HIDDEN | PROP_SKIP_SAVE);
	}

	prop = RNA_def_float_vector_xyz(ot->srna, "location", 3, NULL, -OBJECT_ADD_SIZE_MAXF, OBJECT_ADD_SIZE_MAXF,
	                                "Location", "Location for the newly added object", -1000.0f, 1000.0f);
	RNA_def_property_flag(prop, PROP_SKIP_SAVE);
	prop = RNA_def_float_rotation(ot->srna, "rotation", 3, NULL, -OBJECT_ADD_SIZE_MAXF, OBJECT_ADD_SIZE_MAXF,
	                              "Rotation", "Rotation for the newly added object",
	                              DEG2RADF(-360.0f), DEG2RADF(360.0f));
	RNA_def_property_flag(prop, PROP_SKIP_SAVE);

	prop = RNA_def_boolean_layer_member(ot->srna, "layers", 20, NULL, "Layer", "");
	RNA_def_property_flag(prop, PROP_HIDDEN | PROP_SKIP_SAVE);
}

void ED_object_add_mesh_props(wmOperatorType *ot)
{
	RNA_def_boolean(ot->srna, "calc_uvs", true, "Generate UVs", "Generate a default UV map");
}

bool ED_object_add_generic_get_opts(bContext *C, wmOperator *op, const char view_align_axis,
                                    float loc[3], float rot[3],
                                    bool *enter_editmode, unsigned int *layer, bool *is_view_aligned)
{
	View3D *v3d = CTX_wm_view3d(C);
	unsigned int _layer;
	PropertyRNA *prop;

	/* Switch to Edit mode? optional prop */
	if ((prop = RNA_struct_find_property(op->ptr, "enter_editmode"))) {
		bool _enter_editmode;
		if (!enter_editmode)
			enter_editmode = &_enter_editmode;

		if (RNA_property_is_set(op->ptr, prop) && enter_editmode)
			*enter_editmode = RNA_property_boolean_get(op->ptr, prop);
		else {
			*enter_editmode = (U.flag & USER_ADD_EDITMODE) != 0;
			RNA_property_boolean_set(op->ptr, prop, *enter_editmode);
		}
	}

	/* Get layers! */
	{
		int a, layer_values[20];
		if (!layer)
			layer = &_layer;

		prop = RNA_struct_find_property(op->ptr, "layers");
		if (RNA_property_is_set(op->ptr, prop)) {
			RNA_property_boolean_get_array(op->ptr, prop, layer_values);
			*layer = 0;
			for (a = 0; a < 20; a++) {
				if (layer_values[a])
					*layer |= (1 << a);
			}
		}
		else {
			Scene *scene = CTX_data_scene(C);
			*layer = BKE_screen_view3d_layer_active_ex(v3d, scene, false);
			for (a = 0; a < 20; a++) {
				layer_values[a] = (*layer & (1 << a)) != 0;
			}
			RNA_property_boolean_set_array(op->ptr, prop, layer_values);
		}

		/* in local view we additionally add local view layers,
		 * not part of operator properties */
		if (v3d && v3d->localvd)
			*layer |= v3d->lay;
	}

	/* Location! */
	{
		float _loc[3];
		if (!loc)
			loc = _loc;

		if (RNA_struct_property_is_set(op->ptr, "location")) {
			RNA_float_get_array(op->ptr, "location", loc);
		}
		else {
			ED_object_location_from_view(C, loc);
			RNA_float_set_array(op->ptr, "location", loc);
		}
	}

	/* Rotation! */
	{
		bool _is_view_aligned;
		float _rot[3];
		if (!is_view_aligned)
			is_view_aligned = &_is_view_aligned;
		if (!rot)
			rot = _rot;

		if (RNA_struct_property_is_set(op->ptr, "rotation"))
			*is_view_aligned = false;
		else if (RNA_struct_property_is_set(op->ptr, "view_align"))
			*is_view_aligned = RNA_boolean_get(op->ptr, "view_align");
		else {
			*is_view_aligned = (U.flag & USER_ADD_VIEWALIGNED) != 0;
			RNA_boolean_set(op->ptr, "view_align", *is_view_aligned);
		}

		if (*is_view_aligned) {
			ED_object_rotation_from_view(C, rot, view_align_axis);
			RNA_float_set_array(op->ptr, "rotation", rot);
		}
		else
			RNA_float_get_array(op->ptr, "rotation", rot);
	}

	if (layer && *layer == 0) {
		BKE_report(op->reports, RPT_ERROR, "Property 'layer' has no values set");
		return false;
	}

	return true;
}

/* For object add primitive operators.
 * Do not call undo push in this function (users of this function have to). */
Object *ED_object_add_type(
        bContext *C,
        int type, const char *name,
        const float loc[3], const float rot[3],
        bool enter_editmode, unsigned int UNUSED(layer))
{
	Main *bmain = CTX_data_main(C);
	Scene *scene = CTX_data_scene(C);
	ViewLayer *view_layer = CTX_data_view_layer(C);
	Object *ob;

	/* for as long scene has editmode... */
	if (CTX_data_edit_object(C)) {
		ED_object_editmode_exit(C, EM_FREEDATA | EM_WAITCURSOR);
	}

	/* deselects all, sets scene->basact */
	ob = BKE_object_add(bmain, scene, view_layer, type, name);
	/* editor level activate, notifiers */
	ED_object_base_activate(C, view_layer->basact);

	/* more editor stuff */
	ED_object_base_init_transform(C, view_layer->basact, loc, rot);

	/* TODO(sergey): This is weird to manually tag objects for update, better to
	 * use DEG_id_tag_update here perhaps.
	 */
	DEG_id_type_tag(bmain, ID_OB);
	DEG_relations_tag_update(bmain);
	if (ob->data != NULL) {
		DEG_id_tag_update_ex(bmain, (ID *)ob->data, DEG_TAG_EDITORS_UPDATE);
	}

	if (enter_editmode)
		ED_object_editmode_enter(C, EM_IGNORE_LAYER);

	WM_event_add_notifier(C, NC_SCENE | ND_LAYER_CONTENT, scene);

	/* TODO(sergey): Use proper flag for tagging here. */
	DEG_id_tag_update(&scene->id, 0);

	return ob;
}

/* for object add operator */
static int object_add_exec(bContext *C, wmOperator *op)
{
	Object *ob;
	bool enter_editmode;
	unsigned int layer;
	float loc[3], rot[3], radius;

	WM_operator_view3d_unit_defaults(C, op);
	if (!ED_object_add_generic_get_opts(C, op, 'Z', loc, rot, &enter_editmode, &layer, NULL))
		return OPERATOR_CANCELLED;

	radius = RNA_float_get(op->ptr, "radius");
	ob = ED_object_add_type(C, RNA_enum_get(op->ptr, "type"), NULL, loc, rot, enter_editmode, layer);

	if (ob->type == OB_LATTICE) {
		/* lattice is a special case!
		 * we never want to scale the obdata since that is the rest-state */
		copy_v3_fl(ob->size, radius);
	}
	else {
		BKE_object_obdata_size_init(ob, radius);
	}

	return OPERATOR_FINISHED;
}

void OBJECT_OT_add(wmOperatorType *ot)
{
	/* identifiers */
	ot->name = "Add Object";
	ot->description = "Add an object to the scene";
	ot->idname = "OBJECT_OT_add";

	/* api callbacks */
	ot->exec = object_add_exec;
	ot->poll = ED_operator_objectmode;

	/* flags */
	ot->flag = OPTYPE_REGISTER | OPTYPE_UNDO;

	/* properties */
	ED_object_add_unit_props(ot);
	RNA_def_enum(ot->srna, "type", rna_enum_object_type_items, 0, "Type", "");

	ED_object_add_generic_props(ot, true);
}

/********************** Add Probe Operator **********************/

/* for object add operator */
static int lightprobe_add_exec(bContext *C, wmOperator *op)
{
	Object *ob;
	LightProbe *probe;
	int type;
	bool enter_editmode;
	unsigned int layer;
	float loc[3], rot[3];
	float radius;

	WM_operator_view3d_unit_defaults(C, op);
	if (!ED_object_add_generic_get_opts(C, op, 'Z', loc, rot, &enter_editmode, &layer, NULL))
		return OPERATOR_CANCELLED;

	type = RNA_enum_get(op->ptr, "type");
	radius = RNA_float_get(op->ptr, "radius");

	const char *name = CTX_DATA_(BLT_I18NCONTEXT_ID_OBJECT, "Light Probe");
	ob = ED_object_add_type(C, OB_LIGHTPROBE, name, loc, rot, false, layer);
	BKE_object_obdata_size_init(ob, radius);

	probe = (LightProbe *)ob->data;
	probe->type = type;

	switch (type) {
		case LIGHTPROBE_TYPE_GRID:
			probe->distinf = 0.3f;
			probe->falloff = 1.0f;
			probe->clipsta = 0.01f;
			break;
		case LIGHTPROBE_TYPE_PLANAR:
			probe->distinf = 0.1f;
			probe->falloff = 0.5f;
			probe->clipsta = 0.001f;
			ob->empty_drawsize = 0.5f;
			break;
		case LIGHTPROBE_TYPE_CUBE:
			probe->attenuation_type = LIGHTPROBE_SHAPE_ELIPSOID;
			break;
		default:
			BLI_assert(!"Lightprobe type not configured.");
			break;
	}

	DEG_relations_tag_update(CTX_data_main(C));

	return OPERATOR_FINISHED;
}

void OBJECT_OT_lightprobe_add(wmOperatorType *ot)
{
	/* identifiers */
	ot->name = "Add Light Probe";
	ot->description = "Add a light probe object";
	ot->idname = "OBJECT_OT_lightprobe_add";

	/* api callbacks */
	ot->exec = lightprobe_add_exec;
	ot->poll = ED_operator_objectmode;

	/* flags */
	ot->flag = OPTYPE_REGISTER | OPTYPE_UNDO;

	/* properties */
	ot->prop = RNA_def_enum(ot->srna, "type", lightprobe_type_items, 0, "Type", "");

	ED_object_add_unit_props(ot);
	ED_object_add_generic_props(ot, true);
}

/********************* Add Effector Operator ********************/

/* for object add operator */
static int effector_add_exec(bContext *C, wmOperator *op)
{
	Object *ob;
	int type;
	bool enter_editmode;
	unsigned int layer;
	float loc[3], rot[3];
	float mat[4][4];
	float dia;

	WM_operator_view3d_unit_defaults(C, op);
	if (!ED_object_add_generic_get_opts(C, op, 'Z', loc, rot, &enter_editmode, &layer, NULL))
		return OPERATOR_CANCELLED;

	type = RNA_enum_get(op->ptr, "type");
	dia = RNA_float_get(op->ptr, "radius");

	if (type == PFIELD_GUIDE) {
		Curve *cu;
		const char *name = CTX_DATA_(BLT_I18NCONTEXT_ID_OBJECT, "CurveGuide");
		ob = ED_object_add_type(C, OB_CURVE, name, loc, rot, false, layer);

		cu = ob->data;
		cu->flag |= CU_PATH | CU_3D;
		ED_object_editmode_enter(C, 0);
		ED_object_new_primitive_matrix(C, ob, loc, rot, mat);
		BLI_addtail(&cu->editnurb->nurbs, ED_curve_add_nurbs_primitive(C, ob, mat, CU_NURBS | CU_PRIM_PATH, dia));
		if (!enter_editmode)
			ED_object_editmode_exit(C, EM_FREEDATA);
	}
	else {
		const char *name = CTX_DATA_(BLT_I18NCONTEXT_ID_OBJECT, "Field");
		ob = ED_object_add_type(C, OB_EMPTY, name, loc, rot, false, layer);
		BKE_object_obdata_size_init(ob, dia);
		if (ELEM(type, PFIELD_WIND, PFIELD_VORTEX))
			ob->empty_drawtype = OB_SINGLE_ARROW;
	}

	ob->pd = object_add_collision_fields(type);

	DEG_relations_tag_update(CTX_data_main(C));

	return OPERATOR_FINISHED;
}

void OBJECT_OT_effector_add(wmOperatorType *ot)
{
	/* identifiers */
	ot->name = "Add Effector";
	ot->description = "Add an empty object with a physics effector to the scene";
	ot->idname = "OBJECT_OT_effector_add";

	/* api callbacks */
	ot->exec = effector_add_exec;
	ot->poll = ED_operator_objectmode;

	/* flags */
	ot->flag = OPTYPE_REGISTER | OPTYPE_UNDO;

	/* properties */
	ot->prop = RNA_def_enum(ot->srna, "type", field_type_items, 0, "Type", "");

	ED_object_add_unit_props(ot);
	ED_object_add_generic_props(ot, true);
}

/********************* Add Camera Operator ********************/

static int object_camera_add_exec(bContext *C, wmOperator *op)
{
	View3D *v3d = CTX_wm_view3d(C);
	Scene *scene = CTX_data_scene(C);
	Object *ob;
	Camera *cam;
	bool enter_editmode;
	unsigned int layer;
	float loc[3], rot[3];

	/* force view align for cameras */
	RNA_boolean_set(op->ptr, "view_align", true);

	if (!ED_object_add_generic_get_opts(C, op, 'Z', loc, rot, &enter_editmode, &layer, NULL))
		return OPERATOR_CANCELLED;

	ob = ED_object_add_type(C, OB_CAMERA, NULL, loc, rot, false, layer);

	if (v3d) {
		if (v3d->camera == NULL)
			v3d->camera = ob;
		if (v3d->scenelock && scene->camera == NULL) {
			scene->camera = ob;
		}
	}

	cam = ob->data;
	cam->drawsize = v3d ? ED_view3d_grid_scale(scene, v3d, NULL) : ED_scene_grid_scale(scene, NULL);

	return OPERATOR_FINISHED;
}

void OBJECT_OT_camera_add(wmOperatorType *ot)
{
	PropertyRNA *prop;

	/* identifiers */
	ot->name = "Add Camera";
	ot->description = "Add a camera object to the scene";
	ot->idname = "OBJECT_OT_camera_add";

	/* api callbacks */
	ot->exec = object_camera_add_exec;
	ot->poll = ED_operator_objectmode;

	/* flags */
	ot->flag = OPTYPE_REGISTER | OPTYPE_UNDO;

	ED_object_add_generic_props(ot, true);

	/* hide this for cameras, default */
	prop = RNA_struct_type_find_property(ot->srna, "view_align");
	RNA_def_property_flag(prop, PROP_HIDDEN);
}


/********************* Add Metaball Operator ********************/

static int object_metaball_add_exec(bContext *C, wmOperator *op)
{
	Object *obedit = CTX_data_edit_object(C);
	bool newob = false;
	bool enter_editmode;
	unsigned int layer;
	float loc[3], rot[3];
	float mat[4][4];
	float dia;

	WM_operator_view3d_unit_defaults(C, op);
	if (!ED_object_add_generic_get_opts(C, op, 'Z', loc, rot, &enter_editmode, &layer, NULL))
		return OPERATOR_CANCELLED;

	if (obedit == NULL || obedit->type != OB_MBALL) {
		obedit = ED_object_add_type(C, OB_MBALL, NULL, loc, rot, true, layer);
		newob = true;
	}
	else {
		DEG_id_tag_update(&obedit->id, OB_RECALC_DATA);
	}

	ED_object_new_primitive_matrix(C, obedit, loc, rot, mat);
	dia = RNA_float_get(op->ptr, "radius");

	ED_mball_add_primitive(C, obedit, mat, dia, RNA_enum_get(op->ptr, "type"));

	/* userdef */
	if (newob && !enter_editmode) {
		ED_object_editmode_exit(C, EM_FREEDATA);
	}

	WM_event_add_notifier(C, NC_OBJECT | ND_DRAW, obedit);

	return OPERATOR_FINISHED;
}

void OBJECT_OT_metaball_add(wmOperatorType *ot)
{
	/* identifiers */
	ot->name = "Add Metaball";
	ot->description = "Add an metaball object to the scene";
	ot->idname = "OBJECT_OT_metaball_add";

	/* api callbacks */
	ot->invoke = WM_menu_invoke;
	ot->exec = object_metaball_add_exec;
	ot->poll = ED_operator_scene_editable;

	/* flags */
	ot->flag = OPTYPE_REGISTER | OPTYPE_UNDO;

	ot->prop = RNA_def_enum(ot->srna, "type", rna_enum_metaelem_type_items, 0, "Primitive", "");

	ED_object_add_unit_props(ot);
	ED_object_add_generic_props(ot, true);
}

/********************* Add Text Operator ********************/

static int object_add_text_exec(bContext *C, wmOperator *op)
{
	Object *obedit = CTX_data_edit_object(C);
	bool enter_editmode;
	unsigned int layer;
	float loc[3], rot[3];

	WM_operator_view3d_unit_defaults(C, op);
	if (!ED_object_add_generic_get_opts(C, op, 'Z', loc, rot, &enter_editmode, &layer, NULL))
		return OPERATOR_CANCELLED;

	if (obedit && obedit->type == OB_FONT)
		return OPERATOR_CANCELLED;

	obedit = ED_object_add_type(C, OB_FONT, NULL, loc, rot, enter_editmode, layer);
	BKE_object_obdata_size_init(obedit, RNA_float_get(op->ptr, "radius"));

	WM_event_add_notifier(C, NC_OBJECT | ND_DRAW, obedit);

	return OPERATOR_FINISHED;
}

void OBJECT_OT_text_add(wmOperatorType *ot)
{
	/* identifiers */
	ot->name = "Add Text";
	ot->description = "Add a text object to the scene";
	ot->idname = "OBJECT_OT_text_add";

	/* api callbacks */
	ot->exec = object_add_text_exec;
	ot->poll = ED_operator_objectmode;

	/* flags */
	ot->flag = OPTYPE_REGISTER | OPTYPE_UNDO;

	/* properties */
	ED_object_add_unit_props(ot);
	ED_object_add_generic_props(ot, true);
}

/********************* Add Armature Operator ********************/

static int object_armature_add_exec(bContext *C, wmOperator *op)
{
	Object *obedit = CTX_data_edit_object(C);
	RegionView3D *rv3d = CTX_wm_region_view3d(C);
	bool newob = false;
	bool enter_editmode;
	unsigned int layer;
	float loc[3], rot[3], dia;
	bool view_aligned = rv3d && (U.flag & USER_ADD_VIEWALIGNED);

	WM_operator_view3d_unit_defaults(C, op);
	if (!ED_object_add_generic_get_opts(C, op, 'Z', loc, rot, &enter_editmode, &layer, NULL))
		return OPERATOR_CANCELLED;

	if ((obedit == NULL) || (obedit->type != OB_ARMATURE)) {
		obedit = ED_object_add_type(C, OB_ARMATURE, NULL, loc, rot, true, layer);
		ED_object_editmode_enter(C, 0);
		newob = true;
	}
	else {
		DEG_id_tag_update(&obedit->id, OB_RECALC_DATA);
	}

	if (obedit == NULL) {
		BKE_report(op->reports, RPT_ERROR, "Cannot create editmode armature");
		return OPERATOR_CANCELLED;
	}

	dia = RNA_float_get(op->ptr, "radius");
	ED_armature_ebone_add_primitive(obedit, dia, view_aligned);

	/* userdef */
	if (newob && !enter_editmode)
		ED_object_editmode_exit(C, EM_FREEDATA);

	WM_event_add_notifier(C, NC_OBJECT | ND_DRAW, obedit);

	return OPERATOR_FINISHED;
}

void OBJECT_OT_armature_add(wmOperatorType *ot)
{
	/* identifiers */
	ot->name = "Add Armature";
	ot->description = "Add an armature object to the scene";
	ot->idname = "OBJECT_OT_armature_add";

	/* api callbacks */
	ot->exec = object_armature_add_exec;
	ot->poll = ED_operator_objectmode;

	/* flags */
	ot->flag = OPTYPE_REGISTER | OPTYPE_UNDO;

	/* properties */
	ED_object_add_unit_props(ot);
	ED_object_add_generic_props(ot, true);
}

/********************* Add Empty Operator ********************/

static int object_empty_add_exec(bContext *C, wmOperator *op)
{
	Object *ob;
	int type = RNA_enum_get(op->ptr, "type");
	unsigned int layer;
	float loc[3], rot[3];

	WM_operator_view3d_unit_defaults(C, op);
	if (!ED_object_add_generic_get_opts(C, op, 'Z', loc, rot, NULL, &layer, NULL))
		return OPERATOR_CANCELLED;

	ob = ED_object_add_type(C, OB_EMPTY, NULL, loc, rot, false, layer);

	BKE_object_empty_draw_type_set(ob, type);
	BKE_object_obdata_size_init(ob, RNA_float_get(op->ptr, "radius"));

	return OPERATOR_FINISHED;
}

void OBJECT_OT_empty_add(wmOperatorType *ot)
{
	/* identifiers */
	ot->name = "Add Empty";
	ot->description = "Add an empty object to the scene";
	ot->idname = "OBJECT_OT_empty_add";

	/* api callbacks */
	ot->invoke = WM_menu_invoke;
	ot->exec = object_empty_add_exec;
	ot->poll = ED_operator_objectmode;

	/* flags */
	ot->flag = OPTYPE_REGISTER | OPTYPE_UNDO;

	/* properties */
	ot->prop = RNA_def_enum(ot->srna, "type", rna_enum_object_empty_drawtype_items, 0, "Type", "");

	ED_object_add_unit_props(ot);
	ED_object_add_generic_props(ot, false);
}

static int empty_drop_named_image_invoke(bContext *C, wmOperator *op, const wmEvent *event)
{
	Scene *scene = CTX_data_scene(C);

	Base *base = NULL;
	Image *ima = NULL;
	Object *ob = NULL;

	ima = (Image *)WM_operator_drop_load_path(C, op, ID_IM);
	if (!ima) {
		return OPERATOR_CANCELLED;
	}
	/* handled below */
	id_us_min((ID *)ima);

	base = ED_view3d_give_base_under_cursor(C, event->mval);

	/* if empty under cursor, then set object */
	if (base && base->object->type == OB_EMPTY) {
		ob = base->object;
		WM_event_add_notifier(C, NC_SCENE | ND_OB_ACTIVE, scene);
	}
	else {
		/* add new empty */
		unsigned int layer;
		float rot[3];

		if (!ED_object_add_generic_get_opts(C, op, 'Z', NULL, rot, NULL, &layer, NULL))
			return OPERATOR_CANCELLED;

		ob = ED_object_add_type(C, OB_EMPTY, NULL, NULL, rot, false, layer);

		/* add under the mouse */
		ED_object_location_from_view(C, ob->loc);
		ED_view3d_cursor3d_position(C, ob->loc, event->mval);
	}

	BKE_object_empty_draw_type_set(ob, OB_EMPTY_IMAGE);

	id_us_min(ob->data);
	ob->data = ima;
	id_us_plus(ob->data);

	return OPERATOR_FINISHED;
}

void OBJECT_OT_drop_named_image(wmOperatorType *ot)
{
	PropertyRNA *prop;

	/* identifiers */
	ot->name = "Add Empty Image/Drop Image To Empty";
	ot->description = "Add an empty image type to scene with data";
	ot->idname = "OBJECT_OT_drop_named_image";

	/* api callbacks */
	ot->invoke = empty_drop_named_image_invoke;
	ot->poll = ED_operator_objectmode;

	/* flags */
	ot->flag = OPTYPE_REGISTER | OPTYPE_UNDO;

	/* properties */
	prop = RNA_def_string(ot->srna, "filepath", NULL, FILE_MAX, "Filepath", "Path to image file");
	RNA_def_property_flag(prop, PROP_HIDDEN | PROP_SKIP_SAVE);
	RNA_def_boolean(ot->srna, "relative_path", true, "Relative Path", "Select the file relative to the blend file");
	RNA_def_property_flag(prop, PROP_HIDDEN | PROP_SKIP_SAVE);
	prop = RNA_def_string(ot->srna, "name", NULL, MAX_ID_NAME - 2, "Name", "Image name to assign");
	RNA_def_property_flag(prop, PROP_HIDDEN | PROP_SKIP_SAVE);
	ED_object_add_generic_props(ot, false);
}

/********************* Add Lamp Operator ********************/

static const char *get_lamp_defname(int type)
{
	switch (type) {
		case LA_LOCAL: return CTX_DATA_(BLT_I18NCONTEXT_ID_LAMP, "Point");
		case LA_SUN: return CTX_DATA_(BLT_I18NCONTEXT_ID_LAMP, "Sun");
		case LA_SPOT: return CTX_DATA_(BLT_I18NCONTEXT_ID_LAMP, "Spot");
		case LA_HEMI: return CTX_DATA_(BLT_I18NCONTEXT_ID_LAMP, "Hemi");
		case LA_AREA: return CTX_DATA_(BLT_I18NCONTEXT_ID_LAMP, "Area");
		default:
			return CTX_DATA_(BLT_I18NCONTEXT_ID_LAMP, "Lamp");
	}
}

static int object_lamp_add_exec(bContext *C, wmOperator *op)
{
	Scene *scene = CTX_data_scene(C);
	Object *ob;
	Lamp *la;
	int type = RNA_enum_get(op->ptr, "type");
	unsigned int layer;
	float loc[3], rot[3];

	WM_operator_view3d_unit_defaults(C, op);
	if (!ED_object_add_generic_get_opts(C, op, 'Z', loc, rot, NULL, &layer, NULL))
		return OPERATOR_CANCELLED;

	ob = ED_object_add_type(C, OB_LAMP, get_lamp_defname(type), loc, rot, false, layer);
	BKE_object_obdata_size_init(ob, RNA_float_get(op->ptr, "radius"));

	la = (Lamp *)ob->data;
	la->type = type;

	if (BKE_scene_uses_cycles(scene)) {
		ED_node_shader_default(C, &la->id);
		la->use_nodes = true;
	}

	return OPERATOR_FINISHED;
}

void OBJECT_OT_lamp_add(wmOperatorType *ot)
{
	/* identifiers */
	ot->name = "Add Lamp";
	ot->description = "Add a lamp object to the scene";
	ot->idname = "OBJECT_OT_lamp_add";

	/* api callbacks */
	ot->invoke = WM_menu_invoke;
	ot->exec = object_lamp_add_exec;
	ot->poll = ED_operator_objectmode;

	/* flags */
	ot->flag = OPTYPE_REGISTER | OPTYPE_UNDO;

	/* properties */
	ot->prop = RNA_def_enum(ot->srna, "type", rna_enum_lamp_type_items, 0, "Type", "");
	RNA_def_property_translation_context(ot->prop, BLT_I18NCONTEXT_ID_LAMP);

	ED_object_add_unit_props(ot);
	ED_object_add_generic_props(ot, false);
}

/********************* Add Collection Instance Operator ********************/

static int collection_instance_add_exec(bContext *C, wmOperator *op)
{
	Main *bmain = CTX_data_main(C);
	Collection *collection;
	unsigned int layer;
	float loc[3], rot[3];

	if (RNA_struct_property_is_set(op->ptr, "name")) {
		char name[MAX_ID_NAME - 2];

		RNA_string_get(op->ptr, "name", name);
		collection = (Collection *)BKE_libblock_find_name(bmain, ID_GR, name);

		if (0 == RNA_struct_property_is_set(op->ptr, "location")) {
			const wmEvent *event = CTX_wm_window(C)->eventstate;
			ARegion *ar = CTX_wm_region(C);
			const int mval[2] = {event->x - ar->winrct.xmin,
			                     event->y - ar->winrct.ymin};
			ED_object_location_from_view(C, loc);
			ED_view3d_cursor3d_position(C, loc, mval);
			RNA_float_set_array(op->ptr, "location", loc);
		}
	}
	else
		collection = BLI_findlink(&CTX_data_main(C)->collection, RNA_enum_get(op->ptr, "collection"));

	if (!ED_object_add_generic_get_opts(C, op, 'Z', loc, rot, NULL, &layer, NULL))
		return OPERATOR_CANCELLED;

	if (collection) {
		Scene *scene = CTX_data_scene(C);
		ViewLayer *view_layer = CTX_data_view_layer(C);

		/* Avoid dependency cycles. */
		LayerCollection *active_lc = BKE_layer_collection_get_active(view_layer);
		while (BKE_collection_find_cycle(active_lc->collection, collection)) {
			active_lc = BKE_layer_collection_activate_parent(view_layer, active_lc);
		}

		Object *ob = ED_object_add_type(C, OB_EMPTY, collection->id.name + 2, loc, rot, false, layer);
		ob->dup_group = collection;
		ob->transflag |= OB_DUPLICOLLECTION;
		id_us_plus(&collection->id);

		/* works without this except if you try render right after, see: 22027 */
		DEG_relations_tag_update(bmain);
		DEG_id_tag_update(&collection->id, 0);

		WM_event_add_notifier(C, NC_SCENE | ND_OB_ACTIVE, scene);

		return OPERATOR_FINISHED;
	}

	return OPERATOR_CANCELLED;
}

/* only used as menu */
void OBJECT_OT_collection_instance_add(wmOperatorType *ot)
{
	PropertyRNA *prop;

	/* identifiers */
	ot->name = "Add Collection Instance";
	ot->description = "Add a collection instance";
	ot->idname = "OBJECT_OT_collection_instance_add";

	/* api callbacks */
	ot->invoke = WM_enum_search_invoke;
	ot->exec = collection_instance_add_exec;
	ot->poll = ED_operator_objectmode;

	/* flags */
	ot->flag = OPTYPE_REGISTER | OPTYPE_UNDO;

	/* properties */
	RNA_def_string(ot->srna, "name", "Collection", MAX_ID_NAME - 2, "Name", "Collection name to add");
	prop = RNA_def_enum(ot->srna, "collection", DummyRNA_NULL_items, 0, "Collection", "");
	RNA_def_enum_funcs(prop, RNA_collection_itemf);
	RNA_def_property_flag(prop, PROP_ENUM_NO_TRANSLATE);
	ot->prop = prop;
	ED_object_add_generic_props(ot, false);
}

/********************* Add Speaker Operator ********************/

static int object_speaker_add_exec(bContext *C, wmOperator *op)
{
	Object *ob;
	unsigned int layer;
	float loc[3], rot[3];
	Scene *scene = CTX_data_scene(C);

	if (!ED_object_add_generic_get_opts(C, op, 'Z', loc, rot, NULL, &layer, NULL))
		return OPERATOR_CANCELLED;

	ob = ED_object_add_type(C, OB_SPEAKER, NULL, loc, rot, false, layer);

	/* to make it easier to start using this immediately in NLA, a default sound clip is created
	 * ready to be moved around to retime the sound and/or make new sound clips
	 */
	{
		/* create new data for NLA hierarchy */
		AnimData *adt = BKE_animdata_add_id(&ob->id);
		NlaTrack *nlt = BKE_nlatrack_add(adt, NULL);
		NlaStrip *strip = BKE_nla_add_soundstrip(scene, ob->data);
		strip->start = CFRA;
		strip->end += strip->start;

		/* hook them up */
		BKE_nlatrack_add_strip(nlt, strip);

		/* auto-name the strip, and give the track an interesting name  */
		BLI_strncpy(nlt->name, DATA_("SoundTrack"), sizeof(nlt->name));
		BKE_nlastrip_validate_name(adt, strip);

		WM_event_add_notifier(C, NC_ANIMATION | ND_NLA | NA_EDITED, NULL);
	}

	return OPERATOR_FINISHED;
}

void OBJECT_OT_speaker_add(wmOperatorType *ot)
{
	/* identifiers */
	ot->name = "Add Speaker";
	ot->description = "Add a speaker object to the scene";
	ot->idname = "OBJECT_OT_speaker_add";

	/* api callbacks */
	ot->exec = object_speaker_add_exec;
	ot->poll = ED_operator_objectmode;

	/* flags */
	ot->flag = OPTYPE_REGISTER | OPTYPE_UNDO;

	ED_object_add_generic_props(ot, true);
}

/**************************** Delete Object *************************/

/* remove base from a specific scene */
/* note: now unlinks constraints as well */
void ED_object_base_free_and_unlink(Main *bmain, Scene *scene, Object *ob)
{
	if (BKE_library_ID_is_indirectly_used(bmain, ob) &&
	    ID_REAL_USERS(ob) <= 1 && ID_EXTRA_USERS(ob) == 0)
	{
		/* We cannot delete indirectly used object... */
		printf("WARNING, undeletable object '%s', should have been catched before reaching this function!",
		       ob->id.name + 2);
		return;
	}

	DEG_id_tag_update_ex(bmain, &ob->id, DEG_TAG_BASE_FLAGS_UPDATE);

	BKE_scene_collections_object_remove(bmain, scene, ob, true);
}

static int object_delete_exec(bContext *C, wmOperator *op)
{
	Main *bmain = CTX_data_main(C);
	Scene *scene = CTX_data_scene(C);
	wmWindowManager *wm = CTX_wm_manager(C);
	wmWindow *win;
	const bool use_global = RNA_boolean_get(op->ptr, "use_global");
	bool changed = false;

	if (CTX_data_edit_object(C))
		return OPERATOR_CANCELLED;

	CTX_DATA_BEGIN (C, Object *, ob, selected_objects)
	{
		const bool is_indirectly_used = BKE_library_ID_is_indirectly_used(bmain, ob);
		if (ob->id.tag & LIB_TAG_INDIRECT) {
			/* Can this case ever happen? */
			BKE_reportf(op->reports, RPT_WARNING, "Cannot delete indirectly linked object '%s'", ob->id.name + 2);
			continue;
		}
		else if (is_indirectly_used && ID_REAL_USERS(ob) <= 1 && ID_EXTRA_USERS(ob) == 0) {
			BKE_reportf(op->reports, RPT_WARNING,
			        "Cannot delete object '%s' from scene '%s', indirectly used objects need at least one user",
			        ob->id.name + 2, scene->id.name + 2);
			continue;
		}

		/* This is sort of a quick hack to address T51243 - Proper thing to do here would be to nuke most of all this
		 * custom scene/object/base handling, and use generic lib remap/query for that.
		 * But this is for later (aka 2.8, once layers & co are settled and working).
		 */
		if (use_global && ob->id.lib == NULL) {
			/* We want to nuke the object, let's nuke it the easy way (not for linked data though)... */
			BKE_libblock_delete(bmain, &ob->id);
			changed = true;
			continue;
		}

		/* remove from Grease Pencil parent */
		/* XXX This is likely not correct? Will also remove parent from grease pencil from other scenes,
		 *     even when use_global is false... */
		for (bGPdata *gpd = bmain->gpencil.first; gpd; gpd = gpd->id.next) {
			for (bGPDlayer *gpl = gpd->layers.first; gpl; gpl = gpl->next) {
				if (gpl->parent != NULL) {
					if (gpl->parent == ob) {
						gpl->parent = NULL;
					}
				}
			}
		}

		/* remove from current scene only */
		ED_object_base_free_and_unlink(bmain, scene, ob);
		changed = true;

		if (use_global) {
			Scene *scene_iter;
			for (scene_iter = bmain->scene.first; scene_iter; scene_iter = scene_iter->id.next) {
				if (scene_iter != scene && !ID_IS_LINKED(scene_iter)) {
					if (is_indirectly_used && ID_REAL_USERS(ob) <= 1 && ID_EXTRA_USERS(ob) == 0) {
						BKE_reportf(op->reports, RPT_WARNING,
						            "Cannot delete object '%s' from scene '%s', indirectly used objects need at least one user",
						            ob->id.name + 2, scene_iter->id.name + 2);
						break;
					}
					ED_object_base_free_and_unlink(bmain, scene_iter, ob);
				}
			}
		}
		/* end global */
	}
	CTX_DATA_END;

	if (!changed)
		return OPERATOR_CANCELLED;

	/* delete has to handle all open scenes */
	BKE_main_id_tag_listbase(&bmain->scene, LIB_TAG_DOIT, true);
	for (win = wm->windows.first; win; win = win->next) {
		scene = WM_window_get_active_scene(win);

		if (scene->id.tag & LIB_TAG_DOIT) {
			scene->id.tag &= ~LIB_TAG_DOIT;

			DEG_relations_tag_update(bmain);

			WM_event_add_notifier(C, NC_SCENE | ND_OB_ACTIVE, scene);
			WM_event_add_notifier(C, NC_SCENE | ND_LAYER_CONTENT, scene);
		}
	}

	return OPERATOR_FINISHED;
}

void OBJECT_OT_delete(wmOperatorType *ot)
{
	/* identifiers */
	ot->name = "Delete";
	ot->description = "Delete selected objects";
	ot->idname = "OBJECT_OT_delete";

	/* api callbacks */
	ot->invoke = WM_operator_confirm;
	ot->exec = object_delete_exec;
	ot->poll = ED_operator_objectmode;

	/* flags */
	ot->flag = OPTYPE_REGISTER | OPTYPE_UNDO;

	RNA_def_boolean(ot->srna, "use_global", 0, "Delete Globally", "Remove object from all scenes");
}

/**************************** Copy Utilities ******************************/

/* after copying objects, copied data should get new pointers */
static void copy_object_set_idnew(bContext *C)
{
	Main *bmain = CTX_data_main(C);

	CTX_DATA_BEGIN (C, Object *, ob, selected_editable_objects)
	{
		BKE_libblock_relink_to_newid(&ob->id);
	}
	CTX_DATA_END;

	BKE_main_id_clear_newpoins(bmain);
}

/********************* Make Duplicates Real ************************/

/**
 * \note regarding hashing dupli-objects when using OB_DUPLICOLLECTION, skip the first member of #DupliObject.persistent_id
 * since its a unique index and we only want to know if the group objects are from the same dupli-group instance.
 */
static unsigned int dupliobject_group_hash(const void *ptr)
{
	const DupliObject *dob = ptr;
	unsigned int hash = BLI_ghashutil_ptrhash(dob->ob);
	unsigned int i;
	for (i = 1; (i < MAX_DUPLI_RECUR) && dob->persistent_id[i] != INT_MAX; i++) {
		hash ^= (dob->persistent_id[i] ^ i);
	}
	return hash;
}

/**
 * \note regarding hashing dupli-objects when NOT using OB_DUPLICOLLECTION, include the first member of #DupliObject.persistent_id
 * since its the index of the vertex/face the object is instantiated on and we want to identify objects on the same vertex/face.
 */
static unsigned int dupliobject_hash(const void *ptr)
{
	const DupliObject *dob = ptr;
	unsigned int hash = BLI_ghashutil_ptrhash(dob->ob);
	hash ^= (dob->persistent_id[0] ^ 0);
	return hash;
}

/* Compare function that matches dupliobject_group_hash */
static bool dupliobject_group_cmp(const void *a_, const void *b_)
{
	const DupliObject *a = a_;
	const DupliObject *b = b_;
	unsigned int i;

	if (a->ob != b->ob) {
		return true;
	}

	for (i = 1; (i < MAX_DUPLI_RECUR); i++) {
		if (a->persistent_id[i] != b->persistent_id[i]) {
			return true;
		}
		else if (a->persistent_id[i] == INT_MAX) {
			break;
		}
	}

	/* matching */
	return false;
}

/* Compare function that matches dupliobject_hash */
static bool dupliobject_cmp(const void *a_, const void *b_)
{
	const DupliObject *a = a_;
	const DupliObject *b = b_;

	if (a->ob != b->ob) {
		return true;
	}

	if (a->persistent_id[0] != b->persistent_id[0]) {
		return true;
	}

	/* matching */
	return false;
}

static void make_object_duplilist_real(bContext *C, Scene *scene, Base *base,
                                       const bool use_base_parent,
                                       const bool use_hierarchy)
{
	Main *bmain = CTX_data_main(C);
	ViewLayer *view_layer = CTX_data_view_layer(C);
	Depsgraph *depsgraph = CTX_data_depsgraph(C);
	ListBase *lb_duplis;
	DupliObject *dob;
	GHash *dupli_gh, *parent_gh = NULL;

	if (!(base->object->transflag & OB_DUPLI)) {
		return;
	}

	lb_duplis = object_duplilist(depsgraph, scene, base->object);

	dupli_gh = BLI_ghash_ptr_new(__func__);
	if (use_hierarchy) {
		if (base->object->transflag & OB_DUPLICOLLECTION) {
			parent_gh = BLI_ghash_new(dupliobject_group_hash, dupliobject_group_cmp, __func__);
		}
		else {
			parent_gh = BLI_ghash_new(dupliobject_hash, dupliobject_cmp, __func__);
		}
	}

	for (dob = lb_duplis->first; dob; dob = dob->next) {
		Object *ob_src = dob->ob;
		Object *ob_dst = ID_NEW_SET(dob->ob, BKE_object_copy(bmain, ob_src));
		Base *base_dst;

		/* font duplis can have a totcol without material, we get them from parent
		 * should be implemented better...
		 */
		if (ob_dst->mat == NULL) {
			ob_dst->totcol = 0;
		}

		BKE_collection_object_add_from(bmain, scene, base->object, ob_dst);
		base_dst = BKE_view_layer_base_find(view_layer, ob_dst);
		BLI_assert(base_dst != NULL);

		BKE_scene_object_base_flag_sync_from_base(base_dst);

		/* make sure apply works */
		BKE_animdata_free(&ob_dst->id, true);
		ob_dst->adt = NULL;

		/* Proxies are not to be copied. */
		ob_dst->proxy_from = NULL;
		ob_dst->proxy_group = NULL;
		ob_dst->proxy = NULL;

		ob_dst->parent = NULL;
		BKE_constraints_free(&ob_dst->constraints);
		ob_dst->curve_cache = NULL;
		ob_dst->transflag &= ~OB_DUPLI;

		copy_m4_m4(ob_dst->obmat, dob->mat);
		BKE_object_apply_mat4(ob_dst, ob_dst->obmat, false, false);

		BLI_ghash_insert(dupli_gh, dob, ob_dst);
		if (parent_gh) {
			void **val;
			/* Due to nature of hash/comparison of this ghash, a lot of duplis may be considered as 'the same',
			 * this avoids trying to insert same key several time and raise asserts in debug builds... */
			if (!BLI_ghash_ensure_p(parent_gh, dob, &val)) {
				*val = ob_dst;
			}
		}
	}

	for (dob = lb_duplis->first; dob; dob = dob->next) {
		Object *ob_src = dob->ob;
		Object *ob_dst = BLI_ghash_lookup(dupli_gh, dob);

		/* Remap new object to itself, and clear again newid pointer of orig object. */
		BKE_libblock_relink_to_newid(&ob_dst->id);

		DEG_id_tag_update(&ob_dst->id, OB_RECALC_DATA);

		if (use_hierarchy) {
			/* original parents */
			Object *ob_src_par = ob_src->parent;
			Object *ob_dst_par = NULL;

			/* find parent that was also made real */
			if (ob_src_par) {
				/* OK to keep most of the members uninitialized,
				 * they won't be read, this is simply for a hash lookup. */
				DupliObject dob_key;
				dob_key.ob = ob_src_par;
				if (base->object->transflag & OB_DUPLICOLLECTION) {
					memcpy(&dob_key.persistent_id[1],
					       &dob->persistent_id[1],
					       sizeof(dob->persistent_id[1]) * (MAX_DUPLI_RECUR - 1));
				}
				else {
					dob_key.persistent_id[0] = dob->persistent_id[0];
				}
				ob_dst_par = BLI_ghash_lookup(parent_gh, &dob_key);
			}

			if (ob_dst_par) {
				/* allow for all possible parent types */
				ob_dst->partype = ob_src->partype;
				BLI_strncpy(ob_dst->parsubstr, ob_src->parsubstr, sizeof(ob_dst->parsubstr));
				ob_dst->par1 = ob_src->par1;
				ob_dst->par2 = ob_src->par2;
				ob_dst->par3 = ob_src->par3;

				copy_m4_m4(ob_dst->parentinv, ob_src->parentinv);

				ob_dst->parent = ob_dst_par;
			}
			else if (use_base_parent) {
				ob_dst->parent = base->object;
				ob_dst->partype = PAROBJECT;
			}
		}
		else if (use_base_parent) {
			/* since we are ignoring the internal hierarchy - parent all to the
			 * base object */
			ob_dst->parent = base->object;
			ob_dst->partype = PAROBJECT;
		}

		if (ob_dst->parent) {
			/* note, this may be the parent of other objects, but it should
			 * still work out ok */
			BKE_object_apply_mat4(ob_dst, dob->mat, false, true);

			/* to set ob_dst->orig and in case theres any other discrepicies */
			DEG_id_tag_update(&ob_dst->id, OB_RECALC_OB);
		}
	}

	if (base->object->transflag & OB_DUPLICOLLECTION && base->object->dup_group) {
		for (Object *ob = bmain->object.first; ob; ob = ob->id.next) {
			if (ob->proxy_group == base->object) {
				ob->proxy = NULL;
				ob->proxy_from = NULL;
				DEG_id_tag_update(&ob->id, OB_RECALC_OB);
			}
		}
	}

	BLI_ghash_free(dupli_gh, NULL, NULL);
	if (parent_gh) {
		BLI_ghash_free(parent_gh, NULL, NULL);
	}

	free_object_duplilist(lb_duplis);

	BKE_main_id_clear_newpoins(bmain);

	base->object->transflag &= ~OB_DUPLI;
}

static int object_duplicates_make_real_exec(bContext *C, wmOperator *op)
{
	Main *bmain = CTX_data_main(C);
	Scene *scene = CTX_data_scene(C);

	const bool use_base_parent = RNA_boolean_get(op->ptr, "use_base_parent");
	const bool use_hierarchy = RNA_boolean_get(op->ptr, "use_hierarchy");

	BKE_main_id_clear_newpoins(bmain);

	CTX_DATA_BEGIN (C, Base *, base, selected_editable_bases)
	{
		make_object_duplilist_real(C, scene, base, use_base_parent, use_hierarchy);

		/* dependencies were changed */
		WM_event_add_notifier(C, NC_OBJECT | ND_PARENT, base->object);
	}
	CTX_DATA_END;

	DEG_relations_tag_update(bmain);
	WM_event_add_notifier(C, NC_SCENE, scene);
	WM_main_add_notifier(NC_OBJECT | ND_DRAW, NULL);

	return OPERATOR_FINISHED;
}

void OBJECT_OT_duplicates_make_real(wmOperatorType *ot)
{
	/* identifiers */
	ot->name = "Make Duplicates Real";
	ot->description = "Make dupli objects attached to this object real";
	ot->idname = "OBJECT_OT_duplicates_make_real";

	/* api callbacks */
	ot->exec = object_duplicates_make_real_exec;

	ot->poll = ED_operator_objectmode;

	/* flags */
	ot->flag = OPTYPE_REGISTER | OPTYPE_UNDO;

	RNA_def_boolean(ot->srna, "use_base_parent", 0, "Parent", "Parent newly created objects to the original duplicator");
	RNA_def_boolean(ot->srna, "use_hierarchy", 0, "Keep Hierarchy", "Maintain parent child relationships");
}

/**************************** Convert **************************/

static const EnumPropertyItem convert_target_items[] = {
	{OB_CURVE, "CURVE", ICON_OUTLINER_OB_CURVE, "Curve from Mesh/Text", ""},
	{OB_MESH, "MESH", ICON_OUTLINER_OB_MESH, "Mesh from Curve/Meta/Surf/Text", ""},
	{0, NULL, 0, NULL, NULL}
};

static void convert_ensure_curve_cache(Depsgraph *depsgraph, Scene *scene, Object *ob)
{
	if (ob->curve_cache == NULL) {
		/* Force creation. This is normally not needed but on operator
		 * redo we might end up with an object which isn't evaluated yet.
		 */
		if (ELEM(ob->type, OB_SURF, OB_CURVE, OB_FONT)) {
			BKE_displist_make_curveTypes(depsgraph, scene, ob, false);
		}
		else if (ob->type == OB_MBALL) {
			BKE_displist_make_mball(depsgraph, scene, ob);
		}
	}
}

static void curvetomesh(Main *bmain, Depsgraph *depsgraph, Scene *scene, Object *ob)
{
	convert_ensure_curve_cache(depsgraph, scene, ob);
	BKE_mesh_from_nurbs(bmain, ob); /* also does users */

	if (ob->type == OB_MESH) {
		BKE_object_free_modifiers(ob, 0);
	}
}

static int convert_poll(bContext *C)
{
	Scene *scene = CTX_data_scene(C);
	Base *base_act = CTX_data_active_base(C);
	Object *obact = base_act ? base_act->object : NULL;

	return (!ID_IS_LINKED(scene) && obact && (BKE_object_is_in_editmode(obact) == false) &&
	        (base_act->flag & BASE_SELECTED) && !ID_IS_LINKED(obact));
}

/* Helper for convert_exec */
static Base *duplibase_for_convert(Main *bmain, Scene *scene, ViewLayer *view_layer, Base *base, Object *ob)
{
	Object *obn;
	Base *basen;

	if (ob == NULL) {
		ob = base->object;
	}

	obn = BKE_object_copy(bmain, ob);
	DEG_id_tag_update(&ob->id, OB_RECALC_OB | OB_RECALC_DATA | OB_RECALC_TIME);
	BKE_collection_object_add_from(bmain, scene, ob, obn);

	basen = BKE_view_layer_base_find(view_layer, obn);
	ED_object_base_select(basen, BA_SELECT);
	ED_object_base_select(basen, BA_DESELECT);
	return basen;
}

static int convert_exec(bContext *C, wmOperator *op)
{
	Main *bmain = CTX_data_main(C);
	Depsgraph *depsgraph = CTX_data_depsgraph(C);
	Scene *scene = CTX_data_scene(C);
	ViewLayer *view_layer = CTX_data_view_layer(C);
	Base *basen = NULL, *basact = NULL;
	Object *ob1, *newob, *obact = CTX_data_active_object(C);
	DerivedMesh *dm;
	Curve *cu;
	Nurb *nu;
	MetaBall *mb;
	Mesh *me;
	const short target = RNA_enum_get(op->ptr, "target");
	bool keep_original = RNA_boolean_get(op->ptr, "keep_original");
	int a, mballConverted = 0;

	/* don't forget multiple users! */

	{
		FOREACH_SCENE_OBJECT_BEGIN(scene, ob)
		{
			ob->flag &= ~OB_DONE;

			/* flag data thats not been edited (only needed for !keep_original) */
			if (ob->data) {
				((ID *)ob->data)->tag |= LIB_TAG_DOIT;
			}

			/* possible metaball basis is not in this scene */
			if (ob->type == OB_MBALL && target == OB_MESH) {
				if (BKE_mball_is_basis(ob) == false) {
					Object *ob_basis;
					ob_basis = BKE_mball_basis_find(scene, ob);
					if (ob_basis) {
						ob_basis->flag &= ~OB_DONE;
					}
				}
			}
		}
		FOREACH_SCENE_OBJECT_END;
	}

	ListBase selected_editable_bases = CTX_data_collection_get(C, "selected_editable_bases");

	/* Ensure we get all meshes calculated with a sufficient data-mask,
	 * needed since re-evaluating single modifiers causes bugs if they depend
	 * on other objects data masks too, see: T50950. */
	{
		for (CollectionPointerLink *link = selected_editable_bases.first; link; link = link->next) {
			Base *base = link->ptr.data;
			Object *ob = base->object;

			/* The way object type conversion works currently (enforcing conversion of *all* objetcs using converted
			 * obdata, even some un-selected/hidden/inother scene ones, sounds totally bad to me.
			 * However, changing this is more design than bugfix, not to mention convoluted code below,
			 * so that will be for later.
			 * But at the very least, do not do that with linked IDs! */
			if ((ID_IS_LINKED(ob) || (ob->data && ID_IS_LINKED(ob->data))) && !keep_original) {
				keep_original = true;
				BKE_reportf(op->reports, RPT_INFO,
				            "Converting some linked object/object data, enforcing 'Keep Original' option to True");
			}

			DEG_id_tag_update(&base->object->id, OB_RECALC_DATA);
		}

		uint64_t customdata_mask_prev = scene->customdata_mask;
		scene->customdata_mask |= CD_MASK_MESH;
		BKE_scene_graph_update_tagged(depsgraph, bmain);
		scene->customdata_mask = customdata_mask_prev;
	}

	for (CollectionPointerLink *link = selected_editable_bases.first; link; link = link->next) {
		Base *base = link->ptr.data;
		Object *ob = base->object;

		if (ob->flag & OB_DONE || !IS_TAGGED(ob->data)) {
			if (ob->type != target) {
				base->flag &= ~SELECT;
				ob->flag &= ~SELECT;
			}

			/* obdata already modified */
			if (!IS_TAGGED(ob->data)) {
				/* When 2 objects with linked data are selected, converting both
				 * would keep modifiers on all but the converted object [#26003] */
				if (ob->type == OB_MESH) {
					BKE_object_free_modifiers(ob, 0);  /* after derivedmesh calls! */
				}
			}
		}
		else if (ob->type == OB_MESH && target == OB_CURVE) {
			ob->flag |= OB_DONE;

			if (keep_original) {
				basen = duplibase_for_convert(bmain, scene, view_layer, base, NULL);
				newob = basen->object;

				/* decrement original mesh's usage count  */
				me = newob->data;
				id_us_min(&me->id);

				/* make a new copy of the mesh */
				newob->data = BKE_mesh_copy(bmain, me);
			}
			else {
				newob = ob;
			}

			BKE_mesh_to_curve(bmain, depsgraph, scene, newob);

			if (newob->type == OB_CURVE) {
				BKE_object_free_modifiers(newob, 0);   /* after derivedmesh calls! */
				ED_rigidbody_object_remove(bmain, scene, newob);
			}
		}
		else if (ob->type == OB_MESH) {
			ob->flag |= OB_DONE;

			if (keep_original) {
				basen = duplibase_for_convert(bmain, scene, view_layer, base, NULL);
				newob = basen->object;

				/* decrement original mesh's usage count  */
				me = newob->data;
				id_us_min(&me->id);

				/* make a new copy of the mesh */
				newob->data = BKE_mesh_copy(bmain, me);
			}
			else {
				newob = ob;
				DEG_id_tag_update(&ob->id, OB_RECALC_OB | OB_RECALC_DATA | OB_RECALC_TIME);
			}

			/* make new mesh data from the original copy */
			/* note: get the mesh from the original, not from the copy in some
			 * cases this doesnt give correct results (when MDEF is used for eg)
			 */
			dm = mesh_get_derived_final(depsgraph, scene, newob, CD_MASK_MESH);

			DM_to_mesh(dm, newob->data, newob, CD_MASK_MESH, true);

			/* re-tessellation is called by DM_to_mesh */

			BKE_object_free_modifiers(newob, 0);   /* after derivedmesh calls! */
		}
		else if (ob->type == OB_FONT) {
			ob->flag |= OB_DONE;

			if (keep_original) {
				basen = duplibase_for_convert(bmain, scene, view_layer, base, NULL);
				newob = basen->object;

				/* decrement original curve's usage count  */
				id_us_min(&((Curve *)newob->data)->id);

				/* make a new copy of the curve */
				newob->data = BKE_curve_copy(bmain, ob->data);
			}
			else {
				newob = ob;
			}

			cu = newob->data;

			/* TODO(sergey): Ideally DAG will create nurbs list for a curve data
			 *               datablock, but for until we've got granular update
			 *               lets take care by selves.
			 */
			BKE_vfont_to_curve(bmain, newob, FO_EDIT);

			newob->type = OB_CURVE;
			cu->type = OB_CURVE;

			if (cu->vfont) {
				id_us_min(&cu->vfont->id);
				cu->vfont = NULL;
			}
			if (cu->vfontb) {
				id_us_min(&cu->vfontb->id);
				cu->vfontb = NULL;
			}
			if (cu->vfonti) {
				id_us_min(&cu->vfonti->id);
				cu->vfonti = NULL;
			}
			if (cu->vfontbi) {
				id_us_min(&cu->vfontbi->id);
				cu->vfontbi = NULL;
			}

			if (!keep_original) {
				/* other users */
				if (cu->id.us > 1) {
					for (ob1 = bmain->object.first; ob1; ob1 = ob1->id.next) {
						if (ob1->data == ob->data) {
							ob1->type = OB_CURVE;
							DEG_id_tag_update(&ob1->id, OB_RECALC_OB | OB_RECALC_DATA | OB_RECALC_TIME);
						}
					}
				}
			}

			for (nu = cu->nurb.first; nu; nu = nu->next)
				nu->charidx = 0;

			cu->flag &= ~CU_3D;
			BKE_curve_curve_dimension_update(cu);

			if (target == OB_MESH) {
				curvetomesh(bmain, depsgraph, scene, newob);

				/* meshes doesn't use displist */
				BKE_object_free_curve_cache(newob);
			}
		}
		else if (ELEM(ob->type, OB_CURVE, OB_SURF)) {
			ob->flag |= OB_DONE;

			if (target == OB_MESH) {
				if (keep_original) {
					basen = duplibase_for_convert(bmain, scene, view_layer, base, NULL);
					newob = basen->object;

					/* decrement original curve's usage count  */
					id_us_min(&((Curve *)newob->data)->id);

					/* make a new copy of the curve */
					newob->data = BKE_curve_copy(bmain, ob->data);
				}
				else {
					newob = ob;
				}

				curvetomesh(bmain, depsgraph, scene, newob);

				/* meshes doesn't use displist */
				BKE_object_free_curve_cache(newob);
			}
		}
		else if (ob->type == OB_MBALL && target == OB_MESH) {
			Object *baseob;

			base->flag &= ~BASE_SELECTED;
			ob->base_flag &= ~BASE_SELECTED;

			baseob = BKE_mball_basis_find(scene, ob);

			if (ob != baseob) {
				/* if motherball is converting it would be marked as done later */
				ob->flag |= OB_DONE;
			}

			if (!(baseob->flag & OB_DONE)) {
				baseob->flag |= OB_DONE;

				basen = duplibase_for_convert(bmain, scene, view_layer, base, baseob);
				newob = basen->object;

				mb = newob->data;
				id_us_min(&mb->id);

				newob->data = BKE_mesh_add(bmain, "Mesh");
				newob->type = OB_MESH;

				me = newob->data;
				me->totcol = mb->totcol;
				if (newob->totcol) {
					me->mat = MEM_dupallocN(mb->mat);
					for (a = 0; a < newob->totcol; a++) id_us_plus((ID *)me->mat[a]);
				}

				convert_ensure_curve_cache(depsgraph, scene, baseob);
				BKE_mesh_from_metaball(&baseob->curve_cache->disp, newob->data);

				if (obact->type == OB_MBALL) {
					basact = basen;
				}

				mballConverted = 1;
			}
		}
		else {
			continue;
		}

		/* tag obdata if it was been changed */

		/* If the original object is active then make this object active */
		if (basen) {
			if (ob == obact) {
				/* store new active base to update BASACT */
				basact = basen;
			}

			basen = NULL;
		}

		if (!keep_original && (ob->flag & OB_DONE)) {
			DEG_id_tag_update(&ob->id, OB_RECALC_DATA);
			((ID *)ob->data)->tag &= ~LIB_TAG_DOIT; /* flag not to convert this datablock again */
		}
	}
	BLI_freelistN(&selected_editable_bases);

	if (!keep_original) {
		if (mballConverted) {
			FOREACH_SCENE_OBJECT_BEGIN(scene, ob_mball)
			{
				if (ob_mball->type == OB_MBALL) {
					if (ob_mball->flag & OB_DONE) {
						Object *ob_basis = NULL;
						if (BKE_mball_is_basis(ob_mball) ||
						    ((ob_basis = BKE_mball_basis_find(scene, ob_mball)) && (ob_basis->flag & OB_DONE)))
						{
							ED_object_base_free_and_unlink(bmain, scene, ob_mball);
						}
					}
				}
			}
			FOREACH_SCENE_OBJECT_END;
		}

		/* delete object should renew depsgraph */
		DEG_relations_tag_update(bmain);
	}

// XXX	ED_object_editmode_enter(C, 0);
// XXX	exit_editmode(C, EM_FREEDATA|EM_WAITCURSOR); /* freedata, but no undo */

	if (basact) {
		/* active base was changed */
		ED_object_base_activate(C, basact);
		BASACT(view_layer) = basact;
	}
	else if (BASACT(view_layer)->object->flag & OB_DONE) {
		WM_event_add_notifier(C, NC_OBJECT | ND_MODIFIER, BASACT(view_layer)->object);
		WM_event_add_notifier(C, NC_OBJECT | ND_DATA, BASACT(view_layer)->object);
	}

	DEG_relations_tag_update(bmain);
	WM_event_add_notifier(C, NC_OBJECT | ND_DRAW, scene);
	WM_event_add_notifier(C, NC_SCENE | ND_OB_SELECT, scene);

	return OPERATOR_FINISHED;
}


void OBJECT_OT_convert(wmOperatorType *ot)
{
	/* identifiers */
	ot->name = "Convert to";
	ot->description = "Convert selected objects to another type";
	ot->idname = "OBJECT_OT_convert";

	/* api callbacks */
	ot->invoke = WM_menu_invoke;
	ot->exec = convert_exec;
	ot->poll = convert_poll;

	/* flags */
	ot->flag = OPTYPE_REGISTER | OPTYPE_UNDO;

	/* properties */
	ot->prop = RNA_def_enum(ot->srna, "target", convert_target_items, OB_MESH, "Target", "Type of object to convert to");
	RNA_def_boolean(ot->srna, "keep_original", 0, "Keep Original", "Keep original objects instead of replacing them");
}

/**************************** Duplicate ************************/

/*
 * dupflag: a flag made from constants declared in DNA_userdef_types.h
 * The flag tells adduplicate() whether to copy data linked to the object, or to reference the existing data.
 * U.dupflag for default operations or you can construct a flag as python does
 * if the dupflag is 0 then no data will be copied (linked duplicate) */

/* used below, assumes id.new is correct */
/* leaves selection of base/object unaltered */
/* Does set ID->newid pointers. */
static Base *object_add_duplicate_internal(Main *bmain, Scene *scene, ViewLayer *view_layer, Object *ob, int dupflag)
{
#define ID_NEW_REMAP_US(a)	if (      (a)->id.newid) { (a) = (void *)(a)->id.newid;       (a)->id.us++; }
#define ID_NEW_REMAP_US2(a)	if (((ID *)a)->newid)    { (a) = ((ID  *)a)->newid;     ((ID *)a)->us++;    }

	Base *base, *basen = NULL;
	Material ***matarar;
	Object *obn;
	ID *id;
	int a, didit;

	if (ob->mode & OB_MODE_POSE) {
		; /* nothing? */
	}
	else {
		obn = ID_NEW_SET(ob, BKE_object_copy(bmain, ob));
		DEG_id_tag_update(&obn->id, OB_RECALC_OB | OB_RECALC_DATA);

		base = BKE_view_layer_base_find(view_layer, ob);
		if ((base != NULL) && (base->flag & BASE_VISIBLED)) {
			BKE_collection_object_add_from(bmain, scene, ob, obn);
		}
		else {
			LayerCollection *layer_collection = BKE_layer_collection_get_active(view_layer);
			BKE_collection_object_add(bmain, layer_collection->collection, obn);
		}
		basen = BKE_view_layer_base_find(view_layer, obn);

		/* 1) duplis should end up in same collection as the original
		 * 2) Rigid Body sim participants MUST always be part of a collection...
		 */
		// XXX: is 2) really a good measure here?
		if (ob->rigidbody_object || ob->rigidbody_constraint) {
			Collection *collection;
			for (collection = bmain->collection.first; collection; collection = collection->id.next) {
				if (BKE_collection_has_object(collection, ob))
					BKE_collection_object_add(bmain, collection, obn);
			}
		}

		/* duplicates using userflags */
		if (dupflag & USER_DUP_ACT) {
			BKE_animdata_copy_id_action(bmain, &obn->id, true);
		}

		if (dupflag & USER_DUP_MAT) {
			for (a = 0; a < obn->totcol; a++) {
				id = (ID *)obn->mat[a];
				if (id) {
					ID_NEW_REMAP_US(obn->mat[a])
					else {
						obn->mat[a] = ID_NEW_SET(obn->mat[a], BKE_material_copy(bmain, obn->mat[a]));
					}
					id_us_min(id);

					if (dupflag & USER_DUP_ACT) {
						BKE_animdata_copy_id_action(bmain, &obn->mat[a]->id, true);
					}
				}
			}
		}
		if (dupflag & USER_DUP_PSYS) {
			ParticleSystem *psys;
			for (psys = obn->particlesystem.first; psys; psys = psys->next) {
				id = (ID *) psys->part;
				if (id) {
					ID_NEW_REMAP_US(psys->part)
					else {
						psys->part = ID_NEW_SET(psys->part, BKE_particlesettings_copy(bmain, psys->part));
					}

					if (dupflag & USER_DUP_ACT) {
						BKE_animdata_copy_id_action(bmain, &psys->part->id, true);
					}

					id_us_min(id);
				}
			}
		}

		id = obn->data;
		didit = 0;

		switch (obn->type) {
			case OB_MESH:
				if (dupflag & USER_DUP_MESH) {
					ID_NEW_REMAP_US2(obn->data)
					else {
						obn->data = ID_NEW_SET(obn->data, BKE_mesh_copy(bmain, obn->data));
						didit = 1;
					}
					id_us_min(id);
				}
				break;
			case OB_CURVE:
				if (dupflag & USER_DUP_CURVE) {
					ID_NEW_REMAP_US2(obn->data)
					else {
						obn->data = ID_NEW_SET(obn->data, BKE_curve_copy(bmain, obn->data));
						didit = 1;
					}
					id_us_min(id);
				}
				break;
			case OB_SURF:
				if (dupflag & USER_DUP_SURF) {
					ID_NEW_REMAP_US2(obn->data)
					else {
						obn->data = ID_NEW_SET(obn->data, BKE_curve_copy(bmain, obn->data));
						didit = 1;
					}
					id_us_min(id);
				}
				break;
			case OB_FONT:
				if (dupflag & USER_DUP_FONT) {
					ID_NEW_REMAP_US2(obn->data)
					else {
						obn->data = ID_NEW_SET(obn->data, BKE_curve_copy(bmain, obn->data));
						didit = 1;
					}
					id_us_min(id);
				}
				break;
			case OB_MBALL:
				if (dupflag & USER_DUP_MBALL) {
					ID_NEW_REMAP_US2(obn->data)
					else {
						obn->data = ID_NEW_SET(obn->data, BKE_mball_copy(bmain, obn->data));
						didit = 1;
					}
					id_us_min(id);
				}
				break;
			case OB_LAMP:
				if (dupflag & USER_DUP_LAMP) {
					ID_NEW_REMAP_US2(obn->data)
					else {
						obn->data = ID_NEW_SET(obn->data, BKE_lamp_copy(bmain, obn->data));
						didit = 1;
					}
					id_us_min(id);
				}
				break;
			case OB_ARMATURE:
				DEG_id_tag_update(&obn->id, OB_RECALC_DATA);
				if (obn->pose)
					BKE_pose_tag_recalc(bmain, obn->pose);
				if (dupflag & USER_DUP_ARM) {
					ID_NEW_REMAP_US2(obn->data)
					else {
						obn->data = ID_NEW_SET(obn->data, BKE_armature_copy(bmain, obn->data));
						BKE_pose_rebuild(obn, obn->data);
						didit = 1;
					}
					id_us_min(id);
				}
				break;
			case OB_LATTICE:
				if (dupflag != 0) {
					ID_NEW_REMAP_US2(obn->data)
					else {
						obn->data = ID_NEW_SET(obn->data, BKE_lattice_copy(bmain, obn->data));
						didit = 1;
					}
					id_us_min(id);
				}
				break;
			case OB_CAMERA:
				if (dupflag != 0) {
					ID_NEW_REMAP_US2(obn->data)
					else {
						obn->data = ID_NEW_SET(obn->data, BKE_camera_copy(bmain, obn->data));
						didit = 1;
					}
					id_us_min(id);
				}
				break;
			case OB_SPEAKER:
				if (dupflag != 0) {
					ID_NEW_REMAP_US2(obn->data)
					else {
						obn->data = ID_NEW_SET(obn->data, BKE_speaker_copy(bmain, obn->data));
						didit = 1;
					}
					id_us_min(id);
				}
				break;
		}

		/* check if obdata is copied */
		if (didit) {
			Key *key = BKE_key_from_object(obn);

			Key *oldkey = BKE_key_from_object(ob);
			if (oldkey != NULL) {
				ID_NEW_SET(oldkey, key);
			}

			if (dupflag & USER_DUP_ACT) {
<<<<<<< HEAD
				BKE_animdata_copy_id_action((ID *)obn->data, true);
=======
				bActuator *act;

				BKE_animdata_copy_id_action(bmain, (ID *)obn->data, true);
>>>>>>> 5508b572
				if (key) {
					BKE_animdata_copy_id_action(bmain, (ID *)key, true);
				}
			}

			if (dupflag & USER_DUP_MAT) {
				matarar = give_matarar(obn);
				if (matarar) {
					for (a = 0; a < obn->totcol; a++) {
						id = (ID *)(*matarar)[a];
						if (id) {
							ID_NEW_REMAP_US((*matarar)[a])
							else {
								(*matarar)[a] = ID_NEW_SET((*matarar)[a], BKE_material_copy(bmain, (*matarar)[a]));
							}
							id_us_min(id);
						}
					}
				}
			}
		}
	}
	return basen;

#undef ID_NEW_REMAP_US
#undef ID_NEW_REMAP_US2
}

/* single object duplicate, if dupflag==0, fully linked, else it uses the flags given */
/* leaves selection of base/object unaltered.
 * note: don't call this within a loop since clear_* funcs loop over the entire database.
 * note: caller must do DAG_relations_tag_update(bmain);
 *       this is not done automatic since we may duplicate many objects in a batch */
Base *ED_object_add_duplicate(Main *bmain, Scene *scene, ViewLayer *view_layer, Base *base, int dupflag)
{
	Base *basen;
	Object *ob;

	basen = object_add_duplicate_internal(bmain, scene, view_layer, base->object, dupflag);
	if (basen == NULL) {
		return NULL;
	}

	ob = basen->object;

	/* link own references to the newly duplicated data [#26816] */
	BKE_libblock_relink_to_newid(&ob->id);

	/* DAG_relations_tag_update(bmain); */ /* caller must do */

	if (ob->data != NULL) {
		DEG_id_tag_update_ex(bmain, (ID *)ob->data, DEG_TAG_EDITORS_UPDATE);
	}

	BKE_main_id_clear_newpoins(bmain);

	return basen;
}

/* contextual operator dupli */
static int duplicate_exec(bContext *C, wmOperator *op)
{
	Main *bmain = CTX_data_main(C);
	Scene *scene = CTX_data_scene(C);
	ViewLayer *view_layer = CTX_data_view_layer(C);
	const bool linked = RNA_boolean_get(op->ptr, "linked");
	int dupflag = (linked) ? 0 : U.dupflag;

	CTX_DATA_BEGIN (C, Base *, base, selected_bases)
	{
		Base *basen = object_add_duplicate_internal(bmain, scene, view_layer, base->object, dupflag);

		/* note that this is safe to do with this context iterator,
		 * the list is made in advance */
		ED_object_base_select(base, BA_DESELECT);
		ED_object_base_select(basen, BA_SELECT);

		if (basen == NULL) {
			continue;
		}

		/* new object becomes active */
		if (BASACT(view_layer) == base)
			ED_object_base_activate(C, basen);

		if (basen->object->data) {
			DEG_id_tag_update(basen->object->data, 0);
		}
	}
	CTX_DATA_END;

	copy_object_set_idnew(C);

	BKE_main_id_clear_newpoins(bmain);

	DEG_relations_tag_update(bmain);
	/* TODO(sergey): Use proper flag for tagging here. */
	DEG_id_tag_update(&scene->id, 0);

	WM_event_add_notifier(C, NC_SCENE | ND_OB_SELECT, scene);

	return OPERATOR_FINISHED;
}

void OBJECT_OT_duplicate(wmOperatorType *ot)
{
	PropertyRNA *prop;

	/* identifiers */
	ot->name = "Duplicate Objects";
	ot->description = "Duplicate selected objects";
	ot->idname = "OBJECT_OT_duplicate";

	/* api callbacks */
	ot->exec = duplicate_exec;
	ot->poll = ED_operator_objectmode;

	/* flags */
	ot->flag = OPTYPE_REGISTER | OPTYPE_UNDO;

	/* to give to transform */
	RNA_def_boolean(ot->srna, "linked", 0, "Linked", "Duplicate object but not object data, linking to the original data");
	prop = RNA_def_enum(ot->srna, "mode", rna_enum_transform_mode_types, TFM_TRANSLATION, "Mode", "");
	RNA_def_property_flag(prop, PROP_HIDDEN);
}

/* **************** add named object, for dragdrop ************* */

static int add_named_exec(bContext *C, wmOperator *op)
{
	wmWindow *win = CTX_wm_window(C);
	const wmEvent *event = win ? win->eventstate : NULL;
	Main *bmain = CTX_data_main(C);
	Scene *scene = CTX_data_scene(C);
	ViewLayer *view_layer = CTX_data_view_layer(C);
	Base *basen;
	Object *ob;
	const bool linked = RNA_boolean_get(op->ptr, "linked");
	int dupflag = (linked) ? 0 : U.dupflag;
	char name[MAX_ID_NAME - 2];

	/* find object, create fake base */
	RNA_string_get(op->ptr, "name", name);
	ob = (Object *)BKE_libblock_find_name(bmain, ID_OB, name);

	if (ob == NULL) {
		BKE_report(op->reports, RPT_ERROR, "Object not found");
		return OPERATOR_CANCELLED;
	}

	/* prepare dupli */
	basen = object_add_duplicate_internal(bmain, scene, view_layer, ob, dupflag);

	if (basen == NULL) {
		BKE_report(op->reports, RPT_ERROR, "Object could not be duplicated");
		return OPERATOR_CANCELLED;
	}

	BKE_scene_object_base_flag_sync_from_object(basen);
	basen->object->restrictflag &= ~OB_RESTRICT_VIEW;

	if (event) {
		ARegion *ar = CTX_wm_region(C);
		const int mval[2] = {event->x - ar->winrct.xmin,
		                     event->y - ar->winrct.ymin};
		ED_object_location_from_view(C, basen->object->loc);
		ED_view3d_cursor3d_position(C, basen->object->loc, mval);
	}

	ED_object_base_select(basen, BA_SELECT);
	ED_object_base_activate(C, basen);

	copy_object_set_idnew(C);

	BKE_main_id_clear_newpoins(bmain);

	/* TODO(sergey): Only update relations for the current scene. */
	DEG_relations_tag_update(bmain);

	WM_event_add_notifier(C, NC_SCENE | ND_OB_SELECT, scene);
	WM_event_add_notifier(C, NC_SCENE | ND_OB_ACTIVE, scene);

	return OPERATOR_FINISHED;
}

void OBJECT_OT_add_named(wmOperatorType *ot)
{
	/* identifiers */
	ot->name = "Add Named Object";
	ot->description = "Add named object";
	ot->idname = "OBJECT_OT_add_named";

	/* api callbacks */
	ot->exec = add_named_exec;
	ot->poll = ED_operator_objectmode;

	/* flags */
	ot->flag = OPTYPE_REGISTER | OPTYPE_UNDO;

	RNA_def_boolean(ot->srna, "linked", 0, "Linked", "Duplicate object but not object data, linking to the original data");
	RNA_def_string(ot->srna, "name", NULL, MAX_ID_NAME - 2, "Name", "Object name to add");
}

/**************************** Join *************************/

static int join_poll(bContext *C)
{
	Object *ob = CTX_data_active_object(C);

	if (!ob || ID_IS_LINKED(ob)) return 0;

	if (ELEM(ob->type, OB_MESH, OB_CURVE, OB_SURF, OB_ARMATURE))
		return ED_operator_screenactive(C);
	else
		return 0;
}

static int join_exec(bContext *C, wmOperator *op)
{
	Object *ob = CTX_data_active_object(C);

	if (ob->mode & OB_MODE_EDIT) {
		BKE_report(op->reports, RPT_ERROR, "This data does not support joining in edit mode");
		return OPERATOR_CANCELLED;
	}
	else if (BKE_object_obdata_is_libdata(ob)) {
		BKE_report(op->reports, RPT_ERROR, "Cannot edit external libdata");
		return OPERATOR_CANCELLED;
	}

	if (ob->type == OB_MESH)
		return join_mesh_exec(C, op);
	else if (ELEM(ob->type, OB_CURVE, OB_SURF))
		return join_curve_exec(C, op);
	else if (ob->type == OB_ARMATURE)
		return join_armature_exec(C, op);

	return OPERATOR_CANCELLED;
}

void OBJECT_OT_join(wmOperatorType *ot)
{
	/* identifiers */
	ot->name = "Join";
	ot->description = "Join selected objects into active object";
	ot->idname = "OBJECT_OT_join";

	/* api callbacks */
	ot->exec = join_exec;
	ot->poll = join_poll;

	/* flags */
	ot->flag = OPTYPE_REGISTER | OPTYPE_UNDO;
}

/**************************** Join as Shape Key*************************/

static int join_shapes_poll(bContext *C)
{
	Object *ob = CTX_data_active_object(C);

	if (!ob || ID_IS_LINKED(ob)) return 0;

	/* only meshes supported at the moment */
	if (ob->type == OB_MESH)
		return ED_operator_screenactive(C);
	else
		return 0;
}

static int join_shapes_exec(bContext *C, wmOperator *op)
{
	Object *ob = CTX_data_active_object(C);

	if (ob->mode & OB_MODE_EDIT) {
		BKE_report(op->reports, RPT_ERROR, "This data does not support joining in edit mode");
		return OPERATOR_CANCELLED;
	}
	else if (BKE_object_obdata_is_libdata(ob)) {
		BKE_report(op->reports, RPT_ERROR, "Cannot edit external libdata");
		return OPERATOR_CANCELLED;
	}

	if (ob->type == OB_MESH)
		return join_mesh_shapes_exec(C, op);

	return OPERATOR_CANCELLED;
}

void OBJECT_OT_join_shapes(wmOperatorType *ot)
{
	/* identifiers */
	ot->name = "Join as Shapes";
	ot->description = "Merge selected objects to shapes of active object";
	ot->idname = "OBJECT_OT_join_shapes";

	/* api callbacks */
	ot->exec = join_shapes_exec;
	ot->poll = join_shapes_poll;

	/* flags */
	ot->flag = OPTYPE_REGISTER | OPTYPE_UNDO;
}<|MERGE_RESOLUTION|>--- conflicted
+++ resolved
@@ -2256,13 +2256,7 @@
 			}
 
 			if (dupflag & USER_DUP_ACT) {
-<<<<<<< HEAD
-				BKE_animdata_copy_id_action((ID *)obn->data, true);
-=======
-				bActuator *act;
-
 				BKE_animdata_copy_id_action(bmain, (ID *)obn->data, true);
->>>>>>> 5508b572
 				if (key) {
 					BKE_animdata_copy_id_action(bmain, (ID *)key, true);
 				}

--- conflicted
+++ resolved
@@ -351,13 +351,7 @@
 				/* if the number of points does not match the amount required by the chain length,
 				 * free the points array and request a rebind...
 				 */
-<<<<<<< HEAD
-				if ( (data->points == NULL) ||
-					 (!(data->flag & CONSTRAINT_SPLINEIK_NO_ROOT) && (data->numpoints != data->chainlen+1)) ||
-					 ( (data->flag & CONSTRAINT_SPLINEIK_NO_ROOT) && (data->numpoints != data->chainlen)) )
-=======
 				if ((data->points == NULL) || (data->numpoints != data->chainlen+1))
->>>>>>> bee2335a
 				{
 					/* free the points array */
 					if (data->points) {

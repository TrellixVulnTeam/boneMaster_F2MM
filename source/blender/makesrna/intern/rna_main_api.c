--- conflicted
+++ resolved
@@ -299,13 +299,8 @@
 
 /* copied from Mesh_getFromObject and adapted to RNA interface */
 Mesh *rna_Main_meshes_new_from_object(
-<<<<<<< HEAD
         Main *bmain, ReportList *reports, Depsgraph *depsgraph,
-        Object *ob, int apply_modifiers, int calc_tessface, int calc_undeformed)
-=======
-        Main *bmain, ReportList *reports, Scene *sce,
-        Object *ob, bool apply_modifiers, int settings, bool calc_tessface, bool calc_undeformed)
->>>>>>> ddee0931
+        Object *ob, bool apply_modifiers, bool calc_tessface, bool calc_undeformed)
 {
 	Scene *sce = DEG_get_evaluated_scene(depsgraph);
 
@@ -601,12 +596,6 @@
 	static void rna_Main_##_func_name##_tag(Main *bmain, bool value) {             \
 		BKE_main_id_tag_listbase(&bmain->_listbase_name, LIB_TAG_DOIT, value);     \
 	}                                                                              \
-<<<<<<< HEAD
-=======
-	static bool rna_Main_##_func_name##_is_updated_get(PointerRNA *ptr) {          \
-		return DAG_id_type_tagged(ptr->data, _id_type) != 0;                       \
-	}
->>>>>>> ddee0931
 
 RNA_MAIN_ID_TAG_FUNCS_DEF(cameras, camera, ID_CA)
 RNA_MAIN_ID_TAG_FUNCS_DEF(scenes, scene, ID_SCE)

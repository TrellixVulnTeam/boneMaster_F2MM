/*
 * This program is free software; you can redistribute it and/or
 * modify it under the terms of the GNU General Public License
 * as published by the Free Software Foundation; either version 2
 * of the License, or (at your option) any later version.
 *
 * This program is distributed in the hope that it will be useful,
 * but WITHOUT ANY WARRANTY; without even the implied warranty of
 * MERCHANTABILITY or FITNESS FOR A PARTICULAR PURPOSE.  See the
 * GNU General Public License for more details.
 *
 * You should have received a copy of the GNU General Public License
 * along with this program; if not, write to the Free Software Foundation,
 * Inc., 51 Franklin Street, Fifth Floor, Boston, MA 02110-1301, USA.
 */

/** \file
 * \ingroup RNA
 */

#include <float.h>
#include <limits.h>
#include <stdlib.h>

#include "DNA_armature_types.h"
#include "DNA_cachefile_types.h"
#include "DNA_mesh_types.h"
#include "DNA_modifier_types.h"
#include "DNA_object_types.h"
#include "DNA_object_force_types.h"
#include "DNA_scene_types.h"

#include "MEM_guardedalloc.h"

#include "BLI_math.h"

#include "BLT_translation.h"

#include "BKE_animsys.h"
#include "BKE_data_transfer.h"
#include "BKE_dynamicpaint.h"
#include "BKE_effect.h"
#include "BKE_mesh_mapping.h"
#include "BKE_mesh_remap.h"
#include "BKE_multires.h"
#include "BKE_ocean.h"
#include "BKE_smoke.h" /* For smokeModifier_free & smokeModifier_createType */

#include "RNA_access.h"
#include "RNA_define.h"
#include "RNA_enum_types.h"

#include "rna_internal.h"

#include "WM_api.h"
#include "WM_types.h"


const EnumPropertyItem rna_enum_object_modifier_type_items[] = {
    {0, "", 0, N_("Modify"), ""},
    {eModifierType_DataTransfer, "DATA_TRANSFER", ICON_MOD_DATA_TRANSFER, "Data Transfer", ""},
    {eModifierType_MeshCache, "MESH_CACHE", ICON_MOD_MESHDEFORM, "Mesh Cache", ""},
    {eModifierType_MeshSequenceCache,
     "MESH_SEQUENCE_CACHE",
     ICON_MOD_MESHDEFORM,
     "Mesh Sequence Cache",
     ""},
    {eModifierType_NormalEdit, "NORMAL_EDIT", ICON_MOD_NORMALEDIT, "Normal Edit", ""},
    {eModifierType_WeightedNormal, "WEIGHTED_NORMAL", ICON_MOD_NORMALEDIT, "Weighted Normal", ""},
    {eModifierType_UVProject, "UV_PROJECT", ICON_MOD_UVPROJECT, "UV Project", ""},
    {eModifierType_UVWarp, "UV_WARP", ICON_MOD_UVPROJECT, "UV Warp", ""},
    {eModifierType_WeightVGEdit,
     "VERTEX_WEIGHT_EDIT",
     ICON_MOD_VERTEX_WEIGHT,
     "Vertex Weight Edit",
     ""},
    {eModifierType_WeightVGMix,
     "VERTEX_WEIGHT_MIX",
     ICON_MOD_VERTEX_WEIGHT,
     "Vertex Weight Mix",
     ""},
    {eModifierType_WeightVGProximity,
     "VERTEX_WEIGHT_PROXIMITY",
     ICON_MOD_VERTEX_WEIGHT,
     "Vertex Weight Proximity",
     ""},
    {0, "", 0, N_("Generate"), ""},
    {eModifierType_Array, "ARRAY", ICON_MOD_ARRAY, "Array", ""},
    {eModifierType_Bevel, "BEVEL", ICON_MOD_BEVEL, "Bevel", ""},
    {eModifierType_Boolean, "BOOLEAN", ICON_MOD_BOOLEAN, "Boolean", ""},
    {eModifierType_Build, "BUILD", ICON_MOD_BUILD, "Build", ""},
    {eModifierType_Decimate, "DECIMATE", ICON_MOD_DECIM, "Decimate", ""},
    {eModifierType_EdgeSplit, "EDGE_SPLIT", ICON_MOD_EDGESPLIT, "Edge Split", ""},
    {eModifierType_Mask, "MASK", ICON_MOD_MASK, "Mask", ""},
    {eModifierType_Mirror, "MIRROR", ICON_MOD_MIRROR, "Mirror", ""},
    {eModifierType_Multires, "MULTIRES", ICON_MOD_MULTIRES, "Multiresolution", ""},
    {eModifierType_Remesh, "REMESH", ICON_MOD_REMESH, "Remesh", ""},
    {eModifierType_Screw, "SCREW", ICON_MOD_SCREW, "Screw", ""},
    {eModifierType_Skin, "SKIN", ICON_MOD_SKIN, "Skin", ""},
    {eModifierType_Solidify, "SOLIDIFY", ICON_MOD_SOLIDIFY, "Solidify", ""},
    {eModifierType_Subsurf, "SUBSURF", ICON_MOD_SUBSURF, "Subdivision Surface", ""},
    {eModifierType_Triangulate, "TRIANGULATE", ICON_MOD_TRIANGULATE, "Triangulate", ""},
    {eModifierType_Wireframe,
     "WIREFRAME",
     ICON_MOD_WIREFRAME,
     "Wireframe",
     "Generate a wireframe on the edges of a mesh"},
    {0, "", 0, N_("Deform"), ""},
    {eModifierType_Armature, "ARMATURE", ICON_MOD_ARMATURE, "Armature", ""},
    {eModifierType_Cast, "CAST", ICON_MOD_CAST, "Cast", ""},
    {eModifierType_Curve, "CURVE", ICON_MOD_CURVE, "Curve", ""},
    {eModifierType_Displace, "DISPLACE", ICON_MOD_DISPLACE, "Displace", ""},
    {eModifierType_Hook, "HOOK", ICON_HOOK, "Hook", ""},
    {eModifierType_LaplacianDeform,
     "LAPLACIANDEFORM",
     ICON_MOD_MESHDEFORM,
     "Laplacian Deform",
     ""},
    {eModifierType_Lattice, "LATTICE", ICON_MOD_LATTICE, "Lattice", ""},
    {eModifierType_MeshDeform, "MESH_DEFORM", ICON_MOD_MESHDEFORM, "Mesh Deform", ""},
    {eModifierType_Shrinkwrap, "SHRINKWRAP", ICON_MOD_SHRINKWRAP, "Shrinkwrap", ""},
    {eModifierType_SimpleDeform, "SIMPLE_DEFORM", ICON_MOD_SIMPLEDEFORM, "Simple Deform", ""},
    {eModifierType_Smooth, "SMOOTH", ICON_MOD_SMOOTH, "Smooth", ""},
    {eModifierType_CorrectiveSmooth,
     "CORRECTIVE_SMOOTH",
     ICON_MOD_SMOOTH,
     "Smooth Corrective",
     ""},
    {eModifierType_LaplacianSmooth, "LAPLACIANSMOOTH", ICON_MOD_SMOOTH, "Smooth Laplacian", ""},
    {eModifierType_SurfaceDeform, "SURFACE_DEFORM", ICON_MOD_MESHDEFORM, "Surface Deform", ""},
    {eModifierType_Warp, "WARP", ICON_MOD_WARP, "Warp", ""},
    {eModifierType_Wave, "WAVE", ICON_MOD_WAVE, "Wave", ""},
    {0, "", 0, N_("Simulate"), ""},
    {eModifierType_Cloth, "CLOTH", ICON_MOD_CLOTH, "Cloth", ""},
    {eModifierType_Collision, "COLLISION", ICON_MOD_PHYSICS, "Collision", ""},
    {eModifierType_DynamicPaint, "DYNAMIC_PAINT", ICON_MOD_DYNAMICPAINT, "Dynamic Paint", ""},
    {eModifierType_Explode, "EXPLODE", ICON_MOD_EXPLODE, "Explode", ""},
    {eModifierType_Fluidsim, "FLUID_SIMULATION", ICON_MOD_FLUIDSIM, "Fluid Simulation", ""},
    {eModifierType_Ocean, "OCEAN", ICON_MOD_OCEAN, "Ocean", ""},
    {eModifierType_ParticleInstance,
     "PARTICLE_INSTANCE",
     ICON_MOD_PARTICLE_INSTANCE,
     "Particle Instance",
     ""},
    {eModifierType_ParticleSystem, "PARTICLE_SYSTEM", ICON_MOD_PARTICLES, "Particle System", ""},
    {eModifierType_Smoke, "SMOKE", ICON_MOD_SMOKE, "Smoke", ""},
    {eModifierType_Softbody, "SOFT_BODY", ICON_MOD_SOFT, "Soft Body", ""},
    {eModifierType_Surface, "SURFACE", ICON_MODIFIER, "Surface", ""},
    {0, NULL, 0, NULL, NULL},
};

const EnumPropertyItem rna_enum_modifier_triangulate_quad_method_items[] = {
    {MOD_TRIANGULATE_QUAD_BEAUTY,
     "BEAUTY",
     0,
     "Beauty ",
     "Split the quads in nice triangles, slower method"},
    {MOD_TRIANGULATE_QUAD_FIXED,
     "FIXED",
     0,
     "Fixed",
     "Split the quads on the first and third vertices"},
    {MOD_TRIANGULATE_QUAD_ALTERNATE,
     "FIXED_ALTERNATE",
     0,
     "Fixed Alternate",
     "Split the quads on the 2nd and 4th vertices"},
    {MOD_TRIANGULATE_QUAD_SHORTEDGE,
     "SHORTEST_DIAGONAL",
     0,
     "Shortest Diagonal",
     "Split the quads based on the distance between the vertices"},
    {0, NULL, 0, NULL, NULL},
};

const EnumPropertyItem rna_enum_modifier_triangulate_ngon_method_items[] = {
    {MOD_TRIANGULATE_NGON_BEAUTY,
     "BEAUTY",
     0,
     "Beauty",
     "Arrange the new triangles evenly (slow)"},
    {MOD_TRIANGULATE_NGON_EARCLIP,
     "CLIP",
     0,
     "Clip",
     "Split the polygons with an ear clipping algorithm"},
    {0, NULL, 0, NULL, NULL},
};

const EnumPropertyItem rna_enum_modifier_shrinkwrap_mode_items[] = {
    {MOD_SHRINKWRAP_ON_SURFACE,
     "ON_SURFACE",
     0,
     "On Surface",
     "The point is constrained to the surface of the target object, "
     "with distance offset towards the original point location"},
    {MOD_SHRINKWRAP_INSIDE,
     "INSIDE",
     0,
     "Inside",
     "The point is constrained to be inside the target object"},
    {MOD_SHRINKWRAP_OUTSIDE,
     "OUTSIDE",
     0,
     "Outside",
     "The point is constrained to be outside the target object"},
    {MOD_SHRINKWRAP_OUTSIDE_SURFACE,
     "OUTSIDE_SURFACE",
     0,
     "Outside Surface",
     "The point is constrained to the surface of the target object, "
     "with distance offset always to the outside, towards or away from the original location"},
    {MOD_SHRINKWRAP_ABOVE_SURFACE,
     "ABOVE_SURFACE",
     0,
     "Above Surface",
     "The point is constrained to the surface of the target object, "
     "with distance offset applied exactly along the target normal"},
    {0, NULL, 0, NULL, NULL},
};

#ifndef RNA_RUNTIME
/* use eWarp_Falloff_*** & eHook_Falloff_***, they're in sync */
static const EnumPropertyItem modifier_warp_falloff_items[] = {
    {eWarp_Falloff_None, "NONE", 0, "No Falloff", ""},
    {eWarp_Falloff_Curve, "CURVE", 0, "Curve", ""},
    {eWarp_Falloff_Smooth, "SMOOTH", ICON_SMOOTHCURVE, "Smooth", ""},
    {eWarp_Falloff_Sphere, "SPHERE", ICON_SPHERECURVE, "Sphere", ""},
    {eWarp_Falloff_Root, "ROOT", ICON_ROOTCURVE, "Root", ""},
    {eWarp_Falloff_InvSquare, "INVERSE_SQUARE", ICON_ROOTCURVE, "Inverse Square", ""},
    {eWarp_Falloff_Sharp, "SHARP", ICON_SHARPCURVE, "Sharp", ""},
    {eWarp_Falloff_Linear, "LINEAR", ICON_LINCURVE, "Linear", ""},
    {eWarp_Falloff_Const, "CONSTANT", ICON_NOCURVE, "Constant", ""},
    {0, NULL, 0, NULL, NULL},
};
#endif

/* ***** Data Transfer ***** */

const EnumPropertyItem rna_enum_dt_method_vertex_items[] = {
    {MREMAP_MODE_TOPOLOGY, "TOPOLOGY", 0, "Topology", "Copy from identical topology meshes"},
    {MREMAP_MODE_VERT_NEAREST, "NEAREST", 0, "Nearest vertex", "Copy from closest vertex"},
    {MREMAP_MODE_VERT_EDGE_NEAREST,
     "EDGE_NEAREST",
     0,
     "Nearest Edge Vertex",
     "Copy from closest vertex of closest edge"},
    {MREMAP_MODE_VERT_EDGEINTERP_NEAREST,
     "EDGEINTERP_NEAREST",
     0,
     "Nearest Edge Interpolated",
     "Copy from interpolated values of vertices from closest point on closest edge"},
    {MREMAP_MODE_VERT_POLY_NEAREST,
     "POLY_NEAREST",
     0,
     "Nearest Face Vertex",
     "Copy from closest vertex of closest face"},
    {MREMAP_MODE_VERT_POLYINTERP_NEAREST,
     "POLYINTERP_NEAREST",
     0,
     "Nearest Face Interpolated",
     "Copy from interpolated values of vertices from closest point on closest face"},
    {MREMAP_MODE_VERT_POLYINTERP_VNORPROJ,
     "POLYINTERP_VNORPROJ",
     0,
     "Projected Face Interpolated",
     "Copy from interpolated values of vertices from point on closest face hit by "
     "normal-projection"},
    {0, NULL, 0, NULL, NULL},
};

const EnumPropertyItem rna_enum_dt_method_edge_items[] = {
    {MREMAP_MODE_TOPOLOGY, "TOPOLOGY", 0, "Topology", "Copy from identical topology meshes"},
    {MREMAP_MODE_EDGE_VERT_NEAREST,
     "VERT_NEAREST",
     0,
     "Nearest Vertices",
     "Copy from most similar edge (edge which vertices are the closest of destination edge's "
     "ones)"},
    {MREMAP_MODE_EDGE_NEAREST,
     "NEAREST",
     0,
     "Nearest Edge",
     "Copy from closest edge (using midpoints)"},
    {MREMAP_MODE_EDGE_POLY_NEAREST,
     "POLY_NEAREST",
     0,
     "Nearest Face Edge",
     "Copy from closest edge of closest face (using midpoints)"},
    {MREMAP_MODE_EDGE_EDGEINTERP_VNORPROJ,
     "EDGEINTERP_VNORPROJ",
     0,
     "Projected Edge Interpolated",
     "Interpolate all source edges hit by the projection of destination one along its own normal "
     "(from vertices)"},
    {0, NULL, 0, NULL, NULL},
};

const EnumPropertyItem rna_enum_dt_method_loop_items[] = {
    {MREMAP_MODE_TOPOLOGY, "TOPOLOGY", 0, "Topology", "Copy from identical topology meshes"},
    {MREMAP_MODE_LOOP_NEAREST_LOOPNOR,
     "NEAREST_NORMAL",
     0,
     "Nearest Corner And Best Matching Normal",
     "Copy from nearest corner which has the best matching normal"},
    {MREMAP_MODE_LOOP_NEAREST_POLYNOR,
     "NEAREST_POLYNOR",
     0,
     "Nearest Corner And Best Matching Face Normal",
     "Copy from nearest corner which has the face with the best matching normal to destination "
     "corner's face one"},
    {MREMAP_MODE_LOOP_POLY_NEAREST,
     "NEAREST_POLY",
     0,
     "Nearest Corner Of Nearest Face",
     "Copy from nearest corner of nearest polygon"},
    {MREMAP_MODE_LOOP_POLYINTERP_NEAREST,
     "POLYINTERP_NEAREST",
     0,
     "Nearest Face Interpolated",
     "Copy from interpolated corners of the nearest source polygon"},
    {MREMAP_MODE_LOOP_POLYINTERP_LNORPROJ,
     "POLYINTERP_LNORPROJ",
     0,
     "Projected Face Interpolated",
     "Copy from interpolated corners of the source polygon hit by corner normal projection"},
    {0, NULL, 0, NULL, NULL},
};

const EnumPropertyItem rna_enum_dt_method_poly_items[] = {
    {MREMAP_MODE_TOPOLOGY, "TOPOLOGY", 0, "Topology", "Copy from identical topology meshes"},
    {MREMAP_MODE_POLY_NEAREST,
     "NEAREST",
     0,
     "Nearest Face",
     "Copy from nearest polygon (using center points)"},
    {MREMAP_MODE_POLY_NOR,
     "NORMAL",
     0,
     "Best Normal-Matching",
     "Copy from source polygon which normal is the closest to destination one"},
    {MREMAP_MODE_POLY_POLYINTERP_PNORPROJ,
     "POLYINTERP_PNORPROJ",
     0,
     "Projected Face Interpolated",
     "Interpolate all source polygons intersected by the projection of destination one along its "
     "own normal"},
    {0, NULL, 0, NULL, NULL},
};

const EnumPropertyItem rna_enum_dt_mix_mode_items[] = {
    {CDT_MIX_TRANSFER, "REPLACE", 0, "Replace", "Overwrite all elements' data"},
    {CDT_MIX_REPLACE_ABOVE_THRESHOLD,
     "ABOVE_THRESHOLD",
     0,
     "Above Threshold",
     "Only replace destination elements where data is above given threshold (exact behavior "
     "depends on data type)"},
    {CDT_MIX_REPLACE_BELOW_THRESHOLD,
     "BELOW_THRESHOLD",
     0,
     "Below Threshold",
     "Only replace destination elements where data is below given threshold (exact behavior "
     "depends on data type)"},
    {CDT_MIX_MIX,
     "MIX",
     0,
     "Mix",
     "Mix source value into destination one, using given threshold as factor"},
    {CDT_MIX_ADD,
     "ADD",
     0,
     "Add",
     "Add source value to destination one, using given threshold as factor"},
    {CDT_MIX_SUB,
     "SUB",
     0,
     "Subtract",
     "Subtract source value to destination one, using given threshold as factor"},
    {CDT_MIX_MUL,
     "MUL",
     0,
     "Multiply",
     "Multiply source value to destination one, using given threshold as factor"},
    /* etc. etc. */
    {0, NULL, 0, NULL, NULL},
};

const EnumPropertyItem rna_enum_dt_layers_select_src_items[] = {
    {DT_LAYERS_ACTIVE_SRC, "ACTIVE", 0, "Active Layer", "Only transfer active data layer"},
    {DT_LAYERS_ALL_SRC, "ALL", 0, "All Layers", "Transfer all data layers"},
    {DT_LAYERS_VGROUP_SRC_BONE_SELECT,
     "BONE_SELECT",
     0,
     "Selected Pose Bones",
     "Transfer all vertex groups used by selected pose bones"},
    {DT_LAYERS_VGROUP_SRC_BONE_DEFORM,
     "BONE_DEFORM",
     0,
     "Deform Pose Bones",
     "Transfer all vertex groups used by deform bones"},
    {0, NULL, 0, NULL, NULL},
};

const EnumPropertyItem rna_enum_dt_layers_select_dst_items[] = {
    {DT_LAYERS_ACTIVE_DST, "ACTIVE", 0, "Active Layer", "Affect active data layer of all targets"},
    {DT_LAYERS_NAME_DST, "NAME", 0, "By Name", "Match target data layers to affect by name"},
    {DT_LAYERS_INDEX_DST,
     "INDEX",
     0,
     "By Order",
     "Match target data layers to affect by order (indices)"},
    {0, NULL, 0, NULL, NULL},
};

const EnumPropertyItem rna_enum_axis_xy_items[] = {
    {0, "X", 0, "X", ""},
    {1, "Y", 0, "Y", ""},
    {0, NULL, 0, NULL, NULL},
};

const EnumPropertyItem rna_enum_axis_xyz_items[] = {
    {0, "X", 0, "X", ""},
    {1, "Y", 0, "Y", ""},
    {2, "Z", 0, "Z", ""},
    {0, NULL, 0, NULL, NULL},
};

const EnumPropertyItem rna_enum_axis_flag_xyz_items[] = {
    {(1 << 0), "X", 0, "X", ""},
    {(1 << 1), "Y", 0, "Y", ""},
    {(1 << 2), "Z", 0, "Z", ""},
    {0, NULL, 0, NULL, NULL},
};

#ifdef RNA_RUNTIME

#  include "DNA_particle_types.h"
#  include "DNA_curve_types.h"
#  include "DNA_smoke_types.h"

#  include "BLI_listbase.h"

#  include "BKE_cachefile.h"
#  include "BKE_context.h"
#  include "BKE_mesh_runtime.h"
#  include "BKE_modifier.h"
#  include "BKE_object.h"
#  include "BKE_particle.h"

#  include "BLI_sort_utils.h"

#  include "DEG_depsgraph.h"
#  include "DEG_depsgraph_build.h"
#  include "DEG_depsgraph_query.h"

#  ifdef WITH_ALEMBIC
#    include "ABC_alembic.h"
#  endif

static bool rna_CSG_object_poll(PointerRNA *UNUSED(ptr), PointerRNA value)
{
  int type = ((Object *)value.id.data)->type;
  return type == OB_MESH || type == OB_CURVE || type == OB_FONT || type == OB_SURF;
}

static void rna_UVProject_projectors_begin(CollectionPropertyIterator *iter, PointerRNA *ptr)
{
  UVProjectModifierData *uvp = (UVProjectModifierData *)ptr->data;
  rna_iterator_array_begin(
      iter, (void *)uvp->projectors, sizeof(Object *), uvp->num_projectors, 0, NULL);
}

static StructRNA *rna_Modifier_refine(struct PointerRNA *ptr)
{
  ModifierData *md = (ModifierData *)ptr->data;

  switch ((ModifierType)md->type) {
    case eModifierType_Subsurf:
      return &RNA_SubsurfModifier;
    case eModifierType_Lattice:
      return &RNA_LatticeModifier;
    case eModifierType_Curve:
      return &RNA_CurveModifier;
    case eModifierType_Build:
      return &RNA_BuildModifier;
    case eModifierType_Mirror:
      return &RNA_MirrorModifier;
    case eModifierType_Decimate:
      return &RNA_DecimateModifier;
    case eModifierType_Wave:
      return &RNA_WaveModifier;
    case eModifierType_Armature:
      return &RNA_ArmatureModifier;
    case eModifierType_Hook:
      return &RNA_HookModifier;
    case eModifierType_Softbody:
      return &RNA_SoftBodyModifier;
    case eModifierType_Boolean:
      return &RNA_BooleanModifier;
    case eModifierType_Array:
      return &RNA_ArrayModifier;
    case eModifierType_EdgeSplit:
      return &RNA_EdgeSplitModifier;
    case eModifierType_Displace:
      return &RNA_DisplaceModifier;
    case eModifierType_UVProject:
      return &RNA_UVProjectModifier;
    case eModifierType_Smooth:
      return &RNA_SmoothModifier;
    case eModifierType_Cast:
      return &RNA_CastModifier;
    case eModifierType_MeshDeform:
      return &RNA_MeshDeformModifier;
    case eModifierType_ParticleSystem:
      return &RNA_ParticleSystemModifier;
    case eModifierType_ParticleInstance:
      return &RNA_ParticleInstanceModifier;
    case eModifierType_Explode:
      return &RNA_ExplodeModifier;
    case eModifierType_Cloth:
      return &RNA_ClothModifier;
    case eModifierType_Collision:
      return &RNA_CollisionModifier;
    case eModifierType_Bevel:
      return &RNA_BevelModifier;
    case eModifierType_Shrinkwrap:
      return &RNA_ShrinkwrapModifier;
    case eModifierType_Fluidsim:
      return &RNA_FluidSimulationModifier;
    case eModifierType_Mask:
      return &RNA_MaskModifier;
    case eModifierType_SimpleDeform:
      return &RNA_SimpleDeformModifier;
    case eModifierType_Multires:
      return &RNA_MultiresModifier;
    case eModifierType_Surface:
      return &RNA_SurfaceModifier;
    case eModifierType_Smoke:
      return &RNA_SmokeModifier;
    case eModifierType_Solidify:
      return &RNA_SolidifyModifier;
    case eModifierType_Screw:
      return &RNA_ScrewModifier;
    case eModifierType_Ocean:
      return &RNA_OceanModifier;
    case eModifierType_Warp:
      return &RNA_WarpModifier;
    case eModifierType_WeightVGEdit:
      return &RNA_VertexWeightEditModifier;
    case eModifierType_WeightVGMix:
      return &RNA_VertexWeightMixModifier;
    case eModifierType_WeightVGProximity:
      return &RNA_VertexWeightProximityModifier;
    case eModifierType_DynamicPaint:
      return &RNA_DynamicPaintModifier;
    case eModifierType_Remesh:
      return &RNA_RemeshModifier;
    case eModifierType_Skin:
      return &RNA_SkinModifier;
    case eModifierType_LaplacianSmooth:
      return &RNA_LaplacianSmoothModifier;
    case eModifierType_Triangulate:
      return &RNA_TriangulateModifier;
    case eModifierType_UVWarp:
      return &RNA_UVWarpModifier;
    case eModifierType_MeshCache:
      return &RNA_MeshCacheModifier;
    case eModifierType_LaplacianDeform:
      return &RNA_LaplacianDeformModifier;
    case eModifierType_Wireframe:
      return &RNA_WireframeModifier;
    case eModifierType_DataTransfer:
      return &RNA_DataTransferModifier;
    case eModifierType_NormalEdit:
      return &RNA_NormalEditModifier;
    case eModifierType_CorrectiveSmooth:
      return &RNA_CorrectiveSmoothModifier;
    case eModifierType_MeshSequenceCache:
      return &RNA_MeshSequenceCacheModifier;
    case eModifierType_SurfaceDeform:
      return &RNA_SurfaceDeformModifier;
    case eModifierType_WeightedNormal:
      return &RNA_WeightedNormalModifier;
    /* Default */
    case eModifierType_None:
    case eModifierType_ShapeKey:
    case NUM_MODIFIER_TYPES:
      return &RNA_Modifier;
  }

  return &RNA_Modifier;
}

static void rna_Modifier_name_set(PointerRNA *ptr, const char *value)
{
  ModifierData *md = ptr->data;
  char oldname[sizeof(md->name)];

  /* make a copy of the old name first */
  BLI_strncpy(oldname, md->name, sizeof(md->name));

  /* copy the new name into the name slot */
  BLI_strncpy_utf8(md->name, value, sizeof(md->name));

  /* make sure the name is truly unique */
  if (ptr->owner_id) {
    Object *ob = (Object *)ptr->owner_id;
    modifier_unique_name(&ob->modifiers, md);
  }

  /* fix all the animation data which may link to this */
  BKE_animdata_fix_paths_rename_all(NULL, "modifiers", oldname, md->name);
}

static char *rna_Modifier_path(PointerRNA *ptr)
{
  ModifierData *md = ptr->data;
  char name_esc[sizeof(md->name) * 2];

  BLI_strescape(name_esc, md->name, sizeof(name_esc));
  return BLI_sprintfN("modifiers[\"%s\"]", name_esc);
}

static bool rna_Modifier_update_check(PointerRNA *ptr)
{
  ModifierData *md = ptr->data;
  bool do_update = true;

  if (md->type == eModifierType_Remesh) {
    RemeshModifierData *rmd = (RemeshModifierData *)md;
    if (rmd->mode == MOD_REMESH_VOXEL) {
      if (((rmd->flag & MOD_REMESH_LIVE_REMESH) == 0) && rmd->mesh_cached) {
        do_update = false;
      }
    }
  }

  return do_update;
}

static void rna_Modifier_update(Main *UNUSED(bmain), Scene *UNUSED(scene), PointerRNA *ptr)
{
<<<<<<< HEAD
  if (rna_Modifier_update_check(ptr)) {
    DEG_id_tag_update(ptr->id.data, ID_RECALC_GEOMETRY);
    WM_main_add_notifier(NC_OBJECT | ND_MODIFIER, ptr->id.data);
  }
=======
  DEG_id_tag_update(ptr->owner_id, ID_RECALC_GEOMETRY);
  WM_main_add_notifier(NC_OBJECT | ND_MODIFIER, ptr->owner_id);
>>>>>>> a098bd09
}

static void rna_Modifier_dependency_update(Main *bmain, Scene *scene, PointerRNA *ptr)
{
  if (rna_Modifier_update_check(ptr)) {
    rna_Modifier_update(bmain, scene, ptr);
    DEG_relations_tag_update(bmain);
  }
}

/* Vertex Groups */

#  define RNA_MOD_VGROUP_NAME_SET(_type, _prop) \
    static void rna_##_type##Modifier_##_prop##_set(PointerRNA *ptr, const char *value) \
    { \
      _type##ModifierData *tmd = (_type##ModifierData *)ptr->data; \
      rna_object_vgroup_name_set(ptr, value, tmd->_prop, sizeof(tmd->_prop)); \
    }

RNA_MOD_VGROUP_NAME_SET(Armature, defgrp_name);
RNA_MOD_VGROUP_NAME_SET(Bevel, defgrp_name);
RNA_MOD_VGROUP_NAME_SET(Cast, defgrp_name);
RNA_MOD_VGROUP_NAME_SET(Curve, name);
RNA_MOD_VGROUP_NAME_SET(DataTransfer, defgrp_name);
RNA_MOD_VGROUP_NAME_SET(Decimate, defgrp_name);
RNA_MOD_VGROUP_NAME_SET(CorrectiveSmooth, defgrp_name);
RNA_MOD_VGROUP_NAME_SET(Displace, defgrp_name);
RNA_MOD_VGROUP_NAME_SET(Hook, name);
RNA_MOD_VGROUP_NAME_SET(LaplacianDeform, anchor_grp_name);
RNA_MOD_VGROUP_NAME_SET(LaplacianSmooth, defgrp_name);
RNA_MOD_VGROUP_NAME_SET(Lattice, name);
RNA_MOD_VGROUP_NAME_SET(Mask, vgroup);
RNA_MOD_VGROUP_NAME_SET(MeshDeform, defgrp_name);
RNA_MOD_VGROUP_NAME_SET(NormalEdit, defgrp_name);
RNA_MOD_VGROUP_NAME_SET(Remesh, size_defgrp_name);
RNA_MOD_VGROUP_NAME_SET(Shrinkwrap, vgroup_name);
RNA_MOD_VGROUP_NAME_SET(SimpleDeform, vgroup_name);
RNA_MOD_VGROUP_NAME_SET(Smooth, defgrp_name);
RNA_MOD_VGROUP_NAME_SET(Solidify, defgrp_name);
RNA_MOD_VGROUP_NAME_SET(UVWarp, vgroup_name);
RNA_MOD_VGROUP_NAME_SET(Warp, defgrp_name);
RNA_MOD_VGROUP_NAME_SET(Wave, defgrp_name);
RNA_MOD_VGROUP_NAME_SET(WeightVGEdit, defgrp_name);
RNA_MOD_VGROUP_NAME_SET(WeightVGEdit, mask_defgrp_name);
RNA_MOD_VGROUP_NAME_SET(WeightVGMix, defgrp_name_a);
RNA_MOD_VGROUP_NAME_SET(WeightVGMix, defgrp_name_b);
RNA_MOD_VGROUP_NAME_SET(WeightVGMix, mask_defgrp_name);
RNA_MOD_VGROUP_NAME_SET(WeightVGProximity, defgrp_name);
RNA_MOD_VGROUP_NAME_SET(WeightVGProximity, mask_defgrp_name);
RNA_MOD_VGROUP_NAME_SET(WeightedNormal, defgrp_name);
RNA_MOD_VGROUP_NAME_SET(Wireframe, defgrp_name);

static void rna_ExplodeModifier_vgroup_get(PointerRNA *ptr, char *value)
{
  ExplodeModifierData *emd = (ExplodeModifierData *)ptr->data;
  rna_object_vgroup_name_index_get(ptr, value, emd->vgroup);
}

static int rna_ExplodeModifier_vgroup_length(PointerRNA *ptr)
{
  ExplodeModifierData *emd = (ExplodeModifierData *)ptr->data;
  return rna_object_vgroup_name_index_length(ptr, emd->vgroup);
}

static void rna_ExplodeModifier_vgroup_set(PointerRNA *ptr, const char *value)
{
  ExplodeModifierData *emd = (ExplodeModifierData *)ptr->data;
  rna_object_vgroup_name_index_set(ptr, value, &emd->vgroup);
}

#  undef RNA_MOD_VGROUP_NAME_SET

/* UV layers */

#  define RNA_MOD_UVLAYER_NAME_SET(_type, _prop) \
    static void rna_##_type##Modifier_##_prop##_set(PointerRNA *ptr, const char *value) \
    { \
      _type##ModifierData *tmd = (_type##ModifierData *)ptr->data; \
      rna_object_uvlayer_name_set(ptr, value, tmd->_prop, sizeof(tmd->_prop)); \
    }

RNA_MOD_UVLAYER_NAME_SET(MappingInfo, uvlayer_name);
RNA_MOD_UVLAYER_NAME_SET(UVProject, uvlayer_name);
RNA_MOD_UVLAYER_NAME_SET(UVWarp, uvlayer_name);
RNA_MOD_UVLAYER_NAME_SET(WeightVGEdit, mask_tex_uvlayer_name);
RNA_MOD_UVLAYER_NAME_SET(WeightVGMix, mask_tex_uvlayer_name);
RNA_MOD_UVLAYER_NAME_SET(WeightVGProximity, mask_tex_uvlayer_name);

#  undef RNA_MOD_UVLAYER_NAME_SET

/* Objects */

static void modifier_object_set(Object *self, Object **ob_p, int type, PointerRNA value)
{
  Object *ob = value.data;

  if (!self || ob != self) {
    if (!ob || type == OB_EMPTY || ob->type == type) {
      id_lib_extern((ID *)ob);
      *ob_p = ob;
    }
  }
}

#  define RNA_MOD_OBJECT_SET(_type, _prop, _obtype) \
    static void rna_##_type##Modifier_##_prop##_set( \
        PointerRNA *ptr, PointerRNA value, struct ReportList *UNUSED(reports)) \
    { \
      _type##ModifierData *tmd = (_type##ModifierData *)ptr->data; \
      modifier_object_set((Object *)ptr->owner_id, &tmd->_prop, _obtype, value); \
    }

RNA_MOD_OBJECT_SET(Armature, object, OB_ARMATURE);
RNA_MOD_OBJECT_SET(Array, start_cap, OB_MESH);
RNA_MOD_OBJECT_SET(Array, end_cap, OB_MESH);
RNA_MOD_OBJECT_SET(Array, curve_ob, OB_CURVE);
RNA_MOD_OBJECT_SET(Boolean, object, OB_MESH);
RNA_MOD_OBJECT_SET(Cast, object, OB_EMPTY);
RNA_MOD_OBJECT_SET(Curve, object, OB_CURVE);
RNA_MOD_OBJECT_SET(DataTransfer, ob_source, OB_MESH);
RNA_MOD_OBJECT_SET(Lattice, object, OB_LATTICE);
RNA_MOD_OBJECT_SET(Mask, ob_arm, OB_ARMATURE);
RNA_MOD_OBJECT_SET(MeshDeform, object, OB_MESH);
RNA_MOD_OBJECT_SET(NormalEdit, target, OB_EMPTY);
RNA_MOD_OBJECT_SET(Shrinkwrap, target, OB_MESH);
RNA_MOD_OBJECT_SET(Shrinkwrap, auxTarget, OB_MESH);
RNA_MOD_OBJECT_SET(SurfaceDeform, target, OB_MESH);

static void rna_HookModifier_object_set(PointerRNA *ptr,
                                        PointerRNA value,
                                        struct ReportList *UNUSED(reports))
{
  Object *owner = (Object *)ptr->owner_id;
  HookModifierData *hmd = ptr->data;
  Object *ob = (Object *)value.data;

  hmd->object = ob;
  id_lib_extern((ID *)ob);
  BKE_object_modifier_hook_reset(owner, hmd);
}

static bool rna_HookModifier_object_override_apply(Main *UNUSED(bmain),
                                                   PointerRNA *ptr_dst,
                                                   PointerRNA *ptr_src,
                                                   PointerRNA *ptr_storage,
                                                   PropertyRNA *prop_dst,
                                                   PropertyRNA *prop_src,
                                                   PropertyRNA *UNUSED(prop_storage),
                                                   const int len_dst,
                                                   const int len_src,
                                                   const int len_storage,
                                                   PointerRNA *UNUSED(ptr_item_dst),
                                                   PointerRNA *UNUSED(ptr_item_src),
                                                   PointerRNA *UNUSED(ptr_item_storage),
                                                   IDOverrideLibraryPropertyOperation *opop)
{
  BLI_assert(len_dst == len_src && (!ptr_storage || len_dst == len_storage) && len_dst == 0);
  BLI_assert(opop->operation == IDOVERRIDE_LIBRARY_OP_REPLACE &&
             "Unsupported RNA override operation on Hook modifier target objet pointer");
  UNUSED_VARS_NDEBUG(ptr_storage, len_dst, len_src, len_storage, opop);

  /* We need a special handling here because setting hook target resets invert parent matrix,
   * which is evil in our case. */
  HookModifierData *hmd = ptr_dst->data;
  Object *owner = (Object *)ptr_dst->owner_id;
  Object *target_dst = RNA_property_pointer_get(ptr_dst, prop_dst).data;
  Object *target_src = RNA_property_pointer_get(ptr_src, prop_src).data;

  BLI_assert(target_dst == hmd->object);

  if (target_src == target_dst) {
    return false;
  }

  hmd->object = target_src;
  if (target_src == NULL) {
    /* The only case where we do want default behavior (with matrix reset). */
    BKE_object_modifier_hook_reset(owner, hmd);
  }
  return true;
}

static void rna_HookModifier_subtarget_set(PointerRNA *ptr, const char *value)
{
  Object *owner = (Object *)ptr->owner_id;
  HookModifierData *hmd = ptr->data;

  BLI_strncpy(hmd->subtarget, value, sizeof(hmd->subtarget));
  BKE_object_modifier_hook_reset(owner, hmd);
}

static int rna_HookModifier_vertex_indices_get_length(PointerRNA *ptr,
                                                      int length[RNA_MAX_ARRAY_DIMENSION])
{
  HookModifierData *hmd = ptr->data;
  int totindex = hmd->indexar ? hmd->totindex : 0;
  return (length[0] = totindex);
}

static void rna_HookModifier_vertex_indices_get(PointerRNA *ptr, int *values)
{
  HookModifierData *hmd = ptr->data;
  if (hmd->indexar != NULL) {
    memcpy(values, hmd->indexar, sizeof(int) * hmd->totindex);
  }
}

static void rna_HookModifier_vertex_indices_set(HookModifierData *hmd,
                                                ReportList *reports,
                                                int indices_len,
                                                int *indices)
{
  if (indices_len == 0) {
    MEM_SAFE_FREE(hmd->indexar);
    hmd->totindex = 0;
  }
  else {
    /* Reject negative indices. */
    for (int i = 0; i < indices_len; i++) {
      if (indices[i] < 0) {
        BKE_reportf(reports, RPT_ERROR, "Negative vertex index in vertex_indices_set");
        return;
      }
    }

    /* Copy and sort the index array. */
    size_t size = sizeof(int) * indices_len;
    int *buffer = MEM_mallocN(size, "hook indexar");
    memcpy(buffer, indices, size);

    qsort(buffer, indices_len, sizeof(int), BLI_sortutil_cmp_int);

    /* Reject duplicate indices. */
    for (int i = 1; i < indices_len; i++) {
      if (buffer[i] == buffer[i - 1]) {
        BKE_reportf(reports, RPT_ERROR, "Duplicate index %d in vertex_indices_set", buffer[i]);
        MEM_freeN(buffer);
        return;
      }
    }

    /* Success - save the new array. */
    MEM_SAFE_FREE(hmd->indexar);
    hmd->indexar = buffer;
    hmd->totindex = indices_len;
  }
}

static PointerRNA rna_UVProjector_object_get(PointerRNA *ptr)
{
  Object **ob = (Object **)ptr->data;
  return rna_pointer_inherit_refine(ptr, &RNA_Object, *ob);
}

static void rna_UVProjector_object_set(PointerRNA *ptr,
                                       PointerRNA value,
                                       struct ReportList *UNUSED(reports))
{
  Object **ob_p = (Object **)ptr->data;
  Object *ob = (Object *)value.data;
  id_lib_extern((ID *)ob);
  *ob_p = ob;
}

static PointerRNA rna_CSGVolume_object_get(PointerRNA *ptr)
{
  CSGVolume_Object *vcob = (CSGVolume_Object *)ptr->data;
  return rna_pointer_inherit_refine(ptr, &RNA_Object, vcob->object);
}

static void rna_CSGVolume_object_set(PointerRNA *ptr, PointerRNA value, ReportList *reports)
{
  CSGVolume_Object *vcob = (CSGVolume_Object *)ptr->data;
  Object *ob = (Object *)value.data;
  id_lib_extern((ID *)ob);
  vcob->object = ob;
  if (ob) {
    ob->dt = OB_BOUNDBOX;
    DEG_id_tag_update(&ob->id, ID_RECALC_TRANSFORM);
    WM_main_add_notifier(NC_OBJECT | ND_DRAW, ob);
  }
}

static void rna_RemeshModifier_voxel_size_set(PointerRNA *ptr, float value)
{
  RemeshModifierData *rmd = (RemeshModifierData *)ptr->data;
  CSGVolume_Object *vcob;

  rmd->voxel_size = value;
  for (vcob = rmd->csg_operands.first; vcob; vcob = vcob->next) {
    if (vcob->flag & MOD_REMESH_CSG_SYNC_VOXEL_SIZE) {
      vcob->voxel_size = value;
    }
  }
}

#  undef RNA_MOD_OBJECT_SET

/* Other rna callbacks */

static void rna_Smoke_set_type(Main *bmain, Scene *scene, PointerRNA *ptr)
{
  SmokeModifierData *smd = (SmokeModifierData *)ptr->data;
  Object *ob = (Object *)ptr->owner_id;

  /* nothing changed */
  if ((smd->type & MOD_SMOKE_TYPE_DOMAIN) && smd->domain) {
    return;
  }

  smokeModifier_free(smd);       /* XXX TODO: completely free all 3 pointers */
  smokeModifier_createType(smd); /* create regarding of selected type */

  switch (smd->type) {
    case MOD_SMOKE_TYPE_DOMAIN:
      ob->dt = OB_WIRE;
      break;
    case MOD_SMOKE_TYPE_FLOW:
    case MOD_SMOKE_TYPE_COLL:
    case 0:
    default:
      break;
  }

  /* update dependency since a domain - other type switch could have happened */
  rna_Modifier_dependency_update(bmain, scene, ptr);
}

static void rna_MultiresModifier_type_set(PointerRNA *ptr, int value)
{
  Object *ob = (Object *)ptr->owner_id;
  MultiresModifierData *mmd = (MultiresModifierData *)ptr->data;

  multires_force_update(ob);
  mmd->simple = value;
}

static void rna_MultiresModifier_level_range(
    PointerRNA *ptr, int *min, int *max, int *UNUSED(softmin), int *UNUSED(softmax))
{
  MultiresModifierData *mmd = (MultiresModifierData *)ptr->data;

  *min = 0;
  *max = max_ii(0, mmd->totlvl); /* intentionally _not_ -1 */
}

static bool rna_MultiresModifier_external_get(PointerRNA *ptr)
{
  Object *ob = (Object *)ptr->owner_id;
  Mesh *me = ob->data;

  return CustomData_external_test(&me->ldata, CD_MDISPS);
}

static void rna_MultiresModifier_filepath_get(PointerRNA *ptr, char *value)
{
  Object *ob = (Object *)ptr->owner_id;
  CustomDataExternal *external = ((Mesh *)ob->data)->ldata.external;

  BLI_strncpy(value, (external) ? external->filename : "", sizeof(external->filename));
}

static void rna_MultiresModifier_filepath_set(PointerRNA *ptr, const char *value)
{
  Object *ob = (Object *)ptr->owner_id;
  CustomDataExternal *external = ((Mesh *)ob->data)->ldata.external;

  if (external && !STREQ(external->filename, value)) {
    BLI_strncpy(external->filename, value, sizeof(external->filename));
    multires_force_external_reload(ob);
  }
}

static int rna_MultiresModifier_filepath_length(PointerRNA *ptr)
{
  Object *ob = (Object *)ptr->owner_id;
  CustomDataExternal *external = ((Mesh *)ob->data)->ldata.external;

  return strlen((external) ? external->filename : "");
}

static int rna_ShrinkwrapModifier_face_cull_get(PointerRNA *ptr)
{
  ShrinkwrapModifierData *swm = (ShrinkwrapModifierData *)ptr->data;
  return swm->shrinkOpts & MOD_SHRINKWRAP_CULL_TARGET_MASK;
}

static void rna_ShrinkwrapModifier_face_cull_set(struct PointerRNA *ptr, int value)
{
  ShrinkwrapModifierData *swm = (ShrinkwrapModifierData *)ptr->data;
  swm->shrinkOpts = (swm->shrinkOpts & ~MOD_SHRINKWRAP_CULL_TARGET_MASK) | value;
}

static bool rna_MeshDeformModifier_is_bound_get(PointerRNA *ptr)
{
  return (((MeshDeformModifierData *)ptr->data)->bindcagecos != NULL);
}

static PointerRNA rna_SoftBodyModifier_settings_get(PointerRNA *ptr)
{
  Object *ob = (Object *)ptr->owner_id;
  return rna_pointer_inherit_refine(ptr, &RNA_SoftBodySettings, ob->soft);
}

static PointerRNA rna_SoftBodyModifier_point_cache_get(PointerRNA *ptr)
{
  Object *ob = (Object *)ptr->owner_id;
  return rna_pointer_inherit_refine(ptr, &RNA_PointCache, ob->soft->shared->pointcache);
}

static PointerRNA rna_CollisionModifier_settings_get(PointerRNA *ptr)
{
  Object *ob = (Object *)ptr->owner_id;
  return rna_pointer_inherit_refine(ptr, &RNA_CollisionSettings, ob->pd);
}

static void rna_UVProjectModifier_num_projectors_set(PointerRNA *ptr, int value)
{
  UVProjectModifierData *md = (UVProjectModifierData *)ptr->data;
  int a;

  md->num_projectors = CLAMPIS(value, 1, MOD_UVPROJECT_MAXPROJECTORS);
  for (a = md->num_projectors; a < MOD_UVPROJECT_MAXPROJECTORS; a++) {
    md->projectors[a] = NULL;
  }
}

static void rna_OceanModifier_init_update(Main *bmain, Scene *scene, PointerRNA *ptr)
{
  OceanModifierData *omd = (OceanModifierData *)ptr->data;

  BKE_ocean_free_modifier_cache(omd);
  rna_Modifier_update(bmain, scene, ptr);
}

static void rna_OceanModifier_ocean_chop_set(PointerRNA *ptr, float value)
{
  OceanModifierData *omd = (OceanModifierData *)ptr->data;
  float old_value = omd->chop_amount;

  omd->chop_amount = value;

  if ((old_value == 0.0f && value > 0.0f) || (old_value > 0.0f && value == 0.0f)) {
    BKE_ocean_free_modifier_cache(omd);
  }
}

static bool rna_LaplacianDeformModifier_is_bind_get(PointerRNA *ptr)
{
  LaplacianDeformModifierData *lmd = (LaplacianDeformModifierData *)ptr->data;
  return ((lmd->flag & MOD_LAPLACIANDEFORM_BIND) && (lmd->vertexco != NULL));
}

/* NOTE: Curve and array modifiers requires curve path to be evaluated,
 * dependency graph will make sure that curve eval would create such a path,
 * but if curve was already evaluated we might miss path.
 *
 * So what we do here is: if path was not calculated for target curve we
 * tag it for update.
 */

static void rna_CurveModifier_dependency_update(Main *bmain, Scene *scene, PointerRNA *ptr)
{
  CurveModifierData *cmd = (CurveModifierData *)ptr->data;
  rna_Modifier_update(bmain, scene, ptr);
  DEG_relations_tag_update(bmain);
  if (cmd->object != NULL) {
    Curve *curve = cmd->object->data;
    if ((curve->flag & CU_PATH) == 0) {
      DEG_id_tag_update(&curve->id, ID_RECALC_GEOMETRY);
    }
  }
}

static void rna_ArrayModifier_dependency_update(Main *bmain, Scene *scene, PointerRNA *ptr)
{
  ArrayModifierData *amd = (ArrayModifierData *)ptr->data;
  rna_Modifier_update(bmain, scene, ptr);
  DEG_relations_tag_update(bmain);
  if (amd->curve_ob != NULL) {
    Curve *curve = amd->curve_ob->data;
    if ((curve->flag & CU_PATH) == 0) {
      DEG_id_tag_update(&curve->id, ID_RECALC_GEOMETRY);
    }
  }
}

static void rna_DataTransferModifier_use_data_update(Main *bmain, Scene *scene, PointerRNA *ptr)
{
  DataTransferModifierData *dtmd = (DataTransferModifierData *)ptr->data;

  if (!(dtmd->flags & MOD_DATATRANSFER_USE_VERT)) {
    dtmd->data_types &= ~DT_TYPE_VERT_ALL;
  }
  if (!(dtmd->flags & MOD_DATATRANSFER_USE_EDGE)) {
    dtmd->data_types &= ~DT_TYPE_EDGE_ALL;
  }
  if (!(dtmd->flags & MOD_DATATRANSFER_USE_LOOP)) {
    dtmd->data_types &= ~DT_TYPE_LOOP_ALL;
  }
  if (!(dtmd->flags & MOD_DATATRANSFER_USE_POLY)) {
    dtmd->data_types &= ~DT_TYPE_POLY_ALL;
  }

  rna_Modifier_dependency_update(bmain, scene, ptr);
}

static void rna_DataTransferModifier_data_types_update(Main *bmain, Scene *scene, PointerRNA *ptr)
{
  DataTransferModifierData *dtmd = (DataTransferModifierData *)ptr->data;
  const int item_types = BKE_object_data_transfer_get_dttypes_item_types(dtmd->data_types);

  if (item_types & ME_VERT) {
    dtmd->flags |= MOD_DATATRANSFER_USE_VERT;
  }
  if (item_types & ME_EDGE) {
    dtmd->flags |= MOD_DATATRANSFER_USE_EDGE;
  }
  if (item_types & ME_LOOP) {
    dtmd->flags |= MOD_DATATRANSFER_USE_LOOP;
  }
  if (item_types & ME_POLY) {
    dtmd->flags |= MOD_DATATRANSFER_USE_POLY;
  }

  rna_Modifier_dependency_update(bmain, scene, ptr);
}

static void rna_DataTransferModifier_verts_data_types_set(struct PointerRNA *ptr, int value)
{
  DataTransferModifierData *dtmd = (DataTransferModifierData *)ptr->data;

  dtmd->data_types &= ~DT_TYPE_VERT_ALL;
  dtmd->data_types |= value;
}

static void rna_DataTransferModifier_edges_data_types_set(struct PointerRNA *ptr, int value)
{
  DataTransferModifierData *dtmd = (DataTransferModifierData *)ptr->data;

  dtmd->data_types &= ~DT_TYPE_EDGE_ALL;
  dtmd->data_types |= value;
}

static void rna_DataTransferModifier_loops_data_types_set(struct PointerRNA *ptr, int value)
{
  DataTransferModifierData *dtmd = (DataTransferModifierData *)ptr->data;

  dtmd->data_types &= ~DT_TYPE_LOOP_ALL;
  dtmd->data_types |= value;
}

static void rna_DataTransferModifier_polys_data_types_set(struct PointerRNA *ptr, int value)
{
  DataTransferModifierData *dtmd = (DataTransferModifierData *)ptr->data;

  dtmd->data_types &= ~DT_TYPE_POLY_ALL;
  dtmd->data_types |= value;
}

static const EnumPropertyItem *rna_DataTransferModifier_layers_select_src_itemf(bContext *C,
                                                                                PointerRNA *ptr,
                                                                                PropertyRNA *prop,
                                                                                bool *r_free)
{
  DataTransferModifierData *dtmd = (DataTransferModifierData *)ptr->data;
  EnumPropertyItem *item = NULL, tmp_item = {0};
  int totitem = 0;

  if (!C) { /* needed for docs and i18n tools */
    return rna_enum_dt_layers_select_src_items;
  }

  /* No active here! */
  RNA_enum_items_add_value(
      &item, &totitem, rna_enum_dt_layers_select_src_items, DT_LAYERS_ALL_SRC);

  if (STREQ(RNA_property_identifier(prop), "layers_vgroup_select_src")) {
    Object *ob_src = dtmd->ob_source;

#  if 0 /* XXX Don't think we want this in modifier version... */
    if (BKE_object_pose_armature_get(ob_src)) {
      RNA_enum_items_add_value(
          &item, &totitem, rna_enum_dt_layers_select_src_items, DT_LAYERS_VGROUP_SRC_BONE_SELECT);
      RNA_enum_items_add_value(
          &item, &totitem, rna_enum_dt_layers_select_src_items, DT_LAYERS_VGROUP_SRC_BONE_DEFORM);
    }
#  endif

    if (ob_src) {
      bDeformGroup *dg;
      int i;

      RNA_enum_item_add_separator(&item, &totitem);

      for (i = 0, dg = ob_src->defbase.first; dg; i++, dg = dg->next) {
        tmp_item.value = i;
        tmp_item.identifier = tmp_item.name = dg->name;
        RNA_enum_item_add(&item, &totitem, &tmp_item);
      }
    }
  }
  else if (STREQ(RNA_property_identifier(prop), "layers_shapekey_select_src")) {
    /* TODO */
  }
  else if (STREQ(RNA_property_identifier(prop), "layers_uv_select_src")) {
    Object *ob_src = dtmd->ob_source;

    if (ob_src) {
      Mesh *me_eval;
      int num_data, i;

      Depsgraph *depsgraph = CTX_data_ensure_evaluated_depsgraph(C);
      Scene *scene_eval = DEG_get_evaluated_scene(depsgraph);
      Object *ob_src_eval = DEG_get_evaluated_object(depsgraph, ob_src);

      CustomData_MeshMasks cddata_masks = CD_MASK_BAREMESH;
      cddata_masks.lmask |= CD_MASK_MLOOPUV;
      me_eval = mesh_get_eval_final(depsgraph, scene_eval, ob_src_eval, &cddata_masks);
      num_data = CustomData_number_of_layers(&me_eval->ldata, CD_MLOOPUV);

      RNA_enum_item_add_separator(&item, &totitem);

      for (i = 0; i < num_data; i++) {
        tmp_item.value = i;
        tmp_item.identifier = tmp_item.name = CustomData_get_layer_name(
            &me_eval->ldata, CD_MLOOPUV, i);
        RNA_enum_item_add(&item, &totitem, &tmp_item);
      }
    }
  }
  else if (STREQ(RNA_property_identifier(prop), "layers_vcol_select_src")) {
    Object *ob_src = dtmd->ob_source;

    if (ob_src) {
      Mesh *me_eval;
      int num_data, i;

      Depsgraph *depsgraph = CTX_data_ensure_evaluated_depsgraph(C);
      Scene *scene_eval = DEG_get_evaluated_scene(depsgraph);
      Object *ob_src_eval = DEG_get_evaluated_object(depsgraph, ob_src);

      CustomData_MeshMasks cddata_masks = CD_MASK_BAREMESH;
      cddata_masks.lmask |= CD_MASK_MLOOPCOL;
      me_eval = mesh_get_eval_final(depsgraph, scene_eval, ob_src_eval, &cddata_masks);
      num_data = CustomData_number_of_layers(&me_eval->ldata, CD_MLOOPCOL);

      RNA_enum_item_add_separator(&item, &totitem);

      for (i = 0; i < num_data; i++) {
        tmp_item.value = i;
        tmp_item.identifier = tmp_item.name = CustomData_get_layer_name(
            &me_eval->ldata, CD_MLOOPCOL, i);
        RNA_enum_item_add(&item, &totitem, &tmp_item);
      }
    }
  }

  RNA_enum_item_end(&item, &totitem);
  *r_free = true;

  return item;
}

static const EnumPropertyItem *rna_DataTransferModifier_layers_select_dst_itemf(bContext *C,
                                                                                PointerRNA *ptr,
                                                                                PropertyRNA *prop,
                                                                                bool *r_free)
{
  DataTransferModifierData *dtmd = (DataTransferModifierData *)ptr->data;
  EnumPropertyItem *item = NULL, tmp_item = {0};
  int totitem = 0;

  if (!C) { /* needed for docs and i18n tools */
    return rna_enum_dt_layers_select_dst_items;
  }

  /* No active here! */
  RNA_enum_items_add_value(
      &item, &totitem, rna_enum_dt_layers_select_dst_items, DT_LAYERS_NAME_DST);
  RNA_enum_items_add_value(
      &item, &totitem, rna_enum_dt_layers_select_dst_items, DT_LAYERS_INDEX_DST);

  if (STREQ(RNA_property_identifier(prop), "layers_vgroup_select_dst")) {
    /* Only list destination layers if we have a single source! */
    if (dtmd->layers_select_src[DT_MULTILAYER_INDEX_MDEFORMVERT] >= 0) {
      Object *ob_dst = CTX_data_active_object(C); /* XXX Is this OK? */

      if (ob_dst) {
        bDeformGroup *dg;
        int i;

        RNA_enum_item_add_separator(&item, &totitem);

        for (i = 0, dg = ob_dst->defbase.first; dg; i++, dg = dg->next) {
          tmp_item.value = i;
          tmp_item.identifier = tmp_item.name = dg->name;
          RNA_enum_item_add(&item, &totitem, &tmp_item);
        }
      }
    }
  }
  else if (STREQ(RNA_property_identifier(prop), "layers_shapekey_select_dst")) {
    /* TODO */
  }
  else if (STREQ(RNA_property_identifier(prop), "layers_uv_select_dst")) {
    /* Only list destination layers if we have a single source! */
    if (dtmd->layers_select_src[DT_MULTILAYER_INDEX_UV] >= 0) {
      Object *ob_dst = CTX_data_active_object(C); /* XXX Is this OK? */

      if (ob_dst && ob_dst->data) {
        Mesh *me_dst;
        CustomData *ldata;
        int num_data, i;

        me_dst = ob_dst->data;
        ldata = &me_dst->ldata;
        num_data = CustomData_number_of_layers(ldata, CD_MLOOPUV);

        RNA_enum_item_add_separator(&item, &totitem);

        for (i = 0; i < num_data; i++) {
          tmp_item.value = i;
          tmp_item.identifier = tmp_item.name = CustomData_get_layer_name(ldata, CD_MLOOPUV, i);
          RNA_enum_item_add(&item, &totitem, &tmp_item);
        }
      }
    }
  }
  else if (STREQ(RNA_property_identifier(prop), "layers_vcol_select_dst")) {
    /* Only list destination layers if we have a single source! */
    if (dtmd->layers_select_src[DT_MULTILAYER_INDEX_VCOL] >= 0) {
      Object *ob_dst = CTX_data_active_object(C); /* XXX Is this OK? */

      if (ob_dst && ob_dst->data) {
        Mesh *me_dst;
        CustomData *ldata;
        int num_data, i;

        me_dst = ob_dst->data;
        ldata = &me_dst->ldata;
        num_data = CustomData_number_of_layers(ldata, CD_MLOOPCOL);

        RNA_enum_item_add_separator(&item, &totitem);

        for (i = 0; i < num_data; i++) {
          tmp_item.value = i;
          tmp_item.identifier = tmp_item.name = CustomData_get_layer_name(ldata, CD_MLOOPCOL, i);
          RNA_enum_item_add(&item, &totitem, &tmp_item);
        }
      }
    }
  }

  RNA_enum_item_end(&item, &totitem);
  *r_free = true;

  return item;
}

static const EnumPropertyItem *rna_DataTransferModifier_mix_mode_itemf(bContext *C,
                                                                       PointerRNA *ptr,
                                                                       PropertyRNA *UNUSED(prop),
                                                                       bool *r_free)
{
  DataTransferModifierData *dtmd = (DataTransferModifierData *)ptr->data;
  EnumPropertyItem *item = NULL;
  int totitem = 0;

  bool support_advanced_mixing, support_threshold;

  if (!C) { /* needed for docs and i18n tools */
    return rna_enum_dt_mix_mode_items;
  }

  RNA_enum_items_add_value(&item, &totitem, rna_enum_dt_mix_mode_items, CDT_MIX_TRANSFER);

  BKE_object_data_transfer_get_dttypes_capacity(
      dtmd->data_types, &support_advanced_mixing, &support_threshold);

  if (support_threshold) {
    RNA_enum_items_add_value(
        &item, &totitem, rna_enum_dt_mix_mode_items, CDT_MIX_REPLACE_ABOVE_THRESHOLD);
    RNA_enum_items_add_value(
        &item, &totitem, rna_enum_dt_mix_mode_items, CDT_MIX_REPLACE_BELOW_THRESHOLD);
  }

  if (support_advanced_mixing) {
    RNA_enum_item_add_separator(&item, &totitem);
    RNA_enum_items_add_value(&item, &totitem, rna_enum_dt_mix_mode_items, CDT_MIX_MIX);
    RNA_enum_items_add_value(&item, &totitem, rna_enum_dt_mix_mode_items, CDT_MIX_ADD);
    RNA_enum_items_add_value(&item, &totitem, rna_enum_dt_mix_mode_items, CDT_MIX_SUB);
    RNA_enum_items_add_value(&item, &totitem, rna_enum_dt_mix_mode_items, CDT_MIX_MUL);
  }

  RNA_enum_item_end(&item, &totitem);
  *r_free = true;

  return item;
}

static void rna_CorrectiveSmoothModifier_update(Main *bmain, Scene *scene, PointerRNA *ptr)
{
  CorrectiveSmoothModifierData *csmd = (CorrectiveSmoothModifierData *)ptr->data;

  MEM_SAFE_FREE(csmd->delta_cache);

  rna_Modifier_update(bmain, scene, ptr);
}

static void rna_CorrectiveSmoothModifier_rest_source_update(Main *bmain,
                                                            Scene *scene,
                                                            PointerRNA *ptr)
{
  CorrectiveSmoothModifierData *csmd = (CorrectiveSmoothModifierData *)ptr->data;

  if (csmd->rest_source != MOD_CORRECTIVESMOOTH_RESTSOURCE_BIND) {
    MEM_SAFE_FREE(csmd->bind_coords);
    csmd->bind_coords_num = 0;
  }

  rna_CorrectiveSmoothModifier_update(bmain, scene, ptr);
}

static bool rna_CorrectiveSmoothModifier_is_bind_get(PointerRNA *ptr)
{
  CorrectiveSmoothModifierData *csmd = (CorrectiveSmoothModifierData *)ptr->data;
  return (csmd->bind_coords != NULL);
}

static bool rna_SurfaceDeformModifier_is_bound_get(PointerRNA *ptr)
{
  return (((SurfaceDeformModifierData *)ptr->data)->verts != NULL);
}

static bool rna_ParticleInstanceModifier_particle_system_poll(PointerRNA *ptr,
                                                              const PointerRNA value)
{
  ParticleInstanceModifierData *psmd = ptr->data;
  ParticleSystem *psys = value.data;

  if (!psmd->ob) {
    return false;
  }

  /* make sure psys is in the object */
  return BLI_findindex(&psmd->ob->particlesystem, psys) != -1;
}

static PointerRNA rna_ParticleInstanceModifier_particle_system_get(PointerRNA *ptr)
{
  ParticleInstanceModifierData *psmd = ptr->data;
  ParticleSystem *psys;
  PointerRNA rptr;

  if (!psmd->ob) {
    return PointerRNA_NULL;
  }

  psys = BLI_findlink(&psmd->ob->particlesystem, psmd->psys - 1);
  RNA_pointer_create((ID *)psmd->ob, &RNA_ParticleSystem, psys, &rptr);
  return rptr;
}

static void rna_ParticleInstanceModifier_particle_system_set(PointerRNA *ptr,
                                                             const PointerRNA value,
                                                             struct ReportList *UNUSED(reports))
{
  ParticleInstanceModifierData *psmd = ptr->data;

  if (!psmd->ob) {
    return;
  }

  psmd->psys = BLI_findindex(&psmd->ob->particlesystem, value.data) + 1;
  CLAMP_MIN(psmd->psys, 1);
}

#else

/* NOTE: *MUST* return subdivision_type property. */
static PropertyRNA *rna_def_property_subdivision_common(StructRNA *srna, const char type[])
{
  static const EnumPropertyItem prop_subdivision_type_items[] = {
      {SUBSURF_TYPE_CATMULL_CLARK, "CATMULL_CLARK", 0, "Catmull-Clark", ""},
      {SUBSURF_TYPE_SIMPLE, "SIMPLE", 0, "Simple", ""},
      {0, NULL, 0, NULL, NULL},
  };

  static const EnumPropertyItem prop_uv_smooth_items[] = {
    {SUBSURF_UV_SMOOTH_NONE,
     "NONE",
     0,
     "Sharp",
     "UVs are not smoothed, boundaries are kept sharp"},
    {SUBSURF_UV_SMOOTH_PRESERVE_CORNERS,
     "PRESERVE_CORNERS",
     0,
     "Smooth, keep corners",
     "UVs are smoothed, corners on discontinuous boundary are kept sharp"},
#  if 0
    {SUBSURF_UV_SMOOTH_PRESERVE_CORNERS_AND_JUNCTIONS,
     "PRESERVE_CORNERS_AND_JUNCTIONS",
     0,
     "Smooth, keep corners+junctions",
     "UVs are smoothed, corners on discontinuous boundary and "
     "junctions of 3 or more regions are kept sharp"},
    {SUBSURF_UV_SMOOTH_PRESERVE_CORNERS_JUNCTIONS_AND_CONCAVE,
     "PRESERVE_CORNERS_JUNCTIONS_AND_CONCAVE",
     0,
     "Smooth, keep corners+junctions+concave",
     "UVs are smoothed, corners on discontinuous boundary, "
     "junctions of 3 or more regions and darts and concave corners are kept sharp"},
    {SUBSURF_UV_SMOOTH_PRESERVE_BOUNDARIES,
     "PRESERVE_BOUNDARIES",
     0,
     "Smooth, keep corners",
     "UVs are smoothed, boundaries are kept sharp"},
    {SUBSURF_UV_SMOOTH_ALL,
     "PRESERVE_BOUNDARIES",
     0,
     "Smooth all",
     "UVs and boundaries are smoothed"},
#  endif
    {0, NULL, 0, NULL, NULL},
  };

  PropertyRNA *prop;

  prop = RNA_def_property(srna, "uv_smooth", PROP_ENUM, PROP_NONE);
  RNA_def_property_enum_sdna(prop, NULL, "uv_smooth");
  RNA_def_property_enum_items(prop, prop_uv_smooth_items);
  RNA_def_property_ui_text(prop, "UV Smooth", "Controls how smoothing is applied to UVs");
  RNA_def_property_update(prop, 0, "rna_Modifier_update");

  prop = RNA_def_property(srna, "quality", PROP_INT, PROP_UNSIGNED);
  RNA_def_property_int_sdna(prop, NULL, "quality");
  RNA_def_property_range(prop, 1, 10);
  RNA_def_property_ui_range(prop, 1, 6, 1, -1);
  RNA_def_property_ui_text(
      prop, "Quality", "Accuracy of vertex positions, lower value is faster but less precise");
  RNA_def_property_update(prop, 0, "rna_Modifier_update");

  prop = RNA_def_property(srna, "subdivision_type", PROP_ENUM, PROP_NONE);
  RNA_def_property_enum_sdna(prop, NULL, type);
  RNA_def_property_enum_items(prop, prop_subdivision_type_items);
  RNA_def_property_ui_text(prop, "Subdivision Type", "Select type of subdivision algorithm");
  RNA_def_property_update(prop, 0, "rna_Modifier_update");

  return prop;
}

static void rna_def_modifier_subsurf(BlenderRNA *brna)
{
  StructRNA *srna;
  PropertyRNA *prop;

  srna = RNA_def_struct(brna, "SubsurfModifier", "Modifier");
  RNA_def_struct_ui_text(srna, "Subsurf Modifier", "Subdivision surface modifier");
  RNA_def_struct_sdna(srna, "SubsurfModifierData");
  RNA_def_struct_ui_icon(srna, ICON_MOD_SUBSURF);

  rna_def_property_subdivision_common(srna, "subdivType");

  /* see CCGSUBSURF_LEVEL_MAX for max limit */
  prop = RNA_def_property(srna, "levels", PROP_INT, PROP_UNSIGNED);
  RNA_def_property_int_sdna(prop, NULL, "levels");
  RNA_def_property_range(prop, 0, 11);
  RNA_def_property_ui_range(prop, 0, 6, 1, -1);
  RNA_def_property_ui_text(prop, "Levels", "Number of subdivisions to perform");
  RNA_def_property_update(prop, 0, "rna_Modifier_update");

  prop = RNA_def_property(srna, "render_levels", PROP_INT, PROP_UNSIGNED);
  RNA_def_property_int_sdna(prop, NULL, "renderLevels");
  RNA_def_property_range(prop, 0, 11);
  RNA_def_property_ui_range(prop, 0, 6, 1, -1);
  RNA_def_property_ui_text(
      prop, "Render Levels", "Number of subdivisions to perform when rendering");

  prop = RNA_def_property(srna, "show_only_control_edges", PROP_BOOLEAN, PROP_NONE);
  RNA_def_property_boolean_sdna(prop, NULL, "flags", eSubsurfModifierFlag_ControlEdges);
  RNA_def_property_ui_text(
      prop, "Optimal Display", "Skip drawing/rendering of interior subdivided edges");
  RNA_def_property_update(prop, 0, "rna_Modifier_update");

  prop = RNA_def_property(srna, "use_creases", PROP_BOOLEAN, PROP_NONE);
  RNA_def_property_boolean_sdna(prop, NULL, "flags", eSubsurfModifierFlag_UseCrease);
  RNA_def_property_ui_text(
      prop, "Use Creases", "Use mesh edge crease information to sharpen edges");
  RNA_def_property_update(prop, 0, "rna_Modifier_update");
}

static void rna_def_modifier_generic_map_info(StructRNA *srna)
{
  static const EnumPropertyItem prop_texture_coordinates_items[] = {
      {MOD_DISP_MAP_LOCAL,
       "LOCAL",
       0,
       "Local",
       "Use the local coordinate system for the texture coordinates"},
      {MOD_DISP_MAP_GLOBAL,
       "GLOBAL",
       0,
       "Global",
       "Use the global coordinate system for the texture coordinates"},
      {MOD_DISP_MAP_OBJECT,
       "OBJECT",
       0,
       "Object",
       "Use the linked object's local coordinate system for the texture coordinates"},
      {MOD_DISP_MAP_UV, "UV", 0, "UV", "Use UV coordinates for the texture coordinates"},
      {0, NULL, 0, NULL, NULL},
  };

  PropertyRNA *prop;

  prop = RNA_def_property(srna, "texture", PROP_POINTER, PROP_NONE);
  RNA_def_property_ui_text(prop, "Texture", "");
  RNA_def_property_flag(prop, PROP_EDITABLE);
  RNA_def_property_override_flag(prop, PROPOVERRIDE_OVERRIDABLE_LIBRARY);
  RNA_def_property_update(prop, 0, "rna_Modifier_dependency_update");

  prop = RNA_def_property(srna, "texture_coords", PROP_ENUM, PROP_NONE);
  RNA_def_property_enum_sdna(prop, NULL, "texmapping");
  RNA_def_property_enum_items(prop, prop_texture_coordinates_items);
  RNA_def_property_ui_text(prop, "Texture Coordinates", "");
  RNA_def_property_update(prop, 0, "rna_Modifier_dependency_update");

  prop = RNA_def_property(srna, "uv_layer", PROP_STRING, PROP_NONE);
  RNA_def_property_string_sdna(prop, NULL, "uvlayer_name");
  RNA_def_property_ui_text(prop, "UV Map", "UV map name");
  RNA_def_property_string_funcs(prop, NULL, NULL, "rna_MappingInfoModifier_uvlayer_name_set");
  RNA_def_property_update(prop, 0, "rna_Modifier_update");

  prop = RNA_def_property(srna, "texture_coords_object", PROP_POINTER, PROP_NONE);
  RNA_def_property_pointer_sdna(prop, NULL, "map_object");
  RNA_def_property_ui_text(
      prop, "Texture Coordinate Object", "Object to set the texture coordinates");
  RNA_def_property_flag(prop, PROP_EDITABLE | PROP_ID_SELF_CHECK);
  RNA_def_property_override_flag(prop, PROPOVERRIDE_OVERRIDABLE_LIBRARY);
  RNA_def_property_update(prop, 0, "rna_Modifier_dependency_update");
}

static void rna_def_modifier_warp(BlenderRNA *brna)
{
  StructRNA *srna;
  PropertyRNA *prop;

  srna = RNA_def_struct(brna, "WarpModifier", "Modifier");
  RNA_def_struct_ui_text(srna, "Warp Modifier", "Warp modifier");
  RNA_def_struct_sdna(srna, "WarpModifierData");
  RNA_def_struct_ui_icon(srna, ICON_MOD_WARP);

  prop = RNA_def_property(srna, "object_from", PROP_POINTER, PROP_NONE);
  RNA_def_property_ui_text(prop, "From", "Object to transform from");
  RNA_def_property_flag(prop, PROP_EDITABLE | PROP_ID_SELF_CHECK);
  RNA_def_property_override_flag(prop, PROPOVERRIDE_OVERRIDABLE_LIBRARY);
  RNA_def_property_update(prop, 0, "rna_Modifier_dependency_update");

  prop = RNA_def_property(srna, "object_to", PROP_POINTER, PROP_NONE);
  RNA_def_property_ui_text(prop, "To", "Object to transform to");
  RNA_def_property_flag(prop, PROP_EDITABLE | PROP_ID_SELF_CHECK);
  RNA_def_property_override_flag(prop, PROPOVERRIDE_OVERRIDABLE_LIBRARY);
  RNA_def_property_update(prop, 0, "rna_Modifier_dependency_update");

  prop = RNA_def_property(srna, "strength", PROP_FLOAT, PROP_NONE);
  RNA_def_property_range(prop, -FLT_MAX, FLT_MAX);
  RNA_def_property_ui_range(prop, -100, 100, 10, 2);
  RNA_def_property_ui_text(prop, "Strength", "");
  RNA_def_property_update(prop, 0, "rna_Modifier_update");

  prop = RNA_def_property(srna, "falloff_type", PROP_ENUM, PROP_NONE);
  RNA_def_property_enum_items(prop, modifier_warp_falloff_items);
  RNA_def_property_ui_text(prop, "Falloff Type", "");
  RNA_def_property_translation_context(prop, BLT_I18NCONTEXT_ID_CURVE); /* Abusing id_curve :/ */
  RNA_def_property_update(prop, 0, "rna_Modifier_update");

  prop = RNA_def_property(srna, "falloff_radius", PROP_FLOAT, PROP_UNSIGNED | PROP_DISTANCE);
  RNA_def_property_ui_text(prop, "Radius", "Radius to apply");
  RNA_def_property_update(prop, 0, "rna_Modifier_update");

  prop = RNA_def_property(srna, "falloff_curve", PROP_POINTER, PROP_NONE);
  RNA_def_property_pointer_sdna(prop, NULL, "curfalloff");
  RNA_def_property_ui_text(prop, "Falloff Curve", "Custom falloff curve");
  RNA_def_property_update(prop, 0, "rna_Modifier_update");

  prop = RNA_def_property(srna, "use_volume_preserve", PROP_BOOLEAN, PROP_NONE);
  RNA_def_property_boolean_sdna(prop, NULL, "flag", MOD_WARP_VOLUME_PRESERVE);
  RNA_def_property_ui_text(prop, "Preserve Volume", "Preserve volume when rotations are used");
  RNA_def_property_update(prop, 0, "rna_Modifier_update");

  prop = RNA_def_property(srna, "vertex_group", PROP_STRING, PROP_NONE);
  RNA_def_property_string_sdna(prop, NULL, "defgrp_name");
  RNA_def_property_ui_text(prop, "Vertex Group", "Vertex group name for modulating the deform");
  RNA_def_property_string_funcs(prop, NULL, NULL, "rna_WarpModifier_defgrp_name_set");
  RNA_def_property_update(prop, 0, "rna_Modifier_update");

  rna_def_modifier_generic_map_info(srna);
}

static void rna_def_modifier_multires(BlenderRNA *brna)
{
  StructRNA *srna;
  PropertyRNA *prop;

  srna = RNA_def_struct(brna, "MultiresModifier", "Modifier");
  RNA_def_struct_ui_text(srna, "Multires Modifier", "Multiresolution mesh modifier");
  RNA_def_struct_sdna(srna, "MultiresModifierData");
  RNA_def_struct_ui_icon(srna, ICON_MOD_MULTIRES);

  prop = rna_def_property_subdivision_common(srna, "simple");
  RNA_def_property_enum_funcs(prop, NULL, "rna_MultiresModifier_type_set", NULL);

  prop = RNA_def_property(srna, "levels", PROP_INT, PROP_UNSIGNED);
  RNA_def_property_int_sdna(prop, NULL, "lvl");
  RNA_def_property_ui_text(prop, "Levels", "Number of subdivisions to use in the viewport");
  RNA_def_property_int_funcs(prop, NULL, NULL, "rna_MultiresModifier_level_range");
  RNA_def_property_update(prop, 0, "rna_Modifier_update");

  prop = RNA_def_property(srna, "sculpt_levels", PROP_INT, PROP_UNSIGNED);
  RNA_def_property_int_sdna(prop, NULL, "sculptlvl");
  RNA_def_property_ui_text(prop, "Sculpt Levels", "Number of subdivisions to use in sculpt mode");
  RNA_def_property_int_funcs(prop, NULL, NULL, "rna_MultiresModifier_level_range");
  RNA_def_property_update(prop, 0, "rna_Modifier_update");

  prop = RNA_def_property(srna, "render_levels", PROP_INT, PROP_UNSIGNED);
  RNA_def_property_int_sdna(prop, NULL, "renderlvl");
  RNA_def_property_ui_text(prop, "Render Levels", "The subdivision level visible at render time");
  RNA_def_property_int_funcs(prop, NULL, NULL, "rna_MultiresModifier_level_range");

  prop = RNA_def_property(srna, "total_levels", PROP_INT, PROP_UNSIGNED);
  RNA_def_property_int_sdna(prop, NULL, "totlvl");
  RNA_def_property_clear_flag(prop, PROP_EDITABLE);
  RNA_def_property_ui_text(
      prop, "Total Levels", "Number of subdivisions for which displacements are stored");

  prop = RNA_def_property(srna, "is_external", PROP_BOOLEAN, PROP_NONE);
  RNA_def_property_clear_flag(prop, PROP_EDITABLE);
  RNA_def_property_boolean_funcs(prop, "rna_MultiresModifier_external_get", NULL);
  RNA_def_property_ui_text(
      prop, "External", "Store multires displacements outside the .blend file, to save memory");

  prop = RNA_def_property(srna, "filepath", PROP_STRING, PROP_FILEPATH);
  RNA_def_property_string_funcs(prop,
                                "rna_MultiresModifier_filepath_get",
                                "rna_MultiresModifier_filepath_length",
                                "rna_MultiresModifier_filepath_set");
  RNA_def_property_ui_text(prop, "File Path", "Path to external displacements file");
  RNA_def_property_update(prop, 0, "rna_Modifier_update");

  prop = RNA_def_property(srna, "show_only_control_edges", PROP_BOOLEAN, PROP_NONE);
  RNA_def_property_boolean_sdna(prop, NULL, "flags", eMultiresModifierFlag_ControlEdges);
  RNA_def_property_ui_text(
      prop, "Optimal Display", "Skip drawing/rendering of interior subdivided edges");
  RNA_def_property_update(prop, 0, "rna_Modifier_update");

  prop = RNA_def_property(srna, "use_creases", PROP_BOOLEAN, PROP_NONE);
  RNA_def_property_boolean_sdna(prop, NULL, "flags", eMultiresModifierFlag_UseCrease);
  RNA_def_property_ui_text(
      prop, "Use Creases", "Use mesh edge crease information to sharpen edges");
  RNA_def_property_update(prop, 0, "rna_Modifier_update");
}

static void rna_def_modifier_lattice(BlenderRNA *brna)
{
  StructRNA *srna;
  PropertyRNA *prop;

  srna = RNA_def_struct(brna, "LatticeModifier", "Modifier");
  RNA_def_struct_ui_text(srna, "Lattice Modifier", "Lattice deformation modifier");
  RNA_def_struct_sdna(srna, "LatticeModifierData");
  RNA_def_struct_ui_icon(srna, ICON_MOD_LATTICE);

  prop = RNA_def_property(srna, "object", PROP_POINTER, PROP_NONE);
  RNA_def_property_ui_text(prop, "Object", "Lattice object to deform with");
  RNA_def_property_pointer_funcs(
      prop, NULL, "rna_LatticeModifier_object_set", NULL, "rna_Lattice_object_poll");
  RNA_def_property_flag(prop, PROP_EDITABLE | PROP_ID_SELF_CHECK);
  RNA_def_property_override_flag(prop, PROPOVERRIDE_OVERRIDABLE_LIBRARY);
  RNA_def_property_update(prop, 0, "rna_Modifier_dependency_update");

  prop = RNA_def_property(srna, "vertex_group", PROP_STRING, PROP_NONE);
  RNA_def_property_string_sdna(prop, NULL, "name");
  RNA_def_property_ui_text(
      prop,
      "Vertex Group",
      "Name of Vertex Group which determines influence of modifier per point");
  RNA_def_property_string_funcs(prop, NULL, NULL, "rna_LatticeModifier_name_set");
  RNA_def_property_update(prop, 0, "rna_Modifier_update");

  prop = RNA_def_property(srna, "strength", PROP_FLOAT, PROP_NONE);
  RNA_def_property_range(prop, -FLT_MAX, FLT_MAX);
  RNA_def_property_ui_range(prop, 0, 1, 10, 2);
  RNA_def_property_ui_text(prop, "Strength", "Strength of modifier effect");
  RNA_def_property_update(prop, 0, "rna_Modifier_update");
}

static void rna_def_modifier_curve(BlenderRNA *brna)
{
  StructRNA *srna;
  PropertyRNA *prop;

  static const EnumPropertyItem prop_deform_axis_items[] = {
      {MOD_CURVE_POSX, "POS_X", 0, "X", ""},
      {MOD_CURVE_POSY, "POS_Y", 0, "Y", ""},
      {MOD_CURVE_POSZ, "POS_Z", 0, "Z", ""},
      {MOD_CURVE_NEGX, "NEG_X", 0, "-X", ""},
      {MOD_CURVE_NEGY, "NEG_Y", 0, "-Y", ""},
      {MOD_CURVE_NEGZ, "NEG_Z", 0, "-Z", ""},
      {0, NULL, 0, NULL, NULL},
  };

  srna = RNA_def_struct(brna, "CurveModifier", "Modifier");
  RNA_def_struct_ui_text(srna, "Curve Modifier", "Curve deformation modifier");
  RNA_def_struct_sdna(srna, "CurveModifierData");
  RNA_def_struct_ui_icon(srna, ICON_MOD_CURVE);

  prop = RNA_def_property(srna, "object", PROP_POINTER, PROP_NONE);
  RNA_def_property_ui_text(prop, "Object", "Curve object to deform with");
  RNA_def_property_pointer_funcs(
      prop, NULL, "rna_CurveModifier_object_set", NULL, "rna_Curve_object_poll");
  RNA_def_property_flag(prop, PROP_EDITABLE | PROP_ID_SELF_CHECK);
  RNA_def_property_override_flag(prop, PROPOVERRIDE_OVERRIDABLE_LIBRARY);
  RNA_def_property_update(prop, 0, "rna_CurveModifier_dependency_update");

  prop = RNA_def_property(srna, "vertex_group", PROP_STRING, PROP_NONE);
  RNA_def_property_string_sdna(prop, NULL, "name");
  RNA_def_property_ui_text(
      prop,
      "Vertex Group",
      "Name of Vertex Group which determines influence of modifier per point");
  RNA_def_property_string_funcs(prop, NULL, NULL, "rna_CurveModifier_name_set");
  RNA_def_property_update(prop, 0, "rna_Modifier_update");

  prop = RNA_def_property(srna, "deform_axis", PROP_ENUM, PROP_NONE);
  RNA_def_property_enum_sdna(prop, NULL, "defaxis");
  RNA_def_property_enum_items(prop, prop_deform_axis_items);
  RNA_def_property_ui_text(prop, "Deform Axis", "The axis that the curve deforms along");
  RNA_def_property_update(prop, 0, "rna_Modifier_update");
}

static void rna_def_modifier_build(BlenderRNA *brna)
{
  StructRNA *srna;
  PropertyRNA *prop;

  srna = RNA_def_struct(brna, "BuildModifier", "Modifier");
  RNA_def_struct_ui_text(srna, "Build Modifier", "Build effect modifier");
  RNA_def_struct_sdna(srna, "BuildModifierData");
  RNA_def_struct_ui_icon(srna, ICON_MOD_BUILD);

  prop = RNA_def_property(srna, "frame_start", PROP_FLOAT, PROP_TIME);
  RNA_def_property_float_sdna(prop, NULL, "start");
  RNA_def_property_range(prop, MINAFRAMEF, MAXFRAMEF);
  RNA_def_property_ui_text(prop, "Start", "Start frame of the effect");
  RNA_def_property_update(prop, 0, "rna_Modifier_update");

  prop = RNA_def_property(srna, "frame_duration", PROP_FLOAT, PROP_TIME);
  RNA_def_property_float_sdna(prop, NULL, "length");
  RNA_def_property_range(prop, 1, MAXFRAMEF);
  RNA_def_property_ui_text(prop, "Length", "Total time the build effect requires");
  RNA_def_property_update(prop, 0, "rna_Modifier_update");

  prop = RNA_def_property(srna, "use_reverse", PROP_BOOLEAN, PROP_NONE);
  RNA_def_property_boolean_sdna(prop, NULL, "flag", MOD_BUILD_FLAG_REVERSE);
  RNA_def_property_ui_text(prop, "Reversed", "Deconstruct the mesh instead of building it");
  RNA_def_property_update(prop, 0, "rna_Modifier_update");

  prop = RNA_def_property(srna, "use_random_order", PROP_BOOLEAN, PROP_NONE);
  RNA_def_property_boolean_sdna(prop, NULL, "flag", MOD_BUILD_FLAG_RANDOMIZE);
  RNA_def_property_ui_text(prop, "Randomize", "Randomize the faces or edges during build");
  RNA_def_property_update(prop, 0, "rna_Modifier_update");

  prop = RNA_def_property(srna, "seed", PROP_INT, PROP_NONE);
  RNA_def_property_range(prop, 1, MAXFRAMEF);
  RNA_def_property_ui_text(prop, "Seed", "Seed for random if used");
  RNA_def_property_update(prop, 0, "rna_Modifier_update");
}

static void rna_def_modifier_mirror(BlenderRNA *brna)
{
  StructRNA *srna;
  PropertyRNA *prop;

  srna = RNA_def_struct(brna, "MirrorModifier", "Modifier");
  RNA_def_struct_ui_text(srna, "Mirror Modifier", "Mirroring modifier");
  RNA_def_struct_sdna(srna, "MirrorModifierData");
  RNA_def_struct_ui_icon(srna, ICON_MOD_MIRROR);

  prop = RNA_def_property(srna, "use_axis", PROP_BOOLEAN, PROP_NONE);
  RNA_def_property_boolean_sdna(prop, NULL, "flag", MOD_MIR_AXIS_X);
  RNA_def_property_array(prop, 3);
  RNA_def_property_ui_text(prop, "Mirror Axis", "Enable axis mirror");
  RNA_def_property_update(prop, 0, "rna_Modifier_update");

  prop = RNA_def_property(srna, "use_bisect_axis", PROP_BOOLEAN, PROP_NONE);
  RNA_def_property_boolean_sdna(prop, NULL, "flag", MOD_MIR_BISECT_AXIS_X);
  RNA_def_property_array(prop, 3);
  RNA_def_property_ui_text(prop, "Bisect Axis", "Cuts the mesh across the mirror plane");
  RNA_def_property_update(prop, 0, "rna_Modifier_update");

  prop = RNA_def_property(srna, "use_bisect_flip_axis", PROP_BOOLEAN, PROP_NONE);
  RNA_def_property_boolean_sdna(prop, NULL, "flag", MOD_MIR_BISECT_FLIP_AXIS_X);
  RNA_def_property_array(prop, 3);
  RNA_def_property_ui_text(prop, "Bisect Flip Axis", "Flips the direction of the slice");
  RNA_def_property_update(prop, 0, "rna_Modifier_update");

  prop = RNA_def_property(srna, "use_clip", PROP_BOOLEAN, PROP_NONE);
  RNA_def_property_boolean_sdna(prop, NULL, "flag", MOD_MIR_CLIPPING);
  RNA_def_property_ui_text(
      prop, "Clip", "Prevent vertices from going through the mirror during transform");
  RNA_def_property_update(prop, 0, "rna_Modifier_update");

  prop = RNA_def_property(srna, "use_mirror_vertex_groups", PROP_BOOLEAN, PROP_NONE);
  RNA_def_property_boolean_sdna(prop, NULL, "flag", MOD_MIR_VGROUP);
  RNA_def_property_ui_text(prop, "Mirror Vertex Groups", "Mirror vertex groups (e.g. .R->.L)");
  RNA_def_property_update(prop, 0, "rna_Modifier_update");

  prop = RNA_def_property(srna, "use_mirror_merge", PROP_BOOLEAN, PROP_NONE);
  RNA_def_property_boolean_negative_sdna(prop, NULL, "flag", MOD_MIR_NO_MERGE);
  RNA_def_property_ui_text(prop, "Merge Vertices", "Merge vertices within the merge threshold");
  RNA_def_property_update(prop, 0, "rna_Modifier_update");

  prop = RNA_def_property(srna, "use_mirror_u", PROP_BOOLEAN, PROP_NONE);
  RNA_def_property_boolean_sdna(prop, NULL, "flag", MOD_MIR_MIRROR_U);
  RNA_def_property_ui_text(
      prop, "Mirror U", "Mirror the U texture coordinate around the flip offset point");
  RNA_def_property_update(prop, 0, "rna_Modifier_update");

  prop = RNA_def_property(srna, "use_mirror_v", PROP_BOOLEAN, PROP_NONE);
  RNA_def_property_boolean_sdna(prop, NULL, "flag", MOD_MIR_MIRROR_V);
  RNA_def_property_ui_text(
      prop, "Mirror V", "Mirror the V texture coordinate around the flip offset point");
  RNA_def_property_update(prop, 0, "rna_Modifier_update");

  prop = RNA_def_property(srna, "mirror_offset_u", PROP_FLOAT, PROP_FACTOR);
  RNA_def_property_float_sdna(prop, NULL, "uv_offset[0]");
  RNA_def_property_range(prop, -1, 1);
  RNA_def_property_ui_range(prop, -1, 1, 2, 4);
  RNA_def_property_ui_text(
      prop,
      "Flip U Offset",
      "Amount to offset mirrored UVs flipping point from the 0.5 on the U axis");
  RNA_def_property_update(prop, 0, "rna_Modifier_update");

  prop = RNA_def_property(srna, "mirror_offset_v", PROP_FLOAT, PROP_FACTOR);
  RNA_def_property_float_sdna(prop, NULL, "uv_offset[1]");
  RNA_def_property_range(prop, -1, 1);
  RNA_def_property_ui_range(prop, -1, 1, 2, 4);
  RNA_def_property_ui_text(
      prop,
      "Flip V Offset",
      "Amount to offset mirrored UVs flipping point from the 0.5 point on the V axis");
  RNA_def_property_update(prop, 0, "rna_Modifier_update");

  prop = RNA_def_property(srna, "offset_u", PROP_FLOAT, PROP_FACTOR);
  RNA_def_property_float_sdna(prop, NULL, "uv_offset_copy[0]");
  RNA_def_property_range(prop, -10000.0f, 10000.0f);
  RNA_def_property_ui_range(prop, -1, 1, 2, 4);
  RNA_def_property_ui_text(prop, "U Offset", "Mirrored UV offset on the U axis");
  RNA_def_property_update(prop, 0, "rna_Modifier_update");

  prop = RNA_def_property(srna, "offset_v", PROP_FLOAT, PROP_FACTOR);
  RNA_def_property_float_sdna(prop, NULL, "uv_offset_copy[1]");
  RNA_def_property_range(prop, -10000.0f, 10000.0f);
  RNA_def_property_ui_range(prop, -1, 1, 2, 4);
  RNA_def_property_ui_text(prop, "V Offset", "Mirrored UV offset on the V axis");
  RNA_def_property_update(prop, 0, "rna_Modifier_update");

  prop = RNA_def_property(srna, "merge_threshold", PROP_FLOAT, PROP_DISTANCE);
  RNA_def_property_float_sdna(prop, NULL, "tolerance");
  RNA_def_property_range(prop, 0, FLT_MAX);
  RNA_def_property_ui_range(prop, 0, 1, 0.01, 6);
  RNA_def_property_ui_text(
      prop, "Merge Limit", "Distance within which mirrored vertices are merged");
  RNA_def_property_update(prop, 0, "rna_Modifier_update");

  prop = RNA_def_property(srna, "mirror_object", PROP_POINTER, PROP_NONE);
  RNA_def_property_pointer_sdna(prop, NULL, "mirror_ob");
  RNA_def_property_ui_text(prop, "Mirror Object", "Object to use as mirror");
  RNA_def_property_flag(prop, PROP_EDITABLE | PROP_ID_SELF_CHECK);
  RNA_def_property_override_flag(prop, PROPOVERRIDE_OVERRIDABLE_LIBRARY);
  RNA_def_property_update(prop, 0, "rna_Modifier_dependency_update");
}

static void rna_def_modifier_decimate(BlenderRNA *brna)
{
  static const EnumPropertyItem modifier_decim_mode_items[] = {
      {MOD_DECIM_MODE_COLLAPSE, "COLLAPSE", 0, "Collapse", "Use edge collapsing"},
      {MOD_DECIM_MODE_UNSUBDIV, "UNSUBDIV", 0, "Un-Subdivide", "Use un-subdivide face reduction"},
      {MOD_DECIM_MODE_DISSOLVE,
       "DISSOLVE",
       0,
       "Planar",
       "Dissolve geometry to form planar polygons"},
      {0, NULL, 0, NULL, NULL},
  };

  /* Note, keep in sync with operator 'MESH_OT_decimate' */

  StructRNA *srna;
  PropertyRNA *prop;

  srna = RNA_def_struct(brna, "DecimateModifier", "Modifier");
  RNA_def_struct_ui_text(srna, "Decimate Modifier", "Decimation modifier");
  RNA_def_struct_sdna(srna, "DecimateModifierData");
  RNA_def_struct_ui_icon(srna, ICON_MOD_DECIM);

  prop = RNA_def_property(srna, "decimate_type", PROP_ENUM, PROP_NONE);
  RNA_def_property_enum_sdna(prop, NULL, "mode");
  RNA_def_property_enum_items(prop, modifier_decim_mode_items);
  RNA_def_property_ui_text(prop, "Mode", "");
  RNA_def_property_update(prop, 0, "rna_Modifier_update");

  /* (mode == MOD_DECIM_MODE_COLLAPSE) */
  prop = RNA_def_property(srna, "ratio", PROP_FLOAT, PROP_FACTOR);
  RNA_def_property_float_sdna(prop, NULL, "percent");
  RNA_def_property_range(prop, 0, 1);
  RNA_def_property_ui_range(prop, 0, 1, 1, 4);
  RNA_def_property_ui_text(prop, "Ratio", "Ratio of triangles to reduce to (collapse only)");
  RNA_def_property_update(prop, 0, "rna_Modifier_update");

  /* (mode == MOD_DECIM_MODE_UNSUBDIV) */
  prop = RNA_def_property(srna, "iterations", PROP_INT, PROP_UNSIGNED);
  RNA_def_property_int_sdna(prop, NULL, "iter");
  RNA_def_property_range(prop, 0, SHRT_MAX);
  RNA_def_property_ui_range(prop, 0, 100, 1, -1);
  RNA_def_property_ui_text(
      prop, "Iterations", "Number of times reduce the geometry (unsubdivide only)");
  RNA_def_property_update(prop, 0, "rna_Modifier_update");

  /* (mode == MOD_DECIM_MODE_DISSOLVE) */
  prop = RNA_def_property(srna, "angle_limit", PROP_FLOAT, PROP_ANGLE);
  RNA_def_property_float_sdna(prop, NULL, "angle");
  RNA_def_property_range(prop, 0, DEG2RAD(180));
  RNA_def_property_ui_range(prop, 0, DEG2RAD(180), 10, 2);
  RNA_def_property_ui_text(prop, "Angle Limit", "Only dissolve angles below this (planar only)");
  RNA_def_property_update(prop, 0, "rna_Modifier_update");

  /* (mode == MOD_DECIM_MODE_COLLAPSE) */
  prop = RNA_def_property(srna, "vertex_group", PROP_STRING, PROP_NONE);
  RNA_def_property_string_sdna(prop, NULL, "defgrp_name");
  RNA_def_property_ui_text(prop, "Vertex Group", "Vertex group name (collapse only)");
  RNA_def_property_string_funcs(prop, NULL, NULL, "rna_DecimateModifier_defgrp_name_set");
  RNA_def_property_update(prop, 0, "rna_Modifier_update");

  prop = RNA_def_property(srna, "invert_vertex_group", PROP_BOOLEAN, PROP_NONE);
  RNA_def_property_boolean_sdna(prop, NULL, "flag", MOD_DECIM_FLAG_INVERT_VGROUP);
  RNA_def_property_ui_text(prop, "Invert", "Invert vertex group influence (collapse only)");
  RNA_def_property_update(prop, 0, "rna_Modifier_update");

  prop = RNA_def_property(srna, "use_collapse_triangulate", PROP_BOOLEAN, PROP_NONE);
  RNA_def_property_boolean_sdna(prop, NULL, "flag", MOD_DECIM_FLAG_TRIANGULATE);
  RNA_def_property_ui_text(
      prop, "Triangulate", "Keep triangulated faces resulting from decimation (collapse only)");
  RNA_def_property_update(prop, 0, "rna_Modifier_update");

  prop = RNA_def_property(srna, "use_symmetry", PROP_BOOLEAN, PROP_NONE);
  RNA_def_property_boolean_sdna(prop, NULL, "flag", MOD_DECIM_FLAG_SYMMETRY);
  RNA_def_property_ui_text(prop, "Symmetry", "Maintain symmetry on an axis");
  RNA_def_property_update(prop, 0, "rna_Modifier_update");

  prop = RNA_def_property(srna, "symmetry_axis", PROP_ENUM, PROP_NONE);
  RNA_def_property_enum_sdna(prop, NULL, "symmetry_axis");
  RNA_def_property_enum_items(prop, rna_enum_axis_xyz_items);
  RNA_def_property_ui_text(prop, "Axis", "Axis of symmetry");
  RNA_def_property_update(prop, 0, "rna_Modifier_update");

  prop = RNA_def_property(srna, "vertex_group_factor", PROP_FLOAT, PROP_FACTOR);
  RNA_def_property_float_sdna(prop, NULL, "defgrp_factor");
  RNA_def_property_range(prop, 0, 1000);
  RNA_def_property_ui_range(prop, 0, 10, 1, 4);
  RNA_def_property_ui_text(prop, "Factor", "Vertex group strength");
  RNA_def_property_update(prop, 0, "rna_Modifier_update");
  /* end collapse-only option */

  /* (mode == MOD_DECIM_MODE_DISSOLVE) */
  prop = RNA_def_property(srna, "use_dissolve_boundaries", PROP_BOOLEAN, PROP_NONE);
  RNA_def_property_boolean_sdna(prop, NULL, "flag", MOD_DECIM_FLAG_ALL_BOUNDARY_VERTS);
  RNA_def_property_ui_text(
      prop, "All Boundaries", "Dissolve all vertices in between face boundaries (planar only)");
  RNA_def_property_update(prop, 0, "rna_Modifier_update");

  prop = RNA_def_property(srna, "delimit", PROP_ENUM, PROP_NONE);
  RNA_def_property_flag(prop, PROP_ENUM_FLAG); /* important to run before default set */
  RNA_def_property_enum_items(prop, rna_enum_mesh_delimit_mode_items);
  RNA_def_property_ui_text(prop, "Delimit", "Limit merging geometry");
  RNA_def_property_update(prop, 0, "rna_Modifier_update");

  /* end dissolve-only option */

  /* all modes use this */
  prop = RNA_def_property(srna, "face_count", PROP_INT, PROP_NONE);
  RNA_def_property_clear_flag(prop, PROP_EDITABLE);
  RNA_def_property_ui_text(
      prop, "Face Count", "The current number of faces in the decimated mesh");
}

static void rna_def_modifier_wave(BlenderRNA *brna)
{
  StructRNA *srna;
  PropertyRNA *prop;

  srna = RNA_def_struct(brna, "WaveModifier", "Modifier");
  RNA_def_struct_ui_text(srna, "Wave Modifier", "Wave effect modifier");
  RNA_def_struct_sdna(srna, "WaveModifierData");
  RNA_def_struct_ui_icon(srna, ICON_MOD_WAVE);

  prop = RNA_def_property(srna, "use_x", PROP_BOOLEAN, PROP_NONE);
  RNA_def_property_boolean_sdna(prop, NULL, "flag", MOD_WAVE_X);
  RNA_def_property_ui_text(prop, "X", "X axis motion");
  RNA_def_property_update(prop, 0, "rna_Modifier_update");

  prop = RNA_def_property(srna, "use_y", PROP_BOOLEAN, PROP_NONE);
  RNA_def_property_boolean_sdna(prop, NULL, "flag", MOD_WAVE_Y);
  RNA_def_property_ui_text(prop, "Y", "Y axis motion");
  RNA_def_property_update(prop, 0, "rna_Modifier_update");

  prop = RNA_def_property(srna, "use_cyclic", PROP_BOOLEAN, PROP_NONE);
  RNA_def_property_boolean_sdna(prop, NULL, "flag", MOD_WAVE_CYCL);
  RNA_def_property_ui_text(prop, "Cyclic", "Cyclic wave effect");
  RNA_def_property_update(prop, 0, "rna_Modifier_update");

  prop = RNA_def_property(srna, "use_normal", PROP_BOOLEAN, PROP_NONE);
  RNA_def_property_boolean_sdna(prop, NULL, "flag", MOD_WAVE_NORM);
  RNA_def_property_ui_text(prop, "Normals", "Displace along normals");
  RNA_def_property_update(prop, 0, "rna_Modifier_update");

  prop = RNA_def_property(srna, "use_normal_x", PROP_BOOLEAN, PROP_NONE);
  RNA_def_property_boolean_sdna(prop, NULL, "flag", MOD_WAVE_NORM_X);
  RNA_def_property_ui_text(prop, "X Normal", "Enable displacement along the X normal");
  RNA_def_property_update(prop, 0, "rna_Modifier_update");

  prop = RNA_def_property(srna, "use_normal_y", PROP_BOOLEAN, PROP_NONE);
  RNA_def_property_boolean_sdna(prop, NULL, "flag", MOD_WAVE_NORM_Y);
  RNA_def_property_ui_text(prop, "Y Normal", "Enable displacement along the Y normal");
  RNA_def_property_update(prop, 0, "rna_Modifier_update");

  prop = RNA_def_property(srna, "use_normal_z", PROP_BOOLEAN, PROP_NONE);
  RNA_def_property_boolean_sdna(prop, NULL, "flag", MOD_WAVE_NORM_Z);
  RNA_def_property_ui_text(prop, "Z Normal", "Enable displacement along the Z normal");
  RNA_def_property_update(prop, 0, "rna_Modifier_update");

  prop = RNA_def_property(srna, "time_offset", PROP_FLOAT, PROP_TIME);
  RNA_def_property_float_sdna(prop, NULL, "timeoffs");
  RNA_def_property_range(prop, MINAFRAMEF, MAXFRAMEF);
  RNA_def_property_ui_text(
      prop,
      "Time Offset",
      "Either the starting frame (for positive speed) or ending frame (for negative speed.)");
  RNA_def_property_update(prop, 0, "rna_Modifier_update");

  prop = RNA_def_property(srna, "lifetime", PROP_FLOAT, PROP_TIME);
  RNA_def_property_float_sdna(prop, NULL, "lifetime");
  RNA_def_property_range(prop, MINAFRAMEF, MAXFRAMEF);
  RNA_def_property_ui_text(
      prop, "Lifetime", "Lifetime of the wave in frames, zero means infinite");
  RNA_def_property_update(prop, 0, "rna_Modifier_update");

  prop = RNA_def_property(srna, "damping_time", PROP_FLOAT, PROP_TIME);
  RNA_def_property_float_sdna(prop, NULL, "damp");
  RNA_def_property_range(prop, MINAFRAMEF, MAXFRAMEF);
  RNA_def_property_ui_text(
      prop, "Damping Time", "Number of frames in which the wave damps out after it dies");
  RNA_def_property_update(prop, 0, "rna_Modifier_update");

  prop = RNA_def_property(srna, "falloff_radius", PROP_FLOAT, PROP_DISTANCE);
  RNA_def_property_float_sdna(prop, NULL, "falloff");
  RNA_def_property_range(prop, 0, FLT_MAX);
  RNA_def_property_ui_range(prop, 0, 100, 100, 2);
  RNA_def_property_ui_text(prop, "Falloff Radius", "Distance after which it fades out");
  RNA_def_property_update(prop, 0, "rna_Modifier_update");

  prop = RNA_def_property(srna, "start_position_x", PROP_FLOAT, PROP_DISTANCE);
  RNA_def_property_float_sdna(prop, NULL, "startx");
  RNA_def_property_range(prop, -FLT_MAX, FLT_MAX);
  RNA_def_property_ui_range(prop, -100, 100, 100, 2);
  RNA_def_property_ui_text(prop, "Start Position X", "X coordinate of the start position");
  RNA_def_property_update(prop, 0, "rna_Modifier_update");

  prop = RNA_def_property(srna, "start_position_y", PROP_FLOAT, PROP_DISTANCE);
  RNA_def_property_float_sdna(prop, NULL, "starty");
  RNA_def_property_range(prop, -FLT_MAX, FLT_MAX);
  RNA_def_property_ui_range(prop, -100, 100, 100, 2);
  RNA_def_property_ui_text(prop, "Start Position Y", "Y coordinate of the start position");
  RNA_def_property_update(prop, 0, "rna_Modifier_update");

  prop = RNA_def_property(srna, "start_position_object", PROP_POINTER, PROP_NONE);
  RNA_def_property_pointer_sdna(prop, NULL, "objectcenter");
  RNA_def_property_ui_text(prop, "Start Position Object", "Object which defines the wave center");
  RNA_def_property_flag(prop, PROP_EDITABLE | PROP_ID_SELF_CHECK);
  RNA_def_property_override_flag(prop, PROPOVERRIDE_OVERRIDABLE_LIBRARY);
  RNA_def_property_update(prop, 0, "rna_Modifier_dependency_update");

  prop = RNA_def_property(srna, "vertex_group", PROP_STRING, PROP_NONE);
  RNA_def_property_string_sdna(prop, NULL, "defgrp_name");
  RNA_def_property_ui_text(prop, "Vertex Group", "Vertex group name for modulating the wave");
  RNA_def_property_string_funcs(prop, NULL, NULL, "rna_WaveModifier_defgrp_name_set");
  RNA_def_property_update(prop, 0, "rna_Modifier_update");

  prop = RNA_def_property(srna, "speed", PROP_FLOAT, PROP_NONE);
  RNA_def_property_range(prop, -FLT_MAX, FLT_MAX);
  RNA_def_property_ui_range(prop, -1, 1, 10, 2);
  RNA_def_property_ui_text(
      prop, "Speed", "Speed of the wave, towards the starting point when negative");
  RNA_def_property_update(prop, 0, "rna_Modifier_update");

  prop = RNA_def_property(srna, "height", PROP_FLOAT, PROP_DISTANCE);
  RNA_def_property_range(prop, -FLT_MAX, FLT_MAX);
  RNA_def_property_ui_range(prop, -2, 2, 10, 2);
  RNA_def_property_ui_text(prop, "Height", "Height of the wave");
  RNA_def_property_update(prop, 0, "rna_Modifier_update");

  prop = RNA_def_property(srna, "width", PROP_FLOAT, PROP_DISTANCE);
  RNA_def_property_range(prop, 0, FLT_MAX);
  RNA_def_property_ui_range(prop, 0, 5, 10, 2);
  RNA_def_property_ui_text(prop, "Width", "Distance between the waves");
  RNA_def_property_update(prop, 0, "rna_Modifier_update");

  prop = RNA_def_property(srna, "narrowness", PROP_FLOAT, PROP_DISTANCE);
  RNA_def_property_float_sdna(prop, NULL, "narrow");
  RNA_def_property_range(prop, 0, FLT_MAX);
  RNA_def_property_ui_range(prop, 0, 10, 10, 2);
  RNA_def_property_ui_text(
      prop,
      "Narrowness",
      "Distance between the top and the base of a wave, the higher the value, "
      "the more narrow the wave");
  RNA_def_property_update(prop, 0, "rna_Modifier_update");

  rna_def_modifier_generic_map_info(srna);
}

static void rna_def_modifier_armature(BlenderRNA *brna)
{
  StructRNA *srna;
  PropertyRNA *prop;

  srna = RNA_def_struct(brna, "ArmatureModifier", "Modifier");
  RNA_def_struct_ui_text(srna, "Armature Modifier", "Armature deformation modifier");
  RNA_def_struct_sdna(srna, "ArmatureModifierData");
  RNA_def_struct_ui_icon(srna, ICON_MOD_ARMATURE);

  prop = RNA_def_property(srna, "object", PROP_POINTER, PROP_NONE);
  RNA_def_property_ui_text(prop, "Object", "Armature object to deform with");
  RNA_def_property_pointer_funcs(
      prop, NULL, "rna_ArmatureModifier_object_set", NULL, "rna_Armature_object_poll");
  RNA_def_property_flag(prop, PROP_EDITABLE | PROP_ID_SELF_CHECK);
  RNA_def_property_override_flag(prop, PROPOVERRIDE_OVERRIDABLE_LIBRARY);
  RNA_def_property_update(prop, 0, "rna_Modifier_dependency_update");

  prop = RNA_def_property(srna, "use_bone_envelopes", PROP_BOOLEAN, PROP_NONE);
  RNA_def_property_boolean_sdna(prop, NULL, "deformflag", ARM_DEF_ENVELOPE);
  RNA_def_property_clear_flag(prop, PROP_ANIMATABLE);
  RNA_def_property_ui_text(prop, "Use Bone Envelopes", "Bind Bone envelopes to armature modifier");
  RNA_def_property_update(prop, 0, "rna_Modifier_dependency_update");

  prop = RNA_def_property(srna, "use_vertex_groups", PROP_BOOLEAN, PROP_NONE);
  RNA_def_property_boolean_sdna(prop, NULL, "deformflag", ARM_DEF_VGROUP);
  RNA_def_property_clear_flag(prop, PROP_ANIMATABLE);
  RNA_def_property_ui_text(prop, "Use Vertex Groups", "Bind vertex groups to armature modifier");
  RNA_def_property_update(prop, 0, "rna_Modifier_dependency_update");

  prop = RNA_def_property(srna, "use_deform_preserve_volume", PROP_BOOLEAN, PROP_NONE);
  RNA_def_property_boolean_sdna(prop, NULL, "deformflag", ARM_DEF_QUATERNION);
  RNA_def_property_ui_text(
      prop, "Preserve Volume", "Deform rotation interpolation with quaternions");
  RNA_def_property_update(prop, 0, "rna_Modifier_update");

  prop = RNA_def_property(srna, "use_multi_modifier", PROP_BOOLEAN, PROP_NONE);
  RNA_def_property_boolean_sdna(prop, NULL, "multi", 0);
  RNA_def_property_ui_text(
      prop,
      "Multi Modifier",
      "Use same input as previous modifier, and mix results using overall vgroup");
  RNA_def_property_update(prop, 0, "rna_Modifier_update");

  prop = RNA_def_property(srna, "vertex_group", PROP_STRING, PROP_NONE);
  RNA_def_property_string_sdna(prop, NULL, "defgrp_name");
  RNA_def_property_ui_text(
      prop,
      "Vertex Group",
      "Name of Vertex Group which determines influence of modifier per point");
  RNA_def_property_string_funcs(prop, NULL, NULL, "rna_ArmatureModifier_defgrp_name_set");
  RNA_def_property_update(prop, 0, "rna_Modifier_update");

  prop = RNA_def_property(srna, "invert_vertex_group", PROP_BOOLEAN, PROP_NONE);
  RNA_def_property_boolean_sdna(prop, NULL, "deformflag", ARM_DEF_INVERT_VGROUP);
  RNA_def_property_ui_text(prop, "Invert", "Invert vertex group influence");
  RNA_def_property_update(prop, 0, "rna_Modifier_update");
}

static void rna_def_modifier_hook(BlenderRNA *brna)
{
  StructRNA *srna;
  PropertyRNA *prop;
  FunctionRNA *func;
  PropertyRNA *parm;

  srna = RNA_def_struct(brna, "HookModifier", "Modifier");
  RNA_def_struct_ui_text(
      srna, "Hook Modifier", "Hook modifier to modify the location of vertices");
  RNA_def_struct_sdna(srna, "HookModifierData");
  RNA_def_struct_ui_icon(srna, ICON_HOOK);

  prop = RNA_def_property(srna, "strength", PROP_FLOAT, PROP_FACTOR);
  RNA_def_property_float_sdna(prop, NULL, "force");
  RNA_def_property_range(prop, 0, 1);
  RNA_def_property_ui_text(prop, "Strength", "Relative force of the hook");
  RNA_def_property_update(prop, 0, "rna_Modifier_update");

  prop = RNA_def_property(srna, "falloff_type", PROP_ENUM, PROP_NONE);
  RNA_def_property_enum_items(prop, modifier_warp_falloff_items); /* share the enum */
  RNA_def_property_ui_text(prop, "Falloff Type", "");
  RNA_def_property_translation_context(prop, BLT_I18NCONTEXT_ID_CURVE); /* Abusing id_curve :/ */
  RNA_def_property_update(prop, 0, "rna_Modifier_update");

  prop = RNA_def_property(srna, "falloff_radius", PROP_FLOAT, PROP_DISTANCE);
  RNA_def_property_float_sdna(prop, NULL, "falloff");
  RNA_def_property_range(prop, 0, FLT_MAX);
  RNA_def_property_ui_range(prop, 0, 100, 100, 2);
  RNA_def_property_ui_text(
      prop, "Radius", "If not zero, the distance from the hook where influence ends");
  RNA_def_property_update(prop, 0, "rna_Modifier_update");

  prop = RNA_def_property(srna, "falloff_curve", PROP_POINTER, PROP_NONE);
  RNA_def_property_pointer_sdna(prop, NULL, "curfalloff");
  RNA_def_property_ui_text(prop, "Falloff Curve", "Custom falloff curve");
  RNA_def_property_update(prop, 0, "rna_Modifier_update");

  prop = RNA_def_property(srna, "center", PROP_FLOAT, PROP_TRANSLATION);
  RNA_def_property_float_sdna(prop, NULL, "cent");
  RNA_def_property_ui_text(
      prop, "Hook Center", "Center of the hook, used for falloff and display");
  RNA_def_property_update(prop, 0, "rna_Modifier_update");

  prop = RNA_def_property(srna, "matrix_inverse", PROP_FLOAT, PROP_MATRIX);
  RNA_def_property_float_sdna(prop, NULL, "parentinv");
  RNA_def_property_multi_array(prop, 2, rna_matrix_dimsize_4x4);
  RNA_def_property_ui_text(
      prop, "Matrix", "Reverse the transformation between this object and its target");
  RNA_def_property_update(prop, NC_OBJECT | ND_TRANSFORM, "rna_Modifier_update");

  prop = RNA_def_property(srna, "object", PROP_POINTER, PROP_NONE);
  RNA_def_property_ui_text(
      prop, "Object", "Parent Object for hook, also recalculates and clears offset");
  RNA_def_property_flag(prop, PROP_EDITABLE | PROP_ID_SELF_CHECK);
  RNA_def_property_override_flag(prop, PROPOVERRIDE_OVERRIDABLE_LIBRARY);
  RNA_def_property_override_funcs(prop, NULL, NULL, "rna_HookModifier_object_override_apply");
  RNA_def_property_pointer_funcs(prop, NULL, "rna_HookModifier_object_set", NULL, NULL);
  RNA_def_property_update(prop, 0, "rna_Modifier_dependency_update");

  prop = RNA_def_property(srna, "subtarget", PROP_STRING, PROP_NONE);
  RNA_def_property_string_sdna(prop, NULL, "subtarget");
  RNA_def_property_ui_text(
      prop,
      "Sub-Target",
      "Name of Parent Bone for hook (if applicable), also recalculates and clears offset");
  RNA_def_property_string_funcs(prop, NULL, NULL, "rna_HookModifier_subtarget_set");
  RNA_def_property_update(prop, 0, "rna_Modifier_dependency_update");

  prop = RNA_def_property(srna, "use_falloff_uniform", PROP_BOOLEAN, PROP_NONE);
  RNA_def_property_boolean_sdna(prop, NULL, "flag", MOD_HOOK_UNIFORM_SPACE);
  RNA_def_property_ui_text(prop, "Uniform Falloff", "Compensate for non-uniform object scale");
  RNA_def_property_update(prop, 0, "rna_Modifier_update");

  prop = RNA_def_property(srna, "vertex_group", PROP_STRING, PROP_NONE);
  RNA_def_property_string_sdna(prop, NULL, "name");
  RNA_def_property_ui_text(
      prop,
      "Vertex Group",
      "Name of Vertex Group which determines influence of modifier per point");
  RNA_def_property_string_funcs(prop, NULL, NULL, "rna_HookModifier_name_set");
  RNA_def_property_update(prop, 0, "rna_Modifier_update");

  prop = RNA_def_property(srna, "vertex_indices", PROP_INT, PROP_UNSIGNED);
  RNA_def_property_array(prop, RNA_MAX_ARRAY_LENGTH);
  RNA_def_property_flag(prop, PROP_DYNAMIC);
  RNA_def_property_clear_flag(prop, PROP_EDITABLE);
  RNA_def_property_dynamic_array_funcs(prop, "rna_HookModifier_vertex_indices_get_length");
  RNA_def_property_int_funcs(prop, "rna_HookModifier_vertex_indices_get", NULL, NULL);
  RNA_def_property_ui_text(prop,
                           "Vertex Indices",
                           "Indices of vertices bound to the modifier. For bezier curves, "
                           "handles count as additional vertices");

  func = RNA_def_function(srna, "vertex_indices_set", "rna_HookModifier_vertex_indices_set");
  RNA_def_function_ui_description(
      func, "Validates and assigns the array of vertex indices bound to the modifier");
  RNA_def_function_flag(func, FUNC_USE_REPORTS);
  parm = RNA_def_int_array(
      func, "indices", 1, NULL, INT_MIN, INT_MAX, "", "Vertex Indices", 0, INT_MAX);
  RNA_def_property_array(parm, RNA_MAX_ARRAY_LENGTH);
  RNA_def_parameter_flags(parm, PROP_DYNAMIC, PARM_REQUIRED);
}

static void rna_def_modifier_softbody(BlenderRNA *brna)
{
  StructRNA *srna;
  PropertyRNA *prop;

  srna = RNA_def_struct(brna, "SoftBodyModifier", "Modifier");
  RNA_def_struct_ui_text(srna, "Soft Body Modifier", "Soft body simulation modifier");
  RNA_def_struct_sdna(srna, "SoftbodyModifierData");
  RNA_def_struct_ui_icon(srna, ICON_MOD_SOFT);

  prop = RNA_def_property(srna, "settings", PROP_POINTER, PROP_NONE);
  RNA_def_property_flag(prop, PROP_NEVER_NULL);
  RNA_def_property_struct_type(prop, "SoftBodySettings");
  RNA_def_property_pointer_funcs(prop, "rna_SoftBodyModifier_settings_get", NULL, NULL, NULL);
  RNA_def_property_ui_text(prop, "Soft Body Settings", "");

  prop = RNA_def_property(srna, "point_cache", PROP_POINTER, PROP_NONE);
  RNA_def_property_flag(prop, PROP_NEVER_NULL);
  RNA_def_property_struct_type(prop, "PointCache");
  RNA_def_property_pointer_funcs(prop, "rna_SoftBodyModifier_point_cache_get", NULL, NULL, NULL);
  RNA_def_property_ui_text(prop, "Soft Body Point Cache", "");
}

static void rna_def_modifier_boolean(BlenderRNA *brna)
{
  StructRNA *srna;
  PropertyRNA *prop;

  static const EnumPropertyItem prop_operation_items[] = {
      {eBooleanModifierOp_Intersect,
       "INTERSECT",
       0,
       "Intersect",
       "Keep the part of the mesh that intersects with the other selected object"},
      {eBooleanModifierOp_Union, "UNION", 0, "Union", "Combine two meshes in an additive way"},
      {eBooleanModifierOp_Difference,
       "DIFFERENCE",
       0,
       "Difference",
       "Combine two meshes in a subtractive way"},
      {0, NULL, 0, NULL, NULL},
  };

  srna = RNA_def_struct(brna, "BooleanModifier", "Modifier");
  RNA_def_struct_ui_text(srna, "Boolean Modifier", "Boolean operations modifier");
  RNA_def_struct_sdna(srna, "BooleanModifierData");
  RNA_def_struct_ui_icon(srna, ICON_MOD_BOOLEAN);

  prop = RNA_def_property(srna, "object", PROP_POINTER, PROP_NONE);
  RNA_def_property_ui_text(prop, "Object", "Mesh object to use for Boolean operation");
  RNA_def_property_pointer_funcs(
      prop, NULL, "rna_BooleanModifier_object_set", NULL, "rna_Mesh_object_poll");
  RNA_def_property_flag(prop, PROP_EDITABLE | PROP_ID_SELF_CHECK);
  RNA_def_property_override_flag(prop, PROPOVERRIDE_OVERRIDABLE_LIBRARY);
  RNA_def_property_update(prop, 0, "rna_Modifier_dependency_update");

  prop = RNA_def_property(srna, "operation", PROP_ENUM, PROP_NONE);
  RNA_def_property_enum_items(prop, prop_operation_items);
  RNA_def_property_enum_default(prop, eBooleanModifierOp_Difference);
  RNA_def_property_ui_text(prop, "Operation", "");
  RNA_def_property_update(prop, 0, "rna_Modifier_update");

  prop = RNA_def_property(srna, "double_threshold", PROP_FLOAT, PROP_DISTANCE);
  RNA_def_property_float_sdna(prop, NULL, "double_threshold");
  RNA_def_property_range(prop, 0, 1.0f);
  RNA_def_property_ui_range(prop, 0, 1, 0.0001, 6);
  RNA_def_property_ui_text(
      prop, "Overlap Threshold", "Threshold for checking overlapping geometry");
  RNA_def_property_update(prop, 0, "rna_Modifier_update");

  /* BMesh debugging options, only used when G_DEBUG is set */

  /* BMesh intersection options */
  static const EnumPropertyItem debug_items[] = {
      {eBooleanModifierBMeshFlag_BMesh_Separate, "SEPARATE", 0, "Separate", ""},
      {eBooleanModifierBMeshFlag_BMesh_NoDissolve, "NO_DISSOLVE", 0, "No Dissolve", ""},
      {eBooleanModifierBMeshFlag_BMesh_NoConnectRegions,
       "NO_CONNECT_REGIONS",
       0,
       "No Connect Regions",
       ""},
      {0, NULL, 0, NULL, NULL},
  };

  prop = RNA_def_property(srna, "debug_options", PROP_ENUM, PROP_NONE);
  RNA_def_property_enum_items(prop, debug_items);
  RNA_def_property_enum_sdna(prop, NULL, "bm_flag");
  RNA_def_property_flag(prop, PROP_ENUM_FLAG);
  RNA_def_property_ui_text(prop, "Debug", "Debugging options, only when started with '-d'");
  RNA_def_property_update(prop, 0, "rna_Modifier_update");
}

static void rna_def_modifier_array(BlenderRNA *brna)
{
  StructRNA *srna;
  PropertyRNA *prop;

  static const EnumPropertyItem prop_fit_type_items[] = {
      {MOD_ARR_FIXEDCOUNT,
       "FIXED_COUNT",
       0,
       "Fixed Count",
       "Duplicate the object a certain number of times"},
      {MOD_ARR_FITLENGTH,
       "FIT_LENGTH",
       0,
       "Fit Length",
       "Duplicate the object as many times as fits in a certain length"},
      {MOD_ARR_FITCURVE, "FIT_CURVE", 0, "Fit Curve", "Fit the duplicated objects to a curve"},
      {0, NULL, 0, NULL, NULL},
  };

  srna = RNA_def_struct(brna, "ArrayModifier", "Modifier");
  RNA_def_struct_ui_text(srna, "Array Modifier", "Array duplication modifier");
  RNA_def_struct_sdna(srna, "ArrayModifierData");
  RNA_def_struct_ui_icon(srna, ICON_MOD_ARRAY);

  /* Length parameters */
  prop = RNA_def_property(srna, "fit_type", PROP_ENUM, PROP_NONE);
  RNA_def_property_enum_items(prop, prop_fit_type_items);
  RNA_def_property_ui_text(prop, "Fit Type", "Array length calculation method");
  RNA_def_property_update(prop, 0, "rna_Modifier_update");

  prop = RNA_def_property(srna, "count", PROP_INT, PROP_NONE);
  RNA_def_property_range(prop, 1, INT_MAX);
  RNA_def_property_ui_range(prop, 1, 1000, 1, -1);
  RNA_def_property_ui_text(prop, "Count", "Number of duplicates to make");
  RNA_def_property_update(prop, 0, "rna_Modifier_update");

  prop = RNA_def_property(srna, "fit_length", PROP_FLOAT, PROP_DISTANCE);
  RNA_def_property_float_sdna(prop, NULL, "length");
  RNA_def_property_range(prop, 0, INT_MAX);
  RNA_def_property_ui_range(prop, 0, 10000, 10, 2);
  RNA_def_property_ui_text(prop, "Length", "Length to fit array within");
  RNA_def_property_update(prop, 0, "rna_Modifier_update");

  prop = RNA_def_property(srna, "curve", PROP_POINTER, PROP_NONE);
  RNA_def_property_pointer_sdna(prop, NULL, "curve_ob");
  RNA_def_property_ui_text(prop, "Curve", "Curve object to fit array length to");
  RNA_def_property_pointer_funcs(
      prop, NULL, "rna_ArrayModifier_curve_ob_set", NULL, "rna_Curve_object_poll");
  RNA_def_property_flag(prop, PROP_EDITABLE | PROP_ID_SELF_CHECK);
  RNA_def_property_override_flag(prop, PROPOVERRIDE_OVERRIDABLE_LIBRARY);
  RNA_def_property_update(prop, 0, "rna_ArrayModifier_dependency_update");

  /* Offset parameters */
  prop = RNA_def_property(srna, "use_constant_offset", PROP_BOOLEAN, PROP_NONE);
  RNA_def_property_boolean_sdna(prop, NULL, "offset_type", MOD_ARR_OFF_CONST);
  RNA_def_property_ui_text(prop, "Constant Offset", "Add a constant offset");
  RNA_def_property_update(prop, 0, "rna_Modifier_update");

  prop = RNA_def_property(srna, "constant_offset_displace", PROP_FLOAT, PROP_TRANSLATION);
  RNA_def_property_float_sdna(prop, NULL, "offset");
  RNA_def_property_ui_text(
      prop, "Constant Offset Displacement", "Value for the distance between arrayed items");
  RNA_def_property_ui_range(prop, -FLT_MAX, FLT_MAX, 1, RNA_TRANSLATION_PREC_DEFAULT);
  RNA_def_property_update(prop, 0, "rna_Modifier_update");

  prop = RNA_def_property(srna, "use_relative_offset", PROP_BOOLEAN, PROP_NONE);
  RNA_def_property_boolean_sdna(prop, NULL, "offset_type", MOD_ARR_OFF_RELATIVE);
  RNA_def_property_ui_text(
      prop, "Relative Offset", "Add an offset relative to the object's bounding box");
  RNA_def_property_update(prop, 0, "rna_Modifier_update");

  /* PROP_TRANSLATION causes units to be used which we don't want */
  prop = RNA_def_property(srna, "relative_offset_displace", PROP_FLOAT, PROP_NONE);
  RNA_def_property_float_sdna(prop, NULL, "scale");
  RNA_def_property_ui_text(
      prop,
      "Relative Offset Displacement",
      "The size of the geometry will determine the distance between arrayed items");
  RNA_def_property_update(prop, 0, "rna_Modifier_update");

  /* Vertex merging parameters */
  prop = RNA_def_property(srna, "use_merge_vertices", PROP_BOOLEAN, PROP_NONE);
  RNA_def_property_boolean_sdna(prop, NULL, "flags", MOD_ARR_MERGE);
  RNA_def_property_ui_text(prop, "Merge Vertices", "Merge vertices in adjacent duplicates");
  RNA_def_property_update(prop, 0, "rna_Modifier_update");

  prop = RNA_def_property(srna, "use_merge_vertices_cap", PROP_BOOLEAN, PROP_NONE);
  RNA_def_property_boolean_sdna(prop, NULL, "flags", MOD_ARR_MERGEFINAL);
  RNA_def_property_ui_text(prop, "Merge Vertices", "Merge vertices in first and last duplicates");
  RNA_def_property_update(prop, 0, "rna_Modifier_update");

  prop = RNA_def_property(srna, "merge_threshold", PROP_FLOAT, PROP_DISTANCE);
  RNA_def_property_float_sdna(prop, NULL, "merge_dist");
  RNA_def_property_range(prop, 0, FLT_MAX);
  RNA_def_property_ui_range(prop, 0, 1, 1, 4);
  RNA_def_property_ui_text(prop, "Merge Distance", "Limit below which to merge vertices");
  RNA_def_property_update(prop, 0, "rna_Modifier_update");

  /* Offset object */
  prop = RNA_def_property(srna, "use_object_offset", PROP_BOOLEAN, PROP_NONE);
  RNA_def_property_boolean_sdna(prop, NULL, "offset_type", MOD_ARR_OFF_OBJ);
  RNA_def_property_ui_text(
      prop, "Object Offset", "Add another object's transformation to the total offset");
  RNA_def_property_update(prop, 0, "rna_Modifier_update");

  prop = RNA_def_property(srna, "offset_object", PROP_POINTER, PROP_NONE);
  RNA_def_property_pointer_sdna(prop, NULL, "offset_ob");
  RNA_def_property_ui_text(
      prop,
      "Object Offset",
      "Use the location and rotation of another object to determine the distance and "
      "rotational change between arrayed items");
  RNA_def_property_flag(prop, PROP_EDITABLE | PROP_ID_SELF_CHECK);
  RNA_def_property_override_flag(prop, PROPOVERRIDE_OVERRIDABLE_LIBRARY);
  RNA_def_property_update(prop, 0, "rna_Modifier_dependency_update");

  /* Caps */
  prop = RNA_def_property(srna, "start_cap", PROP_POINTER, PROP_NONE);
  RNA_def_property_ui_text(prop, "Start Cap", "Mesh object to use as a start cap");
  RNA_def_property_pointer_funcs(
      prop, NULL, "rna_ArrayModifier_start_cap_set", NULL, "rna_Mesh_object_poll");
  RNA_def_property_flag(prop, PROP_EDITABLE | PROP_ID_SELF_CHECK);
  RNA_def_property_override_flag(prop, PROPOVERRIDE_OVERRIDABLE_LIBRARY);
  RNA_def_property_update(prop, 0, "rna_Modifier_update");

  prop = RNA_def_property(srna, "end_cap", PROP_POINTER, PROP_NONE);
  RNA_def_property_ui_text(prop, "End Cap", "Mesh object to use as an end cap");
  RNA_def_property_pointer_funcs(
      prop, NULL, "rna_ArrayModifier_end_cap_set", NULL, "rna_Mesh_object_poll");
  RNA_def_property_flag(prop, PROP_EDITABLE | PROP_ID_SELF_CHECK);
  RNA_def_property_override_flag(prop, PROPOVERRIDE_OVERRIDABLE_LIBRARY);
  RNA_def_property_update(prop, 0, "rna_Modifier_dependency_update");

  prop = RNA_def_property(srna, "offset_u", PROP_FLOAT, PROP_FACTOR);
  RNA_def_property_float_sdna(prop, NULL, "uv_offset[0]");
  RNA_def_property_range(prop, -1, 1);
  RNA_def_property_ui_range(prop, -1, 1, 2, 4);
  RNA_def_property_ui_text(prop, "U Offset", "Amount to offset array UVs on the U axis");
  RNA_def_property_update(prop, 0, "rna_Modifier_update");

  prop = RNA_def_property(srna, "offset_v", PROP_FLOAT, PROP_FACTOR);
  RNA_def_property_float_sdna(prop, NULL, "uv_offset[1]");
  RNA_def_property_range(prop, -1, 1);
  RNA_def_property_ui_range(prop, -1, 1, 2, 4);
  RNA_def_property_ui_text(prop, "V Offset", "Amount to offset array UVs on the V axis");
  RNA_def_property_update(prop, 0, "rna_Modifier_update");
}

static void rna_def_modifier_edgesplit(BlenderRNA *brna)
{
  StructRNA *srna;
  PropertyRNA *prop;

  srna = RNA_def_struct(brna, "EdgeSplitModifier", "Modifier");
  RNA_def_struct_ui_text(
      srna, "EdgeSplit Modifier", "Edge splitting modifier to create sharp edges");
  RNA_def_struct_sdna(srna, "EdgeSplitModifierData");
  RNA_def_struct_ui_icon(srna, ICON_MOD_EDGESPLIT);

  prop = RNA_def_property(srna, "split_angle", PROP_FLOAT, PROP_ANGLE);
  RNA_def_property_range(prop, 0.0f, DEG2RADF(180.0f));
  RNA_def_property_ui_range(prop, 0.0f, DEG2RADF(180.0f), 10, 2);
  RNA_def_property_ui_text(prop, "Split Angle", "Angle above which to split edges");
  RNA_def_property_update(prop, 0, "rna_Modifier_update");

  prop = RNA_def_property(srna, "use_edge_angle", PROP_BOOLEAN, PROP_NONE);
  RNA_def_property_boolean_sdna(prop, NULL, "flags", MOD_EDGESPLIT_FROMANGLE);
  RNA_def_property_ui_text(prop, "Use Edge Angle", "Split edges with high angle between faces");
  RNA_def_property_update(prop, 0, "rna_Modifier_update");

  prop = RNA_def_property(srna, "use_edge_sharp", PROP_BOOLEAN, PROP_NONE);
  RNA_def_property_boolean_sdna(prop, NULL, "flags", MOD_EDGESPLIT_FROMFLAG);
  RNA_def_property_ui_text(prop, "Use Sharp Edges", "Split edges that are marked as sharp");
  RNA_def_property_update(prop, 0, "rna_Modifier_update");
}

static void rna_def_modifier_displace(BlenderRNA *brna)
{
  StructRNA *srna;
  PropertyRNA *prop;

  static const EnumPropertyItem prop_direction_items[] = {
      {MOD_DISP_DIR_X,
       "X",
       0,
       "X",
       "Use the texture's intensity value to displace in the X direction"},
      {MOD_DISP_DIR_Y,
       "Y",
       0,
       "Y",
       "Use the texture's intensity value to displace in the Y direction"},
      {MOD_DISP_DIR_Z,
       "Z",
       0,
       "Z",
       "Use the texture's intensity value to displace in the Z direction"},
      {MOD_DISP_DIR_NOR,
       "NORMAL",
       0,
       "Normal",
       "Use the texture's intensity value to displace along the vertex normal"},
      {MOD_DISP_DIR_CLNOR,
       "CUSTOM_NORMAL",
       0,
       "Custom Normal",
       "Use the texture's intensity value to displace along the (averaged) custom normal (falls "
       "back to vertex)"},
      {MOD_DISP_DIR_RGB_XYZ,
       "RGB_TO_XYZ",
       0,
       "RGB to XYZ",
       "Use the texture's RGB values to displace the mesh in the XYZ direction"},
      {0, NULL, 0, NULL, NULL},
  };

  static const EnumPropertyItem prop_space_items[] = {
      {MOD_DISP_SPACE_LOCAL, "LOCAL", 0, "Local", "Direction is defined in local coordinates"},
      {MOD_DISP_SPACE_GLOBAL, "GLOBAL", 0, "Global", "Direction is defined in global coordinates"},
      {0, NULL, 0, NULL, NULL},
  };

  srna = RNA_def_struct(brna, "DisplaceModifier", "Modifier");
  RNA_def_struct_ui_text(srna, "Displace Modifier", "Displacement modifier");
  RNA_def_struct_sdna(srna, "DisplaceModifierData");
  RNA_def_struct_ui_icon(srna, ICON_MOD_DISPLACE);

  prop = RNA_def_property(srna, "vertex_group", PROP_STRING, PROP_NONE);
  RNA_def_property_string_sdna(prop, NULL, "defgrp_name");
  RNA_def_property_ui_text(
      prop,
      "Vertex Group",
      "Name of Vertex Group which determines influence of modifier per point");
  RNA_def_property_string_funcs(prop, NULL, NULL, "rna_DisplaceModifier_defgrp_name_set");
  RNA_def_property_update(prop, 0, "rna_Modifier_update");

  prop = RNA_def_property(srna, "mid_level", PROP_FLOAT, PROP_FACTOR);
  RNA_def_property_float_sdna(prop, NULL, "midlevel");
  RNA_def_property_range(prop, -FLT_MAX, FLT_MAX);
  RNA_def_property_ui_range(prop, 0, 1, 10, 3);
  RNA_def_property_ui_text(prop, "Midlevel", "Material value that gives no displacement");
  RNA_def_property_update(prop, 0, "rna_Modifier_update");

  prop = RNA_def_property(srna, "strength", PROP_FLOAT, PROP_NONE);
  RNA_def_property_range(prop, -FLT_MAX, FLT_MAX);
  RNA_def_property_ui_range(prop, -100, 100, 10, 3);
  RNA_def_property_ui_text(prop, "Strength", "Amount to displace geometry");
  RNA_def_property_update(prop, 0, "rna_Modifier_update");

  prop = RNA_def_property(srna, "direction", PROP_ENUM, PROP_NONE);
  RNA_def_property_enum_items(prop, prop_direction_items);
  RNA_def_property_ui_text(prop, "Direction", "");
  RNA_def_property_update(prop, 0, "rna_Modifier_update");

  prop = RNA_def_property(srna, "space", PROP_ENUM, PROP_NONE);
  RNA_def_property_enum_items(prop, prop_space_items);
  RNA_def_property_ui_text(prop, "Space", "");
  RNA_def_property_update(prop, 0, "rna_Modifier_dependency_update");

  rna_def_modifier_generic_map_info(srna);
}

static void rna_def_modifier_uvproject(BlenderRNA *brna)
{
  StructRNA *srna;
  PropertyRNA *prop;

  srna = RNA_def_struct(brna, "UVProjectModifier", "Modifier");
  RNA_def_struct_ui_text(
      srna, "UV Project Modifier", "UV projection modifier to set UVs from a projector");
  RNA_def_struct_sdna(srna, "UVProjectModifierData");
  RNA_def_struct_ui_icon(srna, ICON_MOD_UVPROJECT);

  prop = RNA_def_property(srna, "uv_layer", PROP_STRING, PROP_NONE);
  RNA_def_property_string_sdna(prop, NULL, "uvlayer_name");
  RNA_def_property_ui_text(prop, "UV Map", "UV map name");
  RNA_def_property_string_funcs(prop, NULL, NULL, "rna_UVProjectModifier_uvlayer_name_set");
  RNA_def_property_update(prop, 0, "rna_Modifier_update");

  prop = RNA_def_property(srna, "projector_count", PROP_INT, PROP_NONE);
  RNA_def_property_int_sdna(prop, NULL, "num_projectors");
  RNA_def_property_ui_text(prop, "Number of Projectors", "Number of projectors to use");
  RNA_def_property_int_funcs(prop, NULL, "rna_UVProjectModifier_num_projectors_set", NULL);
  RNA_def_property_range(prop, 1, MOD_UVPROJECT_MAXPROJECTORS);
  RNA_def_property_update(prop, 0, "rna_Modifier_update");

  prop = RNA_def_property(srna, "projectors", PROP_COLLECTION, PROP_NONE);
  RNA_def_property_struct_type(prop, "UVProjector");
  RNA_def_property_collection_funcs(prop,
                                    "rna_UVProject_projectors_begin",
                                    "rna_iterator_array_next",
                                    "rna_iterator_array_end",
                                    "rna_iterator_array_get",
                                    NULL,
                                    NULL,
                                    NULL,
                                    NULL);
  RNA_def_property_ui_text(prop, "Projectors", "");

  prop = RNA_def_property(srna, "aspect_x", PROP_FLOAT, PROP_NONE);
  RNA_def_property_float_sdna(prop, NULL, "aspectx");
  RNA_def_property_flag(prop, PROP_PROPORTIONAL);
  RNA_def_property_range(prop, 1, FLT_MAX);
  RNA_def_property_ui_range(prop, 1, 1000, 1, 3);
  RNA_def_property_ui_text(prop, "Horizontal Aspect Ratio", "");
  RNA_def_property_update(prop, 0, "rna_Modifier_update");

  prop = RNA_def_property(srna, "aspect_y", PROP_FLOAT, PROP_NONE);
  RNA_def_property_float_sdna(prop, NULL, "aspecty");
  RNA_def_property_flag(prop, PROP_PROPORTIONAL);
  RNA_def_property_range(prop, 1, FLT_MAX);
  RNA_def_property_ui_range(prop, 1, 1000, 1, 3);
  RNA_def_property_ui_text(prop, "Vertical Aspect Ratio", "");
  RNA_def_property_update(prop, 0, "rna_Modifier_update");

  prop = RNA_def_property(srna, "scale_x", PROP_FLOAT, PROP_NONE);
  RNA_def_property_float_sdna(prop, NULL, "scalex");
  RNA_def_property_flag(prop, PROP_PROPORTIONAL);
  RNA_def_property_range(prop, 0, FLT_MAX);
  RNA_def_property_ui_range(prop, 0, 1000, 1, 3);
  RNA_def_property_ui_text(prop, "Horizontal Scale", "");
  RNA_def_property_update(prop, 0, "rna_Modifier_update");

  prop = RNA_def_property(srna, "scale_y", PROP_FLOAT, PROP_NONE);
  RNA_def_property_float_sdna(prop, NULL, "scaley");
  RNA_def_property_flag(prop, PROP_PROPORTIONAL);
  RNA_def_property_range(prop, 0, FLT_MAX);
  RNA_def_property_ui_range(prop, 0, 1000, 1, 3);
  RNA_def_property_ui_text(prop, "Vertical Scale", "");
  RNA_def_property_update(prop, 0, "rna_Modifier_update");

  srna = RNA_def_struct(brna, "UVProjector", NULL);
  RNA_def_struct_ui_text(srna, "UVProjector", "UV projector used by the UV project modifier");

  prop = RNA_def_property(srna, "object", PROP_POINTER, PROP_NONE);
  RNA_def_property_struct_type(prop, "Object");
  RNA_def_property_pointer_funcs(
      prop, "rna_UVProjector_object_get", "rna_UVProjector_object_set", NULL, NULL);
  RNA_def_property_flag(prop, PROP_EDITABLE | PROP_ID_SELF_CHECK);
  RNA_def_property_override_flag(prop, PROPOVERRIDE_OVERRIDABLE_LIBRARY);
  RNA_def_property_ui_text(prop, "Object", "Object to use as projector transform");
  RNA_def_property_update(prop, 0, "rna_Modifier_dependency_update");
}

static void rna_def_modifier_smooth(BlenderRNA *brna)
{
  StructRNA *srna;
  PropertyRNA *prop;

  srna = RNA_def_struct(brna, "SmoothModifier", "Modifier");
  RNA_def_struct_ui_text(srna, "Smooth Modifier", "Smoothing effect modifier");
  RNA_def_struct_sdna(srna, "SmoothModifierData");
  RNA_def_struct_ui_icon(srna, ICON_MOD_SMOOTH);

  prop = RNA_def_property(srna, "use_x", PROP_BOOLEAN, PROP_NONE);
  RNA_def_property_boolean_sdna(prop, NULL, "flag", MOD_SMOOTH_X);
  RNA_def_property_ui_text(prop, "X", "Smooth object along X axis");
  RNA_def_property_update(prop, 0, "rna_Modifier_update");

  prop = RNA_def_property(srna, "use_y", PROP_BOOLEAN, PROP_NONE);
  RNA_def_property_boolean_sdna(prop, NULL, "flag", MOD_SMOOTH_Y);
  RNA_def_property_ui_text(prop, "Y", "Smooth object along Y axis");
  RNA_def_property_update(prop, 0, "rna_Modifier_update");

  prop = RNA_def_property(srna, "use_z", PROP_BOOLEAN, PROP_NONE);
  RNA_def_property_boolean_sdna(prop, NULL, "flag", MOD_SMOOTH_Z);
  RNA_def_property_ui_text(prop, "Z", "Smooth object along Z axis");
  RNA_def_property_update(prop, 0, "rna_Modifier_update");

  prop = RNA_def_property(srna, "factor", PROP_FLOAT, PROP_FACTOR);
  RNA_def_property_float_sdna(prop, NULL, "fac");
  RNA_def_property_range(prop, -FLT_MAX, FLT_MAX);
  RNA_def_property_ui_range(prop, -10, 10, 1, 3);
  RNA_def_property_ui_text(prop, "Factor", "Strength of modifier effect");
  RNA_def_property_update(prop, 0, "rna_Modifier_update");

  prop = RNA_def_property(srna, "iterations", PROP_INT, PROP_NONE);
  RNA_def_property_int_sdna(prop, NULL, "repeat");
  RNA_def_property_ui_range(prop, 0, 30, 1, -1);
  RNA_def_property_ui_text(prop, "Repeat", "");
  RNA_def_property_update(prop, 0, "rna_Modifier_update");

  prop = RNA_def_property(srna, "vertex_group", PROP_STRING, PROP_NONE);
  RNA_def_property_string_sdna(prop, NULL, "defgrp_name");
  RNA_def_property_ui_text(
      prop,
      "Vertex Group",
      "Name of Vertex Group which determines influence of modifier per point");
  RNA_def_property_string_funcs(prop, NULL, NULL, "rna_SmoothModifier_defgrp_name_set");
  RNA_def_property_update(prop, 0, "rna_Modifier_update");
}

static void rna_def_modifier_correctivesmooth(BlenderRNA *brna)
{
  StructRNA *srna;
  PropertyRNA *prop;

  static const EnumPropertyItem modifier_smooth_type_items[] = {
      {MOD_CORRECTIVESMOOTH_SMOOTH_SIMPLE,
       "SIMPLE",
       0,
       "Simple",
       "Use the average of adjacent edge-vertices"},
      {MOD_CORRECTIVESMOOTH_SMOOTH_LENGTH_WEIGHT,
       "LENGTH_WEIGHTED",
       0,
       "Length Weight",
       "Use the average of adjacent edge-vertices weighted by their length"},
      {0, NULL, 0, NULL, NULL},
  };

  static const EnumPropertyItem modifier_rest_source_items[] = {
      {MOD_CORRECTIVESMOOTH_RESTSOURCE_ORCO,
       "ORCO",
       0,
       "Original Coords",
       "Use base mesh vert coords as the rest position"},
      {MOD_CORRECTIVESMOOTH_RESTSOURCE_BIND,
       "BIND",
       0,
       "Bind Coords",
       "Use bind vert coords for rest position"},
      {0, NULL, 0, NULL, NULL},
  };

  srna = RNA_def_struct(brna, "CorrectiveSmoothModifier", "Modifier");
  RNA_def_struct_ui_text(
      srna, "Corrective Smooth Modifier", "Correct distortion caused by deformation");
  RNA_def_struct_sdna(srna, "CorrectiveSmoothModifierData");
  RNA_def_struct_ui_icon(srna, ICON_MOD_SMOOTH);

  prop = RNA_def_property(srna, "factor", PROP_FLOAT, PROP_FACTOR);
  RNA_def_property_float_sdna(prop, NULL, "lambda");
  RNA_def_property_range(prop, -FLT_MAX, FLT_MAX);
  RNA_def_property_ui_range(prop, 0.0, 1.0, 5, 3);
  RNA_def_property_ui_text(prop, "Lambda Factor", "Smooth factor effect");
  RNA_def_property_update(prop, 0, "rna_CorrectiveSmoothModifier_update");

  prop = RNA_def_property(srna, "iterations", PROP_INT, PROP_NONE);
  RNA_def_property_int_sdna(prop, NULL, "repeat");
  RNA_def_property_ui_range(prop, 0, 200, 1, -1);
  RNA_def_property_ui_text(prop, "Repeat", "");
  RNA_def_property_update(prop, 0, "rna_CorrectiveSmoothModifier_update");

  prop = RNA_def_property(srna, "rest_source", PROP_ENUM, PROP_NONE);
  RNA_def_property_enum_sdna(prop, NULL, "rest_source");
  RNA_def_property_enum_items(prop, modifier_rest_source_items);
  RNA_def_property_ui_text(prop, "Rest Source", "Select the source of rest positions");
  RNA_def_property_update(prop, 0, "rna_CorrectiveSmoothModifier_rest_source_update");

  prop = RNA_def_property(srna, "smooth_type", PROP_ENUM, PROP_NONE);
  RNA_def_property_enum_sdna(prop, NULL, "smooth_type");
  RNA_def_property_enum_items(prop, modifier_smooth_type_items);
  RNA_def_property_ui_text(prop, "Smooth Type", "Method used for smoothing");
  RNA_def_property_update(prop, 0, "rna_CorrectiveSmoothModifier_update");

  prop = RNA_def_property(srna, "invert_vertex_group", PROP_BOOLEAN, PROP_NONE);
  RNA_def_property_boolean_sdna(prop, NULL, "flag", MOD_CORRECTIVESMOOTH_INVERT_VGROUP);
  RNA_def_property_ui_text(prop, "Invert", "Invert vertex group influence");
  RNA_def_property_update(prop, 0, "rna_CorrectiveSmoothModifier_update");

  prop = RNA_def_property(srna, "vertex_group", PROP_STRING, PROP_NONE);
  RNA_def_property_string_sdna(prop, NULL, "defgrp_name");
  RNA_def_property_ui_text(
      prop,
      "Vertex Group",
      "Name of Vertex Group which determines influence of modifier per point");
  RNA_def_property_string_funcs(prop, NULL, NULL, "rna_CorrectiveSmoothModifier_defgrp_name_set");
  RNA_def_property_update(prop, 0, "rna_CorrectiveSmoothModifier_update");

  prop = RNA_def_property(srna, "is_bind", PROP_BOOLEAN, PROP_NONE);
  RNA_def_property_ui_text(prop, "Bind current shape", "");
  RNA_def_property_boolean_funcs(prop, "rna_CorrectiveSmoothModifier_is_bind_get", NULL);
  RNA_def_property_clear_flag(prop, PROP_EDITABLE);
  RNA_def_property_update(prop, 0, "rna_Modifier_update");

  prop = RNA_def_property(srna, "use_only_smooth", PROP_BOOLEAN, PROP_NONE);
  RNA_def_property_boolean_sdna(prop, NULL, "flag", MOD_CORRECTIVESMOOTH_ONLY_SMOOTH);
  RNA_def_property_ui_text(
      prop, "Only Smooth", "Apply smoothing without reconstructing the surface");
  RNA_def_property_update(prop, 0, "rna_Modifier_update");

  prop = RNA_def_property(srna, "use_pin_boundary", PROP_BOOLEAN, PROP_NONE);
  RNA_def_property_boolean_sdna(prop, NULL, "flag", MOD_CORRECTIVESMOOTH_PIN_BOUNDARY);
  RNA_def_property_ui_text(
      prop, "Pin Boundaries", "Excludes boundary vertices from being smoothed");
  RNA_def_property_update(prop, 0, "rna_CorrectiveSmoothModifier_update");
}

static void rna_def_modifier_laplaciansmooth(BlenderRNA *brna)
{
  StructRNA *srna;
  PropertyRNA *prop;

  srna = RNA_def_struct(brna, "LaplacianSmoothModifier", "Modifier");
  RNA_def_struct_ui_text(srna, "Laplacian Smooth Modifier", "Smoothing effect modifier");
  RNA_def_struct_sdna(srna, "LaplacianSmoothModifierData");
  RNA_def_struct_ui_icon(srna, ICON_MOD_SMOOTH);

  prop = RNA_def_property(srna, "use_x", PROP_BOOLEAN, PROP_NONE);
  RNA_def_property_boolean_sdna(prop, NULL, "flag", MOD_LAPLACIANSMOOTH_X);
  RNA_def_property_ui_text(prop, "X", "Smooth object along X axis");
  RNA_def_property_update(prop, 0, "rna_Modifier_update");

  prop = RNA_def_property(srna, "use_y", PROP_BOOLEAN, PROP_NONE);
  RNA_def_property_boolean_sdna(prop, NULL, "flag", MOD_LAPLACIANSMOOTH_Y);
  RNA_def_property_ui_text(prop, "Y", "Smooth object along Y axis");
  RNA_def_property_update(prop, 0, "rna_Modifier_update");

  prop = RNA_def_property(srna, "use_z", PROP_BOOLEAN, PROP_NONE);
  RNA_def_property_boolean_sdna(prop, NULL, "flag", MOD_LAPLACIANSMOOTH_Z);
  RNA_def_property_ui_text(prop, "Z", "Smooth object along Z axis");
  RNA_def_property_update(prop, 0, "rna_Modifier_update");

  prop = RNA_def_property(srna, "use_volume_preserve", PROP_BOOLEAN, PROP_NONE);
  RNA_def_property_boolean_sdna(prop, NULL, "flag", MOD_LAPLACIANSMOOTH_PRESERVE_VOLUME);
  RNA_def_property_ui_text(prop, "Preserve Volume", "Apply volume preservation after smooth");
  RNA_def_property_update(prop, 0, "rna_Modifier_update");

  prop = RNA_def_property(srna, "use_normalized", PROP_BOOLEAN, PROP_NONE);
  RNA_def_property_boolean_sdna(prop, NULL, "flag", MOD_LAPLACIANSMOOTH_NORMALIZED);
  RNA_def_property_ui_text(prop, "Normalized", "Improve and stabilize the enhanced shape");
  RNA_def_property_update(prop, 0, "rna_Modifier_update");

  prop = RNA_def_property(srna, "lambda_factor", PROP_FLOAT, PROP_NONE);
  RNA_def_property_float_sdna(prop, NULL, "lambda");
  RNA_def_property_range(prop, -FLT_MAX, FLT_MAX);
  RNA_def_property_ui_range(prop, -1000.0, 1000.0, 5, 3);
  RNA_def_property_ui_text(prop, "Lambda Factor", "Smooth factor effect");
  RNA_def_property_update(prop, 0, "rna_Modifier_update");

  prop = RNA_def_property(srna, "lambda_border", PROP_FLOAT, PROP_NONE);
  RNA_def_property_float_sdna(prop, NULL, "lambda_border");
  RNA_def_property_range(prop, -FLT_MAX, FLT_MAX);
  RNA_def_property_ui_range(prop, -1000.0, 1000.0, 5, 3);
  RNA_def_property_ui_text(prop, "Lambda Border", "Lambda factor in border");
  RNA_def_property_update(prop, 0, "rna_Modifier_update");

  prop = RNA_def_property(srna, "iterations", PROP_INT, PROP_NONE);
  RNA_def_property_int_sdna(prop, NULL, "repeat");
  RNA_def_property_ui_range(prop, 0, 200, 1, -1);
  RNA_def_property_ui_text(prop, "Repeat", "");
  RNA_def_property_update(prop, 0, "rna_Modifier_update");

  prop = RNA_def_property(srna, "vertex_group", PROP_STRING, PROP_NONE);
  RNA_def_property_string_sdna(prop, NULL, "defgrp_name");
  RNA_def_property_ui_text(
      prop,
      "Vertex Group",
      "Name of Vertex Group which determines influence of modifier per point");
  RNA_def_property_string_funcs(prop, NULL, NULL, "rna_LaplacianSmoothModifier_defgrp_name_set");
  RNA_def_property_update(prop, 0, "rna_Modifier_update");
}

static void rna_def_modifier_cast(BlenderRNA *brna)
{
  StructRNA *srna;
  PropertyRNA *prop;

  static const EnumPropertyItem prop_cast_type_items[] = {
      {MOD_CAST_TYPE_SPHERE, "SPHERE", 0, "Sphere", ""},
      {MOD_CAST_TYPE_CYLINDER, "CYLINDER", 0, "Cylinder", ""},
      {MOD_CAST_TYPE_CUBOID, "CUBOID", 0, "Cuboid", ""},
      {0, NULL, 0, NULL, NULL},
  };

  srna = RNA_def_struct(brna, "CastModifier", "Modifier");
  RNA_def_struct_ui_text(srna, "Cast Modifier", "Modifier to cast to other shapes");
  RNA_def_struct_sdna(srna, "CastModifierData");
  RNA_def_struct_ui_icon(srna, ICON_MOD_CAST);

  prop = RNA_def_property(srna, "cast_type", PROP_ENUM, PROP_NONE);
  RNA_def_property_enum_sdna(prop, NULL, "type");
  RNA_def_property_enum_items(prop, prop_cast_type_items);
  RNA_def_property_ui_text(prop, "Cast Type", "Target object shape");
  RNA_def_property_update(prop, 0, "rna_Modifier_update");

  prop = RNA_def_property(srna, "object", PROP_POINTER, PROP_NONE);
  RNA_def_property_ui_text(
      prop,
      "Object",
      "Control object: if available, its location determines the center of the effect");
  RNA_def_property_pointer_funcs(prop, NULL, "rna_CastModifier_object_set", NULL, NULL);
  RNA_def_property_flag(prop, PROP_EDITABLE | PROP_ID_SELF_CHECK);
  RNA_def_property_override_flag(prop, PROPOVERRIDE_OVERRIDABLE_LIBRARY);
  RNA_def_property_update(prop, 0, "rna_Modifier_dependency_update");

  prop = RNA_def_property(srna, "use_x", PROP_BOOLEAN, PROP_NONE);
  RNA_def_property_boolean_sdna(prop, NULL, "flag", MOD_CAST_X);
  RNA_def_property_ui_text(prop, "X", "");
  RNA_def_property_update(prop, 0, "rna_Modifier_update");

  prop = RNA_def_property(srna, "use_y", PROP_BOOLEAN, PROP_NONE);
  RNA_def_property_boolean_sdna(prop, NULL, "flag", MOD_CAST_Y);
  RNA_def_property_ui_text(prop, "Y", "");
  RNA_def_property_update(prop, 0, "rna_Modifier_update");

  prop = RNA_def_property(srna, "use_z", PROP_BOOLEAN, PROP_NONE);
  RNA_def_property_boolean_sdna(prop, NULL, "flag", MOD_CAST_Z);
  RNA_def_property_ui_text(prop, "Z", "");
  RNA_def_property_update(prop, 0, "rna_Modifier_update");

  prop = RNA_def_property(srna, "use_radius_as_size", PROP_BOOLEAN, PROP_NONE);
  RNA_def_property_boolean_sdna(prop, NULL, "flag", MOD_CAST_SIZE_FROM_RADIUS);
  RNA_def_property_ui_text(
      prop, "From Radius", "Use radius as size of projection shape (0 = auto)");
  RNA_def_property_update(prop, 0, "rna_Modifier_update");

  prop = RNA_def_property(srna, "use_transform", PROP_BOOLEAN, PROP_NONE);
  RNA_def_property_boolean_sdna(prop, NULL, "flag", MOD_CAST_USE_OB_TRANSFORM);
  RNA_def_property_ui_text(
      prop, "Use transform", "Use object transform to control projection shape");
  RNA_def_property_update(prop, 0, "rna_Modifier_update");

  prop = RNA_def_property(srna, "factor", PROP_FLOAT, PROP_FACTOR);
  RNA_def_property_float_sdna(prop, NULL, "fac");
  RNA_def_property_range(prop, -FLT_MAX, FLT_MAX);
  RNA_def_property_ui_range(prop, -10, 10, 5, 2);
  RNA_def_property_ui_text(prop, "Factor", "");
  RNA_def_property_update(prop, 0, "rna_Modifier_update");

  prop = RNA_def_property(srna, "radius", PROP_FLOAT, PROP_DISTANCE);
  RNA_def_property_range(prop, 0, FLT_MAX);
  RNA_def_property_ui_range(prop, 0, 100, 5, 2);
  RNA_def_property_ui_text(
      prop,
      "Radius",
      "Only deform vertices within this distance from the center of the effect "
      "(leave as 0 for infinite.)");
  RNA_def_property_update(prop, 0, "rna_Modifier_update");

  prop = RNA_def_property(srna, "size", PROP_FLOAT, PROP_NONE);
  RNA_def_property_range(prop, 0, FLT_MAX);
  RNA_def_property_ui_range(prop, 0, 100, 5, 2);
  RNA_def_property_ui_text(prop, "Size", "Size of projection shape (leave as 0 for auto)");
  RNA_def_property_update(prop, 0, "rna_Modifier_update");

  prop = RNA_def_property(srna, "vertex_group", PROP_STRING, PROP_NONE);
  RNA_def_property_string_sdna(prop, NULL, "defgrp_name");
  RNA_def_property_ui_text(prop, "Vertex Group", "Vertex group name");
  RNA_def_property_string_funcs(prop, NULL, NULL, "rna_CastModifier_defgrp_name_set");
  RNA_def_property_update(prop, 0, "rna_Modifier_update");
}

static void rna_def_modifier_meshdeform(BlenderRNA *brna)
{
  StructRNA *srna;
  PropertyRNA *prop;
#  if 0
  static const EnumPropertyItem prop_mode_items[] = {
      {0, "VOLUME", 0, "Volume", "Bind to volume inside cage mesh"},
      {1, "SURFACE", 0, "Surface", "Bind to surface of cage mesh"},
      {0, NULL, 0, NULL, NULL},
  };
#  endif

  srna = RNA_def_struct(brna, "MeshDeformModifier", "Modifier");
  RNA_def_struct_ui_text(
      srna, "MeshDeform Modifier", "Mesh deformation modifier to deform with other meshes");
  RNA_def_struct_sdna(srna, "MeshDeformModifierData");
  RNA_def_struct_ui_icon(srna, ICON_MOD_MESHDEFORM);

  prop = RNA_def_property(srna, "object", PROP_POINTER, PROP_NONE);
  RNA_def_property_ui_text(prop, "Object", "Mesh object to deform with");
  RNA_def_property_pointer_funcs(
      prop, NULL, "rna_MeshDeformModifier_object_set", NULL, "rna_Mesh_object_poll");
  RNA_def_property_flag(prop, PROP_EDITABLE | PROP_ID_SELF_CHECK);
  RNA_def_property_override_flag(prop, PROPOVERRIDE_OVERRIDABLE_LIBRARY);
  RNA_def_property_update(prop, 0, "rna_Modifier_dependency_update");

  prop = RNA_def_property(srna, "is_bound", PROP_BOOLEAN, PROP_NONE);
  RNA_def_property_boolean_funcs(prop, "rna_MeshDeformModifier_is_bound_get", NULL);
  RNA_def_property_ui_text(prop, "Bound", "Whether geometry has been bound to control cage");
  RNA_def_property_clear_flag(prop, PROP_EDITABLE);

  prop = RNA_def_property(srna, "invert_vertex_group", PROP_BOOLEAN, PROP_NONE);
  RNA_def_property_boolean_sdna(prop, NULL, "flag", MOD_MDEF_INVERT_VGROUP);
  RNA_def_property_ui_text(prop, "Invert", "Invert vertex group influence");
  RNA_def_property_update(prop, 0, "rna_Modifier_update");

  prop = RNA_def_property(srna, "vertex_group", PROP_STRING, PROP_NONE);
  RNA_def_property_string_sdna(prop, NULL, "defgrp_name");
  RNA_def_property_ui_text(prop, "Vertex Group", "Vertex group name");
  RNA_def_property_string_funcs(prop, NULL, NULL, "rna_MeshDeformModifier_defgrp_name_set");
  RNA_def_property_update(prop, 0, "rna_Modifier_update");

  prop = RNA_def_property(srna, "precision", PROP_INT, PROP_NONE);
  RNA_def_property_int_sdna(prop, NULL, "gridsize");
  RNA_def_property_range(prop, 2, 10);
  RNA_def_property_ui_text(prop, "Precision", "The grid size for binding");
  RNA_def_property_update(prop, 0, "rna_Modifier_update");

  prop = RNA_def_property(srna, "use_dynamic_bind", PROP_BOOLEAN, PROP_NONE);
  RNA_def_property_boolean_sdna(prop, NULL, "flag", MOD_MDEF_DYNAMIC_BIND);
  RNA_def_property_ui_text(prop,
                           "Dynamic",
                           "Recompute binding dynamically on top of other deformers "
                           "(slower and more memory consuming)");
  RNA_def_property_update(prop, 0, "rna_Modifier_update");

#  if 0
  prop = RNA_def_property(srna, "mode", PROP_ENUM, PROP_NONE);
  RNA_def_property_enum_items(prop, prop_mode_items);
  RNA_def_property_ui_text(prop, "Mode", "Method of binding vertices are bound to cage mesh");
  RNA_def_property_update(prop, 0, "rna_Modifier_update");
#  endif
}

static void rna_def_modifier_particlesystem(BlenderRNA *brna)
{
  StructRNA *srna;
  PropertyRNA *prop;

  srna = RNA_def_struct(brna, "ParticleSystemModifier", "Modifier");
  RNA_def_struct_ui_text(srna, "ParticleSystem Modifier", "Particle system simulation modifier");
  RNA_def_struct_sdna(srna, "ParticleSystemModifierData");
  RNA_def_struct_ui_icon(srna, ICON_MOD_PARTICLES);

  prop = RNA_def_property(srna, "particle_system", PROP_POINTER, PROP_NONE);
  RNA_def_property_flag(prop, PROP_NEVER_NULL);
  RNA_def_property_pointer_sdna(prop, NULL, "psys");
  RNA_def_property_ui_text(prop, "Particle System", "Particle System that this modifier controls");
}

static void rna_def_modifier_particleinstance(BlenderRNA *brna)
{
  StructRNA *srna;
  PropertyRNA *prop;

  static EnumPropertyItem particleinstance_space[] = {
      {eParticleInstanceSpace_Local,
       "LOCAL",
       0,
       "Local",
       "Use offset from the particle object in the instance object"},
      {eParticleInstanceSpace_World,
       "WORLD",
       0,
       "World",
       "Use world space offset in the instance object"},
      {0, NULL, 0, NULL, NULL},
  };

  srna = RNA_def_struct(brna, "ParticleInstanceModifier", "Modifier");
  RNA_def_struct_ui_text(srna, "ParticleInstance Modifier", "Particle system instancing modifier");
  RNA_def_struct_sdna(srna, "ParticleInstanceModifierData");
  RNA_def_struct_ui_icon(srna, ICON_MOD_PARTICLES);

  prop = RNA_def_property(srna, "object", PROP_POINTER, PROP_NONE);
  RNA_def_property_pointer_sdna(prop, NULL, "ob");
  RNA_def_property_pointer_funcs(prop, NULL, NULL, NULL, "rna_Mesh_object_poll");
  RNA_def_property_ui_text(prop, "Object", "Object that has the particle system");
  RNA_def_property_flag(prop, PROP_EDITABLE | PROP_ID_SELF_CHECK);
  RNA_def_property_override_flag(prop, PROPOVERRIDE_OVERRIDABLE_LIBRARY);
  RNA_def_property_update(prop, 0, "rna_Modifier_dependency_update");

  prop = RNA_def_property(srna, "particle_system_index", PROP_INT, PROP_NONE);
  RNA_def_property_int_sdna(prop, NULL, "psys");
  RNA_def_property_range(prop, 1, SHRT_MAX);
  RNA_def_property_ui_text(prop, "Particle System Number", "");
  RNA_def_property_update(prop, 0, "rna_Modifier_update");

  prop = RNA_def_property(srna, "particle_system", PROP_POINTER, PROP_NONE);
  RNA_def_property_struct_type(prop, "ParticleSystem");
  RNA_def_property_pointer_funcs(prop,
                                 "rna_ParticleInstanceModifier_particle_system_get",
                                 "rna_ParticleInstanceModifier_particle_system_set",
                                 NULL,
                                 "rna_ParticleInstanceModifier_particle_system_poll");
  RNA_def_property_flag(prop, PROP_EDITABLE);
  RNA_def_property_ui_text(prop, "Particle System", "");
  RNA_def_property_update(prop, 0, "rna_Modifier_update");

  prop = RNA_def_property(srna, "axis", PROP_ENUM, PROP_NONE);
  RNA_def_property_enum_sdna(prop, NULL, "axis");
  RNA_def_property_enum_items(prop, rna_enum_axis_xyz_items);
  RNA_def_property_ui_text(prop, "Axis", "Pole axis for rotation");
  RNA_def_property_update(prop, 0, "rna_Modifier_update");

  prop = RNA_def_property(srna, "space", PROP_ENUM, PROP_NONE);
  RNA_def_property_enum_sdna(prop, NULL, "space");
  RNA_def_property_enum_items(prop, particleinstance_space);
  RNA_def_property_ui_text(prop, "Space", "Space to use for copying mesh data");
  RNA_def_property_update(prop, 0, "rna_Modifier_update");

  prop = RNA_def_property(srna, "use_normal", PROP_BOOLEAN, PROP_NONE);
  RNA_def_property_boolean_sdna(prop, NULL, "flag", eParticleInstanceFlag_Parents);
  RNA_def_property_ui_text(prop, "Regular", "Create instances from normal particles");
  RNA_def_property_update(prop, 0, "rna_Modifier_update");

  prop = RNA_def_property(srna, "use_children", PROP_BOOLEAN, PROP_NONE);
  RNA_def_property_boolean_sdna(prop, NULL, "flag", eParticleInstanceFlag_Children);
  RNA_def_property_ui_text(prop, "Children", "Create instances from child particles");
  RNA_def_property_translation_context(prop, BLT_I18NCONTEXT_ID_PARTICLESETTINGS);
  RNA_def_property_update(prop, 0, "rna_Modifier_update");

  prop = RNA_def_property(srna, "use_path", PROP_BOOLEAN, PROP_NONE);
  RNA_def_property_boolean_sdna(prop, NULL, "flag", eParticleInstanceFlag_Path);
  RNA_def_property_ui_text(prop, "Path", "Create instances along particle paths");
  RNA_def_property_update(prop, 0, "rna_Modifier_update");

  prop = RNA_def_property(srna, "show_unborn", PROP_BOOLEAN, PROP_NONE);
  RNA_def_property_boolean_sdna(prop, NULL, "flag", eParticleInstanceFlag_Unborn);
  RNA_def_property_ui_text(prop, "Unborn", "Show instances when particles are unborn");
  RNA_def_property_update(prop, 0, "rna_Modifier_update");

  prop = RNA_def_property(srna, "show_alive", PROP_BOOLEAN, PROP_NONE);
  RNA_def_property_boolean_sdna(prop, NULL, "flag", eParticleInstanceFlag_Alive);
  RNA_def_property_ui_text(prop, "Alive", "Show instances when particles are alive");
  RNA_def_property_update(prop, 0, "rna_Modifier_update");

  prop = RNA_def_property(srna, "show_dead", PROP_BOOLEAN, PROP_NONE);
  RNA_def_property_boolean_sdna(prop, NULL, "flag", eParticleInstanceFlag_Dead);
  RNA_def_property_ui_text(prop, "Dead", "Show instances when particles are dead");
  RNA_def_property_update(prop, 0, "rna_Modifier_update");

  prop = RNA_def_property(srna, "use_preserve_shape", PROP_BOOLEAN, PROP_NONE);
  RNA_def_property_boolean_sdna(prop, NULL, "flag", eParticleInstanceFlag_KeepShape);
  RNA_def_property_ui_text(prop, "Keep Shape", "Don't stretch the object");
  RNA_def_property_update(prop, 0, "rna_Modifier_update");

  prop = RNA_def_property(srna, "use_size", PROP_BOOLEAN, PROP_NONE);
  RNA_def_property_boolean_sdna(prop, NULL, "flag", eParticleInstanceFlag_UseSize);
  RNA_def_property_ui_text(prop, "Size", "Use particle size to scale the instances");
  RNA_def_property_update(prop, 0, "rna_Modifier_update");

  prop = RNA_def_property(srna, "position", PROP_FLOAT, PROP_NONE);
  RNA_def_property_float_sdna(prop, NULL, "position");
  RNA_def_property_range(prop, 0.0, 1.0);
  RNA_def_property_ui_text(prop, "Position", "Position along path");
  RNA_def_property_update(prop, 0, "rna_Modifier_update");

  prop = RNA_def_property(srna, "random_position", PROP_FLOAT, PROP_NONE);
  RNA_def_property_float_sdna(prop, NULL, "random_position");
  RNA_def_property_range(prop, 0.0, 1.0);
  RNA_def_property_ui_text(prop, "Random Position", "Randomize position along path");
  RNA_def_property_update(prop, 0, "rna_Modifier_update");

  prop = RNA_def_property(srna, "rotation", PROP_FLOAT, PROP_FACTOR);
  RNA_def_property_float_sdna(prop, NULL, "rotation");
  RNA_def_property_range(prop, 0.0, 1.0);
  RNA_def_property_ui_text(prop, "Rotation", "Rotation around path");
  RNA_def_property_update(prop, 0, "rna_Modifier_update");

  prop = RNA_def_property(srna, "random_rotation", PROP_FLOAT, PROP_FACTOR);
  RNA_def_property_float_sdna(prop, NULL, "random_rotation");
  RNA_def_property_range(prop, 0.0, 1.0);
  RNA_def_property_ui_text(prop, "Random Rotation", "Randomize rotation around path");
  RNA_def_property_update(prop, 0, "rna_Modifier_update");

  prop = RNA_def_property(srna, "particle_amount", PROP_FLOAT, PROP_FACTOR);
  RNA_def_property_range(prop, 0.0, 1.0);
  RNA_def_property_ui_text(prop, "Particle Amount", "Amount of particles to use for instancing");
  RNA_def_property_float_default(prop, 1.0f);
  RNA_def_property_update(prop, 0, "rna_Modifier_update");

  prop = RNA_def_property(srna, "particle_offset", PROP_FLOAT, PROP_FACTOR);
  RNA_def_property_range(prop, 0.0, 1.0);
  RNA_def_property_ui_text(prop,
                           "Particle Offset",
                           "Relative offset of particles to use for instancing, to avoid overlap "
                           "of multiple instances");
  RNA_def_property_float_default(prop, 0.0f);
  RNA_def_property_update(prop, 0, "rna_Modifier_update");

  prop = RNA_def_property(srna, "index_layer_name", PROP_STRING, PROP_NONE);
  RNA_def_property_string_sdna(prop, NULL, "index_layer_name");
  RNA_def_property_ui_text(prop, "Index Layer Name", "Custom data layer name for the index");
  RNA_def_property_update(prop, 0, "rna_Modifier_update");

  prop = RNA_def_property(srna, "value_layer_name", PROP_STRING, PROP_NONE);
  RNA_def_property_string_sdna(prop, NULL, "value_layer_name");
  RNA_def_property_ui_text(
      prop, "Value Layer Name", "Custom data layer name for the randomized value");
  RNA_def_property_update(prop, 0, "rna_Modifier_update");
}

static void rna_def_modifier_explode(BlenderRNA *brna)
{
  StructRNA *srna;
  PropertyRNA *prop;

  srna = RNA_def_struct(brna, "ExplodeModifier", "Modifier");
  RNA_def_struct_ui_text(
      srna, "Explode Modifier", "Explosion effect modifier based on a particle system");
  RNA_def_struct_sdna(srna, "ExplodeModifierData");
  RNA_def_struct_ui_icon(srna, ICON_MOD_EXPLODE);

  prop = RNA_def_property(srna, "vertex_group", PROP_STRING, PROP_NONE);
  RNA_def_property_string_funcs(prop,
                                "rna_ExplodeModifier_vgroup_get",
                                "rna_ExplodeModifier_vgroup_length",
                                "rna_ExplodeModifier_vgroup_set");
  RNA_def_property_ui_text(prop, "Vertex Group", "");

  prop = RNA_def_property(srna, "protect", PROP_FLOAT, PROP_NONE);
  RNA_def_property_range(prop, 0, 1);
  RNA_def_property_ui_text(prop, "Protect", "Clean vertex group edges");
  RNA_def_property_update(prop, 0, "rna_Modifier_update");

  prop = RNA_def_property(srna, "use_edge_cut", PROP_BOOLEAN, PROP_NONE);
  RNA_def_property_boolean_sdna(prop, NULL, "flag", eExplodeFlag_EdgeCut);
  RNA_def_property_ui_text(prop, "Cut Edges", "Cut face edges for nicer shrapnel");
  RNA_def_property_update(prop, 0, "rna_Modifier_update");

  prop = RNA_def_property(srna, "show_unborn", PROP_BOOLEAN, PROP_NONE);
  RNA_def_property_boolean_sdna(prop, NULL, "flag", eExplodeFlag_Unborn);
  RNA_def_property_ui_text(prop, "Unborn", "Show mesh when particles are unborn");
  RNA_def_property_update(prop, 0, "rna_Modifier_update");

  prop = RNA_def_property(srna, "show_alive", PROP_BOOLEAN, PROP_NONE);
  RNA_def_property_boolean_sdna(prop, NULL, "flag", eExplodeFlag_Alive);
  RNA_def_property_ui_text(prop, "Alive", "Show mesh when particles are alive");
  RNA_def_property_update(prop, 0, "rna_Modifier_update");

  prop = RNA_def_property(srna, "show_dead", PROP_BOOLEAN, PROP_NONE);
  RNA_def_property_boolean_sdna(prop, NULL, "flag", eExplodeFlag_Dead);
  RNA_def_property_ui_text(prop, "Dead", "Show mesh when particles are dead");
  RNA_def_property_update(prop, 0, "rna_Modifier_update");

  prop = RNA_def_property(srna, "use_size", PROP_BOOLEAN, PROP_NONE);
  RNA_def_property_boolean_sdna(prop, NULL, "flag", eExplodeFlag_PaSize);
  RNA_def_property_ui_text(prop, "Size", "Use particle size for the shrapnel");
  RNA_def_property_update(prop, 0, "rna_Modifier_update");

  prop = RNA_def_property(srna, "particle_uv", PROP_STRING, PROP_NONE);
  RNA_def_property_string_sdna(prop, NULL, "uvname");
  RNA_def_property_string_maxlength(prop, MAX_CUSTOMDATA_LAYER_NAME);
  RNA_def_property_ui_text(prop, "Particle UV", "UV map to change with particle age");
  RNA_def_property_update(prop, 0, "rna_Modifier_update");
}

static void rna_def_modifier_cloth(BlenderRNA *brna)
{
  StructRNA *srna;
  PropertyRNA *prop;

  srna = RNA_def_struct(brna, "ClothModifier", "Modifier");
  RNA_def_struct_ui_text(srna, "Cloth Modifier", "Cloth simulation modifier");
  RNA_def_struct_sdna(srna, "ClothModifierData");
  RNA_def_struct_ui_icon(srna, ICON_MOD_CLOTH);

  prop = RNA_def_property(srna, "settings", PROP_POINTER, PROP_NONE);
  RNA_def_property_flag(prop, PROP_NEVER_NULL);
  RNA_def_property_pointer_sdna(prop, NULL, "sim_parms");
  RNA_def_property_ui_text(prop, "Cloth Settings", "");

  prop = RNA_def_property(srna, "collision_settings", PROP_POINTER, PROP_NONE);
  RNA_def_property_flag(prop, PROP_NEVER_NULL);
  RNA_def_property_pointer_sdna(prop, NULL, "coll_parms");
  RNA_def_property_ui_text(prop, "Cloth Collision Settings", "");

  prop = RNA_def_property(srna, "solver_result", PROP_POINTER, PROP_NONE);
  RNA_def_property_struct_type(prop, "ClothSolverResult");
  RNA_def_property_pointer_sdna(prop, NULL, "solver_result");
  RNA_def_property_ui_text(prop, "Solver Result", "");

  prop = RNA_def_property(srna, "point_cache", PROP_POINTER, PROP_NONE);
  RNA_def_property_flag(prop, PROP_NEVER_NULL);
  RNA_def_property_ui_text(prop, "Point Cache", "");

  prop = RNA_def_property(srna, "hair_grid_min", PROP_FLOAT, PROP_NONE);
  RNA_def_property_float_sdna(prop, NULL, "hair_grid_min");
  RNA_def_property_clear_flag(prop, PROP_EDITABLE);
  RNA_def_property_ui_text(prop, "Hair Grid Minimum", "");

  prop = RNA_def_property(srna, "hair_grid_max", PROP_FLOAT, PROP_NONE);
  RNA_def_property_float_sdna(prop, NULL, "hair_grid_max");
  RNA_def_property_clear_flag(prop, PROP_EDITABLE);
  RNA_def_property_ui_text(prop, "Hair Grid Maximum", "");

  prop = RNA_def_property(srna, "hair_grid_resolution", PROP_INT, PROP_NONE);
  RNA_def_property_int_sdna(prop, NULL, "hair_grid_res");
  RNA_def_property_clear_flag(prop, PROP_EDITABLE);
  RNA_def_property_ui_text(prop, "Hair Grid Resolution", "");
}

static void rna_def_modifier_smoke(BlenderRNA *brna)
{
  StructRNA *srna;
  PropertyRNA *prop;

  static const EnumPropertyItem prop_smoke_type_items[] = {
      {0, "NONE", 0, "None", ""},
      {MOD_SMOKE_TYPE_DOMAIN, "DOMAIN", 0, "Domain", ""},
      {MOD_SMOKE_TYPE_FLOW, "FLOW", 0, "Flow", "Inflow/Outflow"},
      {MOD_SMOKE_TYPE_COLL, "COLLISION", 0, "Collision", ""},
      {0, NULL, 0, NULL, NULL},
  };

  srna = RNA_def_struct(brna, "SmokeModifier", "Modifier");
  RNA_def_struct_ui_text(srna, "Smoke Modifier", "Smoke simulation modifier");
  RNA_def_struct_sdna(srna, "SmokeModifierData");
  RNA_def_struct_ui_icon(srna, ICON_MOD_SMOKE);

  prop = RNA_def_property(srna, "domain_settings", PROP_POINTER, PROP_NONE);
  RNA_def_property_pointer_sdna(prop, NULL, "domain");
  RNA_def_property_ui_text(prop, "Domain Settings", "");

  prop = RNA_def_property(srna, "flow_settings", PROP_POINTER, PROP_NONE);
  RNA_def_property_pointer_sdna(prop, NULL, "flow");
  RNA_def_property_ui_text(prop, "Flow Settings", "");

  prop = RNA_def_property(srna, "coll_settings", PROP_POINTER, PROP_NONE);
  RNA_def_property_pointer_sdna(prop, NULL, "coll");
  RNA_def_property_ui_text(prop, "Collision Settings", "");

  prop = RNA_def_property(srna, "smoke_type", PROP_ENUM, PROP_NONE);
  RNA_def_property_enum_sdna(prop, NULL, "type");
  RNA_def_property_enum_items(prop, prop_smoke_type_items);
  RNA_def_property_ui_text(prop, "Type", "");
  RNA_def_property_clear_flag(prop, PROP_ANIMATABLE);
  RNA_def_property_update(prop, 0, "rna_Smoke_set_type");
}

static void rna_def_modifier_dynamic_paint(BlenderRNA *brna)
{
  StructRNA *srna;
  PropertyRNA *prop;

  srna = RNA_def_struct(brna, "DynamicPaintModifier", "Modifier");
  RNA_def_struct_ui_text(srna, "Dynamic Paint Modifier", "Dynamic Paint modifier");
  RNA_def_struct_sdna(srna, "DynamicPaintModifierData");
  RNA_def_struct_ui_icon(srna, ICON_MOD_DYNAMICPAINT);

  prop = RNA_def_property(srna, "canvas_settings", PROP_POINTER, PROP_NONE);
  RNA_def_property_pointer_sdna(prop, NULL, "canvas");
  RNA_def_property_ui_text(prop, "Canvas Settings", "");

  prop = RNA_def_property(srna, "brush_settings", PROP_POINTER, PROP_NONE);
  RNA_def_property_pointer_sdna(prop, NULL, "brush");
  RNA_def_property_ui_text(prop, "Brush Settings", "");

  prop = RNA_def_property(srna, "ui_type", PROP_ENUM, PROP_NONE);
  RNA_def_property_clear_flag(prop, PROP_ANIMATABLE);
  RNA_def_property_enum_sdna(prop, NULL, "type");
  RNA_def_property_enum_items(prop, rna_enum_prop_dynamicpaint_type_items);
  RNA_def_property_ui_text(prop, "Type", "");
}

static void rna_def_modifier_collision(BlenderRNA *brna)
{
  StructRNA *srna;
  PropertyRNA *prop;

  srna = RNA_def_struct(brna, "CollisionModifier", "Modifier");
  RNA_def_struct_ui_text(srna,
                         "Collision Modifier",
                         "Collision modifier defining modifier stack position used for collision");
  RNA_def_struct_sdna(srna, "CollisionModifierData");
  RNA_def_struct_ui_icon(srna, ICON_MOD_PHYSICS);

  prop = RNA_def_property(srna, "settings", PROP_POINTER, PROP_NONE);
  RNA_def_property_flag(prop, PROP_NEVER_NULL);
  RNA_def_property_struct_type(prop, "CollisionSettings");
  RNA_def_property_pointer_funcs(prop, "rna_CollisionModifier_settings_get", NULL, NULL, NULL);
  RNA_def_property_ui_text(prop, "Settings", "");
}

static void rna_def_modifier_bevel(BlenderRNA *brna)
{
  StructRNA *srna;
  PropertyRNA *prop;

  static const EnumPropertyItem prop_limit_method_items[] = {
      {0, "NONE", 0, "None", "Bevel the entire mesh by a constant amount"},
      {MOD_BEVEL_ANGLE,
       "ANGLE",
       0,
       "Angle",
       "Only bevel edges with sharp enough angles between faces"},
      {MOD_BEVEL_WEIGHT,
       "WEIGHT",
       0,
       "Weight",
       "Use bevel weights to determine how much bevel is applied in edge mode"},
      {MOD_BEVEL_VGROUP,
       "VGROUP",
       0,
       "Vertex Group",
       "Use vertex group weights to select whether vertex or edge is beveled"},
      {0, NULL, 0, NULL, NULL},
  };

  static const EnumPropertyItem prop_val_type_items[] = {
      {MOD_BEVEL_AMT_OFFSET, "OFFSET", 0, "Offset", "Amount is offset of new edges from original"},
      {MOD_BEVEL_AMT_WIDTH, "WIDTH", 0, "Width", "Amount is width of new face"},
      {MOD_BEVEL_AMT_DEPTH,
       "DEPTH",
       0,
       "Depth",
       "Amount is perpendicular distance from original edge to bevel face"},
      {MOD_BEVEL_AMT_PERCENT,
       "PERCENT",
       0,
       "Percent",
       "Amount is percent of adjacent edge length"},
      {0, NULL, 0, NULL, NULL},
  };

  static EnumPropertyItem prop_harden_normals_items[] = {
      {MOD_BEVEL_FACE_STRENGTH_NONE, "FSTR_NONE", 0, "None", "Do not set face strength"},
      {MOD_BEVEL_FACE_STRENGTH_NEW, "FSTR_NEW", 0, "New", "Set face strength on new faces only"},
      {MOD_BEVEL_FACE_STRENGTH_AFFECTED,
       "FSTR_AFFECTED",
       0,
       "Affected",
       "Set face strength on new and affected faces only"},
      {MOD_BEVEL_FACE_STRENGTH_ALL, "FSTR_ALL", 0, "All", "Set face strength on all faces"},
      {0, NULL, 0, NULL, NULL},
  };

  static EnumPropertyItem prop_miter_items[] = {
      {MOD_BEVEL_MITER_SHARP, "MITER_SHARP", 0, "Sharp", "Default sharp miter"},
      {MOD_BEVEL_MITER_PATCH, "MITER_PATCH", 0, "Patch", "Miter with extra corner"},
      {MOD_BEVEL_MITER_ARC, "MITER_ARC", 0, "Arc", "Miter with curved arc"},
      {0, NULL, 0, NULL, NULL},
  };

  srna = RNA_def_struct(brna, "BevelModifier", "Modifier");
  RNA_def_struct_ui_text(
      srna, "Bevel Modifier", "Bevel modifier to make edges and vertices more rounded");
  RNA_def_struct_sdna(srna, "BevelModifierData");
  RNA_def_struct_ui_icon(srna, ICON_MOD_BEVEL);

  prop = RNA_def_property(srna, "width", PROP_FLOAT, PROP_DISTANCE);
  RNA_def_property_float_sdna(prop, NULL, "value");
  RNA_def_property_range(prop, 0, FLT_MAX);
  RNA_def_property_ui_range(prop, 0.0f, 100.0f, 0.1, 4);
  RNA_def_property_ui_text(prop, "Width", "Bevel amount");
  RNA_def_property_update(prop, 0, "rna_Modifier_update");

  prop = RNA_def_property(srna, "width_pct", PROP_FLOAT, PROP_PERCENTAGE);
  RNA_def_property_float_sdna(prop, NULL, "value");
  RNA_def_property_range(prop, 0, FLT_MAX);
  RNA_def_property_ui_range(prop, 0.0f, 100.0f, 5.0, 2);
  RNA_def_property_ui_text(prop, "Width Percent", "Bevel amount for percentage method");
  RNA_def_property_update(prop, 0, "rna_Modifier_update");

  prop = RNA_def_property(srna, "segments", PROP_INT, PROP_NONE);
  RNA_def_property_int_sdna(prop, NULL, "res");
  RNA_def_property_range(prop, 1, 100);
  RNA_def_property_ui_text(prop, "Segments", "Number of segments for round edges/verts");
  RNA_def_property_update(prop, 0, "rna_Modifier_update");

  prop = RNA_def_property(srna, "use_only_vertices", PROP_BOOLEAN, PROP_NONE);
  RNA_def_property_boolean_sdna(prop, NULL, "flags", MOD_BEVEL_VERT);
  RNA_def_property_ui_text(prop, "Only Vertices", "Bevel verts/corners, not edges");
  RNA_def_property_update(prop, 0, "rna_Modifier_update");

  prop = RNA_def_property(srna, "limit_method", PROP_ENUM, PROP_NONE);
  RNA_def_property_enum_sdna(prop, NULL, "lim_flags");
  RNA_def_property_enum_items(prop, prop_limit_method_items);
  RNA_def_property_ui_text(prop, "Limit Method", "");
  RNA_def_property_update(prop, 0, "rna_Modifier_update");

  prop = RNA_def_property(srna, "angle_limit", PROP_FLOAT, PROP_ANGLE);
  RNA_def_property_float_sdna(prop, NULL, "bevel_angle");
  RNA_def_property_range(prop, 0.0f, DEG2RADF(180.0f));
  RNA_def_property_ui_range(prop, 0.0f, DEG2RADF(180.0f), 10, 2);
  RNA_def_property_ui_text(prop, "Angle", "Angle above which to bevel edges");
  RNA_def_property_update(prop, 0, "rna_Modifier_update");

  prop = RNA_def_property(srna, "vertex_group", PROP_STRING, PROP_NONE);
  RNA_def_property_string_sdna(prop, NULL, "defgrp_name");
  RNA_def_property_ui_text(prop, "Vertex Group", "Vertex group name");
  RNA_def_property_string_funcs(prop, NULL, NULL, "rna_BevelModifier_defgrp_name_set");
  RNA_def_property_update(prop, 0, "rna_Modifier_update");

  prop = RNA_def_property(srna, "use_clamp_overlap", PROP_BOOLEAN, PROP_NONE);
  RNA_def_property_boolean_negative_sdna(prop, NULL, "flags", MOD_BEVEL_OVERLAP_OK);
  RNA_def_property_ui_text(prop, "Clamp Overlap", "Clamp the width to avoid overlap");
  RNA_def_property_update(prop, 0, "rna_Modifier_update");

  prop = RNA_def_property(srna, "offset_type", PROP_ENUM, PROP_NONE);
  RNA_def_property_enum_sdna(prop, NULL, "val_flags");
  RNA_def_property_enum_items(prop, prop_val_type_items);
  RNA_def_property_ui_text(prop, "Amount Type", "What distance Width measures");
  RNA_def_property_update(prop, 0, "rna_Modifier_update");

  prop = RNA_def_property(srna, "profile", PROP_FLOAT, PROP_FACTOR);
  RNA_def_property_range(prop, 0.0f, 1.0f);
  RNA_def_property_ui_range(prop, 0.0f, 1.0f, 0.05, 2);
  RNA_def_property_ui_text(prop, "Profile", "The profile shape (0.5 = round)");
  RNA_def_property_update(prop, 0, "rna_Modifier_update");

  prop = RNA_def_property(srna, "material", PROP_INT, PROP_NONE);
  RNA_def_property_int_sdna(prop, NULL, "mat");
  RNA_def_property_range(prop, -1, SHRT_MAX);
  RNA_def_property_ui_text(
      prop, "Material", "Material index of generated faces, -1 for automatic");
  RNA_def_property_update(prop, 0, "rna_Modifier_update");

  prop = RNA_def_property(srna, "loop_slide", PROP_BOOLEAN, PROP_NONE);
  RNA_def_property_boolean_negative_sdna(prop, NULL, "flags", MOD_BEVEL_EVEN_WIDTHS);
  RNA_def_property_ui_text(prop, "Loop Slide", "Prefer sliding along edges to having even widths");
  RNA_def_property_update(prop, 0, "rna_Modifier_update");

  prop = RNA_def_property(srna, "mark_seam", PROP_BOOLEAN, PROP_NONE);
  RNA_def_property_boolean_sdna(prop, NULL, "edge_flags", MOD_BEVEL_MARK_SEAM);
  RNA_def_property_ui_text(prop, "Mark Seams", "Mark Seams along beveled edges");
  RNA_def_property_update(prop, 0, "rna_Modifier_update");

  prop = RNA_def_property(srna, "mark_sharp", PROP_BOOLEAN, PROP_NONE);
  RNA_def_property_boolean_sdna(prop, NULL, "edge_flags", MOD_BEVEL_MARK_SHARP);
  RNA_def_property_ui_text(prop, "Mark Sharp", "Mark beveled edges as sharp");
  RNA_def_property_update(prop, 0, "rna_Modifier_update");

  prop = RNA_def_property(srna, "harden_normals", PROP_BOOLEAN, PROP_NONE);
  RNA_def_property_boolean_sdna(prop, NULL, "flags", MOD_BEVEL_HARDEN_NORMALS);
  RNA_def_property_ui_text(prop, "Harden Normals", "Match normals of new faces to adjacent faces");
  RNA_def_property_update(prop, 0, "rna_Modifier_update");

  prop = RNA_def_property(srna, "face_strength_mode", PROP_ENUM, PROP_NONE);
  RNA_def_property_enum_sdna(prop, NULL, "face_str_mode");
  RNA_def_property_enum_items(prop, prop_harden_normals_items);
  RNA_def_property_ui_text(
      prop, "Set Face Strength", "Whether to set face strength, and which faces to set it on");
  RNA_def_property_update(prop, 0, "rna_Modifier_update");

  prop = RNA_def_property(srna, "miter_outer", PROP_ENUM, PROP_NONE);
  RNA_def_property_enum_sdna(prop, NULL, "miter_outer");
  RNA_def_property_enum_items(prop, prop_miter_items);
  RNA_def_property_ui_text(prop, "Outer Miter", "Pattern to use for outside of miters");
  RNA_def_property_update(prop, 0, "rna_Modifier_update");

  prop = RNA_def_property(srna, "miter_inner", PROP_ENUM, PROP_NONE);
  RNA_def_property_enum_sdna(prop, NULL, "miter_inner");
  RNA_def_property_enum_items(prop, prop_miter_items);
  RNA_def_property_ui_text(prop, "Inner Miter", "Pattern to use for inside of miters");
  RNA_def_property_update(prop, 0, "rna_Modifier_update");

  prop = RNA_def_property(srna, "spread", PROP_FLOAT, PROP_DISTANCE);
  RNA_def_property_float_sdna(prop, NULL, "spread");
  RNA_def_property_range(prop, 0, FLT_MAX);
  RNA_def_property_ui_range(prop, 0.0f, 100.0f, 0.1, 4);
  RNA_def_property_ui_text(prop, "Spread", "Spread distance for inner miter arcs");
  RNA_def_property_update(prop, 0, "rna_Modifier_update");
}

static void rna_def_modifier_shrinkwrap(BlenderRNA *brna)
{
  StructRNA *srna;
  PropertyRNA *prop;

  static const EnumPropertyItem shrink_type_items[] = {
      {MOD_SHRINKWRAP_NEAREST_SURFACE,
       "NEAREST_SURFACEPOINT",
       0,
       "Nearest Surface Point",
       "Shrink the mesh to the nearest target surface"},
      {MOD_SHRINKWRAP_PROJECT,
       "PROJECT",
       0,
       "Project",
       "Shrink the mesh to the nearest target surface along a given axis"},
      {MOD_SHRINKWRAP_NEAREST_VERTEX,
       "NEAREST_VERTEX",
       0,
       "Nearest Vertex",
       "Shrink the mesh to the nearest target vertex"},
      {MOD_SHRINKWRAP_TARGET_PROJECT,
       "TARGET_PROJECT",
       0,
       "Target Normal Project",
       "Shrink the mesh to the nearest target surface "
       "along the interpolated vertex normals of the target"},
      {0, NULL, 0, NULL, NULL},
  };

  static const EnumPropertyItem shrink_face_cull_items[] = {
      {0, "OFF", 0, "Off", "No culling"},
      {MOD_SHRINKWRAP_CULL_TARGET_FRONTFACE,
       "FRONT",
       0,
       "Front",
       "No projection when in front of the face"},
      {MOD_SHRINKWRAP_CULL_TARGET_BACKFACE,
       "BACK",
       0,
       "Back",
       "No projection when behind the face"},
      {0, NULL, 0, NULL, NULL},
  };

  srna = RNA_def_struct(brna, "ShrinkwrapModifier", "Modifier");
  RNA_def_struct_ui_text(srna,
                         "Shrinkwrap Modifier",
                         "Shrink wrapping modifier to shrink wrap and object to a target");
  RNA_def_struct_sdna(srna, "ShrinkwrapModifierData");
  RNA_def_struct_ui_icon(srna, ICON_MOD_SHRINKWRAP);

  prop = RNA_def_property(srna, "wrap_method", PROP_ENUM, PROP_NONE);
  RNA_def_property_enum_sdna(prop, NULL, "shrinkType");
  RNA_def_property_enum_items(prop, shrink_type_items);
  RNA_def_property_ui_text(prop, "Mode", "");
  RNA_def_property_update(prop, 0, "rna_Modifier_dependency_update");

  prop = RNA_def_property(srna, "wrap_mode", PROP_ENUM, PROP_NONE);
  RNA_def_property_enum_sdna(prop, NULL, "shrinkMode");
  RNA_def_property_enum_items(prop, rna_enum_modifier_shrinkwrap_mode_items);
  RNA_def_property_ui_text(
      prop, "Snap Mode", "Select how vertices are constrained to the target surface");
  RNA_def_property_update(prop, 0, "rna_Modifier_dependency_update");

  prop = RNA_def_property(srna, "cull_face", PROP_ENUM, PROP_NONE);
  RNA_def_property_enum_sdna(prop, NULL, "shrinkOpts");
  RNA_def_property_enum_items(prop, shrink_face_cull_items);
  RNA_def_property_enum_funcs(
      prop, "rna_ShrinkwrapModifier_face_cull_get", "rna_ShrinkwrapModifier_face_cull_set", NULL);
  RNA_def_property_ui_text(
      prop,
      "Face Cull",
      "Stop vertices from projecting to a face on the target when facing towards/away");
  RNA_def_property_update(prop, 0, "rna_Modifier_update");

  prop = RNA_def_property(srna, "target", PROP_POINTER, PROP_NONE);
  RNA_def_property_ui_text(prop, "Target", "Mesh target to shrink to");
  RNA_def_property_pointer_funcs(
      prop, NULL, "rna_ShrinkwrapModifier_target_set", NULL, "rna_Mesh_object_poll");
  RNA_def_property_flag(prop, PROP_EDITABLE | PROP_ID_SELF_CHECK);
  RNA_def_property_override_flag(prop, PROPOVERRIDE_OVERRIDABLE_LIBRARY);
  RNA_def_property_update(prop, 0, "rna_Modifier_dependency_update");

  prop = RNA_def_property(srna, "auxiliary_target", PROP_POINTER, PROP_NONE);
  RNA_def_property_pointer_sdna(prop, NULL, "auxTarget");
  RNA_def_property_ui_text(prop, "Auxiliary Target", "Additional mesh target to shrink to");
  RNA_def_property_pointer_funcs(
      prop, NULL, "rna_ShrinkwrapModifier_auxTarget_set", NULL, "rna_Mesh_object_poll");
  RNA_def_property_flag(prop, PROP_EDITABLE | PROP_ID_SELF_CHECK);
  RNA_def_property_override_flag(prop, PROPOVERRIDE_OVERRIDABLE_LIBRARY);
  RNA_def_property_update(prop, 0, "rna_Modifier_dependency_update");

  prop = RNA_def_property(srna, "vertex_group", PROP_STRING, PROP_NONE);
  RNA_def_property_string_sdna(prop, NULL, "vgroup_name");
  RNA_def_property_ui_text(prop, "Vertex Group", "Vertex group name");
  RNA_def_property_string_funcs(prop, NULL, NULL, "rna_ShrinkwrapModifier_vgroup_name_set");
  RNA_def_property_update(prop, 0, "rna_Modifier_update");

  prop = RNA_def_property(srna, "offset", PROP_FLOAT, PROP_UNIT_LENGTH);
  RNA_def_property_float_sdna(prop, NULL, "keepDist");
  RNA_def_property_range(prop, -FLT_MAX, FLT_MAX);
  RNA_def_property_ui_range(prop, -100, 100, 1, 2);
  RNA_def_property_ui_text(prop, "Offset", "Distance to keep from the target");
  RNA_def_property_update(prop, 0, "rna_Modifier_update");

  prop = RNA_def_property(srna, "project_limit", PROP_FLOAT, PROP_UNIT_LENGTH);
  RNA_def_property_float_sdna(prop, NULL, "projLimit");
  RNA_def_property_range(prop, 0.0, FLT_MAX);
  RNA_def_property_ui_range(prop, 0, 100, 1, 2);
  RNA_def_property_ui_text(
      prop, "Project Limit", "Limit the distance used for projection (zero disables)");
  RNA_def_property_update(prop, 0, "rna_Modifier_update");

  prop = RNA_def_property(srna, "use_project_x", PROP_BOOLEAN, PROP_NONE);
  RNA_def_property_boolean_sdna(prop, NULL, "projAxis", MOD_SHRINKWRAP_PROJECT_OVER_X_AXIS);
  RNA_def_property_ui_text(prop, "X", "");
  RNA_def_property_update(prop, 0, "rna_Modifier_update");

  prop = RNA_def_property(srna, "use_project_y", PROP_BOOLEAN, PROP_NONE);
  RNA_def_property_boolean_sdna(prop, NULL, "projAxis", MOD_SHRINKWRAP_PROJECT_OVER_Y_AXIS);
  RNA_def_property_ui_text(prop, "Y", "");
  RNA_def_property_update(prop, 0, "rna_Modifier_update");

  prop = RNA_def_property(srna, "use_project_z", PROP_BOOLEAN, PROP_NONE);
  RNA_def_property_boolean_sdna(prop, NULL, "projAxis", MOD_SHRINKWRAP_PROJECT_OVER_Z_AXIS);
  RNA_def_property_ui_text(prop, "Z", "");
  RNA_def_property_update(prop, 0, "rna_Modifier_update");

  prop = RNA_def_property(srna, "subsurf_levels", PROP_INT, PROP_NONE);
  RNA_def_property_int_sdna(prop, NULL, "subsurfLevels");
  RNA_def_property_range(prop, 0, 6);
  RNA_def_property_ui_range(prop, 0, 6, 1, -1);
  RNA_def_property_ui_text(
      prop,
      "Subsurf Levels",
      "Number of subdivisions that must be performed before extracting vertices' "
      "positions and normals");
  RNA_def_property_update(prop, 0, "rna_Modifier_update");

  prop = RNA_def_property(srna, "use_negative_direction", PROP_BOOLEAN, PROP_NONE);
  RNA_def_property_boolean_sdna(prop, NULL, "shrinkOpts", MOD_SHRINKWRAP_PROJECT_ALLOW_NEG_DIR);
  RNA_def_property_ui_text(
      prop, "Negative", "Allow vertices to move in the negative direction of axis");
  RNA_def_property_update(prop, 0, "rna_Modifier_update");

  prop = RNA_def_property(srna, "use_positive_direction", PROP_BOOLEAN, PROP_NONE);
  RNA_def_property_boolean_sdna(prop, NULL, "shrinkOpts", MOD_SHRINKWRAP_PROJECT_ALLOW_POS_DIR);
  RNA_def_property_ui_text(
      prop, "Positive", "Allow vertices to move in the positive direction of axis");
  RNA_def_property_update(prop, 0, "rna_Modifier_update");

  prop = RNA_def_property(srna, "use_invert_cull", PROP_BOOLEAN, PROP_NONE);
  RNA_def_property_boolean_sdna(prop, NULL, "shrinkOpts", MOD_SHRINKWRAP_INVERT_CULL_TARGET);
  RNA_def_property_ui_text(
      prop, "Invert Cull", "When projecting in the negative direction invert the face cull mode");
  RNA_def_property_update(prop, 0, "rna_Modifier_update");

  prop = RNA_def_property(srna, "invert_vertex_group", PROP_BOOLEAN, PROP_NONE);
  RNA_def_property_boolean_sdna(prop, NULL, "shrinkOpts", MOD_SHRINKWRAP_INVERT_VGROUP);
  RNA_def_property_ui_text(prop, "Invert", "Invert vertex group influence");
  RNA_def_property_update(prop, 0, "rna_Modifier_update");
}

static void rna_def_modifier_fluidsim(BlenderRNA *brna)
{
  StructRNA *srna;
  PropertyRNA *prop;

  srna = RNA_def_struct(brna, "FluidSimulationModifier", "Modifier");
  RNA_def_struct_ui_text(srna, "Fluid Simulation Modifier", "Fluid simulation modifier");
  RNA_def_struct_sdna(srna, "FluidsimModifierData");
  RNA_def_struct_ui_icon(srna, ICON_MOD_FLUIDSIM);

  prop = RNA_def_property(srna, "settings", PROP_POINTER, PROP_NONE);
  RNA_def_property_flag(prop, PROP_NEVER_NULL);
  RNA_def_property_pointer_sdna(prop, NULL, "fss");
  RNA_def_property_ui_text(
      prop, "Settings", "Settings for how this object is used in the fluid simulation");
}

static void rna_def_modifier_mask(BlenderRNA *brna)
{
  StructRNA *srna;
  PropertyRNA *prop;

  static const EnumPropertyItem modifier_mask_mode_items[] = {
      {MOD_MASK_MODE_VGROUP, "VERTEX_GROUP", 0, "Vertex Group", ""},
      {MOD_MASK_MODE_ARM, "ARMATURE", 0, "Armature", ""},
      {0, NULL, 0, NULL, NULL},
  };

  srna = RNA_def_struct(brna, "MaskModifier", "Modifier");
  RNA_def_struct_ui_text(srna, "Mask Modifier", "Mask modifier to hide parts of the mesh");
  RNA_def_struct_sdna(srna, "MaskModifierData");
  RNA_def_struct_ui_icon(srna, ICON_MOD_MASK);

  prop = RNA_def_property(srna, "mode", PROP_ENUM, PROP_NONE);
  RNA_def_property_enum_items(prop, modifier_mask_mode_items);
  RNA_def_property_ui_text(prop, "Mode", "");
  RNA_def_property_update(prop, 0, "rna_Modifier_update");

  prop = RNA_def_property(srna, "armature", PROP_POINTER, PROP_NONE);
  RNA_def_property_pointer_sdna(prop, NULL, "ob_arm");
  RNA_def_property_ui_text(prop, "Armature", "Armature to use as source of bones to mask");
  RNA_def_property_pointer_funcs(
      prop, NULL, "rna_MaskModifier_ob_arm_set", NULL, "rna_Armature_object_poll");
  RNA_def_property_flag(prop, PROP_EDITABLE | PROP_ID_SELF_CHECK);
  RNA_def_property_override_flag(prop, PROPOVERRIDE_OVERRIDABLE_LIBRARY);
  RNA_def_property_update(prop, 0, "rna_Modifier_dependency_update");

  prop = RNA_def_property(srna, "vertex_group", PROP_STRING, PROP_NONE);
  RNA_def_property_string_sdna(prop, NULL, "vgroup");
  RNA_def_property_ui_text(prop, "Vertex Group", "Vertex group name");
  RNA_def_property_string_funcs(prop, NULL, NULL, "rna_MaskModifier_vgroup_set");
  RNA_def_property_update(prop, 0, "rna_Modifier_update");

  prop = RNA_def_property(srna, "invert_vertex_group", PROP_BOOLEAN, PROP_NONE);
  RNA_def_property_boolean_sdna(prop, NULL, "flag", MOD_MASK_INV);
  RNA_def_property_ui_text(prop, "Invert", "Use vertices that are not part of region defined");
  RNA_def_property_update(prop, 0, "rna_Modifier_update");

  prop = RNA_def_property(srna, "threshold", PROP_FLOAT, PROP_FACTOR);
  RNA_def_property_float_sdna(prop, NULL, "threshold");
  RNA_def_property_range(prop, 0.0, 1.0);
  RNA_def_property_ui_range(prop, 0, 1, 0.1, 3);
  RNA_def_property_ui_text(prop, "Threshold", "Weights over this threshold remain");
  RNA_def_property_update(prop, 0, "rna_Modifier_update");
}

static void rna_def_modifier_simpledeform(BlenderRNA *brna)
{
  StructRNA *srna;
  PropertyRNA *prop;

  static const EnumPropertyItem simple_deform_mode_items[] = {
      {MOD_SIMPLEDEFORM_MODE_TWIST,
       "TWIST",
       0,
       "Twist",
       "Rotate around the Z axis of the modifier space"},
      {MOD_SIMPLEDEFORM_MODE_BEND,
       "BEND",
       0,
       "Bend",
       "Bend the mesh over the Z axis of the modifier space"},
      {MOD_SIMPLEDEFORM_MODE_TAPER,
       "TAPER",
       0,
       "Taper",
       "Linearly scale along Z axis of the modifier space"},
      {MOD_SIMPLEDEFORM_MODE_STRETCH,
       "STRETCH",
       0,
       "Stretch",
       "Stretch the object along the Z axis of the modifier space"},
      {0, NULL, 0, NULL, NULL},
  };

  srna = RNA_def_struct(brna, "SimpleDeformModifier", "Modifier");
  RNA_def_struct_ui_text(
      srna,
      "SimpleDeform Modifier",
      "Simple deformation modifier to apply effects such as twisting and bending");
  RNA_def_struct_sdna(srna, "SimpleDeformModifierData");
  RNA_def_struct_ui_icon(srna, ICON_MOD_SIMPLEDEFORM);

  prop = RNA_def_property(srna, "deform_method", PROP_ENUM, PROP_NONE);
  RNA_def_property_enum_sdna(prop, NULL, "mode");
  RNA_def_property_enum_items(prop, simple_deform_mode_items);
  RNA_def_property_ui_text(prop, "Mode", "");
  RNA_def_property_update(prop, 0, "rna_Modifier_update");

  prop = RNA_def_property(srna, "vertex_group", PROP_STRING, PROP_NONE);
  RNA_def_property_string_sdna(prop, NULL, "vgroup_name");
  RNA_def_property_ui_text(prop, "Vertex Group", "Vertex group name");
  RNA_def_property_string_funcs(prop, NULL, NULL, "rna_SimpleDeformModifier_vgroup_name_set");
  RNA_def_property_update(prop, 0, "rna_Modifier_update");

  prop = RNA_def_property(srna, "deform_axis", PROP_ENUM, PROP_NONE);
  RNA_def_property_enum_items(prop, rna_enum_axis_xyz_items);
  RNA_def_property_ui_text(prop, "Axis", "Deform around local axis");
  RNA_def_property_update(prop, 0, "rna_Modifier_update");

  prop = RNA_def_property(srna, "origin", PROP_POINTER, PROP_NONE);
  RNA_def_property_ui_text(prop, "Origin", "Offset the origin and orientation of the deformation");
  RNA_def_property_flag(prop, PROP_EDITABLE | PROP_ID_SELF_CHECK);
  RNA_def_property_override_flag(prop, PROPOVERRIDE_OVERRIDABLE_LIBRARY);
  RNA_def_property_update(prop, 0, "rna_Modifier_dependency_update");

  prop = RNA_def_property(srna, "factor", PROP_FLOAT, PROP_NONE);
  RNA_def_property_range(prop, -FLT_MAX, FLT_MAX);
  RNA_def_property_ui_range(prop, -10.0, 10.0, 1.0, 3);
  RNA_def_property_ui_text(prop, "Factor", "Amount to deform object");
  RNA_def_property_update(prop, 0, "rna_Modifier_update");

  prop = RNA_def_property(srna, "angle", PROP_FLOAT, PROP_ANGLE);
  RNA_def_property_float_sdna(prop, NULL, "factor");
  RNA_def_property_range(prop, -FLT_MAX, FLT_MAX);
  RNA_def_property_float_default(prop, DEG2RADF(45.0f));
  RNA_def_property_ui_range(prop, DEG2RAD(-360.0), DEG2RAD(360.0), 10.0, 3);
  RNA_def_property_ui_text(prop, "Angle", "Angle of deformation");
  RNA_def_property_update(prop, 0, "rna_Modifier_update");

  prop = RNA_def_property(srna, "limits", PROP_FLOAT, PROP_NONE);
  RNA_def_property_float_sdna(prop, NULL, "limit");
  RNA_def_property_array(prop, 2);
  RNA_def_property_range(prop, 0, 1);
  RNA_def_property_ui_range(prop, 0, 1, 5, 2);
  RNA_def_property_ui_text(prop, "Limits", "Lower/Upper limits for deform");
  RNA_def_property_update(prop, 0, "rna_Modifier_update");

  prop = RNA_def_property(srna, "lock_x", PROP_BOOLEAN, PROP_NONE);
  RNA_def_property_boolean_sdna(prop, NULL, "axis", MOD_SIMPLEDEFORM_LOCK_AXIS_X);
  RNA_def_property_ui_text(prop, "X", "Do not allow deformation along the X axis");
  RNA_def_property_update(prop, 0, "rna_Modifier_update");

  prop = RNA_def_property(srna, "lock_y", PROP_BOOLEAN, PROP_NONE);
  RNA_def_property_boolean_sdna(prop, NULL, "axis", MOD_SIMPLEDEFORM_LOCK_AXIS_Y);
  RNA_def_property_ui_text(prop, "Y", "Do not allow deformation along the Y axis");
  RNA_def_property_update(prop, 0, "rna_Modifier_update");

  prop = RNA_def_property(srna, "lock_z", PROP_BOOLEAN, PROP_NONE);
  RNA_def_property_boolean_sdna(prop, NULL, "axis", MOD_SIMPLEDEFORM_LOCK_AXIS_Z);
  RNA_def_property_ui_text(prop, "Z", "Do not allow deformation along the Z axis");
  RNA_def_property_update(prop, 0, "rna_Modifier_update");

  prop = RNA_def_property(srna, "invert_vertex_group", PROP_BOOLEAN, PROP_NONE);
  RNA_def_property_boolean_sdna(prop, NULL, "flag", MOD_SIMPLEDEFORM_FLAG_INVERT_VGROUP);
  RNA_def_property_ui_text(prop, "Invert", "Invert vertex group influence");
  RNA_def_property_update(prop, 0, "rna_Modifier_update");
}

static void rna_def_modifier_surface(BlenderRNA *brna)
{
  StructRNA *srna;

  srna = RNA_def_struct(brna, "SurfaceModifier", "Modifier");
  RNA_def_struct_ui_text(
      srna,
      "Surface Modifier",
      "Surface modifier defining modifier stack position used for surface fields");
  RNA_def_struct_sdna(srna, "SurfaceModifierData");
  RNA_def_struct_ui_icon(srna, ICON_MOD_PHYSICS);
}

static void rna_def_modifier_solidify(BlenderRNA *brna)
{
  StructRNA *srna;
  PropertyRNA *prop;

  srna = RNA_def_struct(brna, "SolidifyModifier", "Modifier");
  RNA_def_struct_ui_text(srna,
                         "Solidify Modifier",
                         "Create a solid skin by extruding, compensating for sharp angles");
  RNA_def_struct_sdna(srna, "SolidifyModifierData");
  RNA_def_struct_ui_icon(srna, ICON_MOD_SOLIDIFY);

  prop = RNA_def_property(srna, "thickness", PROP_FLOAT, PROP_DISTANCE);
  RNA_def_property_float_sdna(prop, NULL, "offset");
  RNA_def_property_range(prop, -FLT_MAX, FLT_MAX);
  RNA_def_property_ui_range(prop, -10, 10, 0.1, 4);
  RNA_def_property_ui_text(prop, "Thickness", "Thickness of the shell");
  RNA_def_property_update(prop, 0, "rna_Modifier_update");

  prop = RNA_def_property(srna, "thickness_clamp", PROP_FLOAT, PROP_FACTOR);
  RNA_def_property_float_sdna(prop, NULL, "offset_clamp");
  RNA_def_property_range(prop, 0, 100.0);
  RNA_def_property_ui_range(prop, 0, 2.0, 0.1, 4);
  RNA_def_property_ui_text(prop, "Clamp", "Offset clamp based on geometry scale");
  RNA_def_property_update(prop, 0, "rna_Modifier_update");

  prop = RNA_def_property(srna, "thickness_vertex_group", PROP_FLOAT, PROP_FACTOR);
  RNA_def_property_float_sdna(prop, NULL, "offset_fac_vg");
  RNA_def_property_range(prop, 0.0, 1.0);
  RNA_def_property_ui_range(prop, 0, 1, 0.1, 3);
  RNA_def_property_ui_text(
      prop, "Vertex Group Factor", "Thickness factor to use for zero vertex group influence");
  RNA_def_property_update(prop, 0, "rna_Modifier_update");

  prop = RNA_def_property(srna, "offset", PROP_FLOAT, PROP_FACTOR);
  RNA_def_property_float_sdna(prop, NULL, "offset_fac");
  RNA_def_property_range(prop, -FLT_MAX, FLT_MAX);
  RNA_def_property_ui_range(prop, -1, 1, 0.1, 4);
  RNA_def_property_ui_text(prop, "Offset", "Offset the thickness from the center");
  RNA_def_property_update(prop, 0, "rna_Modifier_update");

  prop = RNA_def_property(srna, "edge_crease_inner", PROP_FLOAT, PROP_FACTOR);
  RNA_def_property_float_sdna(prop, NULL, "crease_inner");
  RNA_def_property_range(prop, 0, 1);
  RNA_def_property_ui_range(prop, 0, 1, 0.1, 3);
  RNA_def_property_ui_text(prop, "Inner Crease", "Assign a crease to inner edges");
  RNA_def_property_update(prop, 0, "rna_Modifier_update");

  prop = RNA_def_property(srna, "edge_crease_outer", PROP_FLOAT, PROP_FACTOR);
  RNA_def_property_float_sdna(prop, NULL, "crease_outer");
  RNA_def_property_range(prop, 0, 1);
  RNA_def_property_ui_range(prop, 0, 1, 0.1, 3);
  RNA_def_property_ui_text(prop, "Outer Crease", "Assign a crease to outer edges");
  RNA_def_property_update(prop, 0, "rna_Modifier_update");

  prop = RNA_def_property(srna, "edge_crease_rim", PROP_FLOAT, PROP_FACTOR);
  RNA_def_property_float_sdna(prop, NULL, "crease_rim");
  RNA_def_property_range(prop, 0, 1);
  RNA_def_property_ui_range(prop, 0, 1, 0.1, 3);
  RNA_def_property_ui_text(prop, "Rim Crease", "Assign a crease to the edges making up the rim");
  RNA_def_property_update(prop, 0, "rna_Modifier_update");

  prop = RNA_def_property(srna, "material_offset", PROP_INT, PROP_NONE);
  RNA_def_property_int_sdna(prop, NULL, "mat_ofs");
  RNA_def_property_range(prop, SHRT_MIN, SHRT_MAX);
  RNA_def_property_ui_text(prop, "Material Offset", "Offset material index of generated faces");
  RNA_def_property_update(prop, 0, "rna_Modifier_update");

  prop = RNA_def_property(srna, "material_offset_rim", PROP_INT, PROP_NONE);
  RNA_def_property_int_sdna(prop, NULL, "mat_ofs_rim");
  RNA_def_property_range(prop, SHRT_MIN, SHRT_MAX);
  RNA_def_property_ui_text(
      prop, "Rim Material Offset", "Offset material index of generated rim faces");
  RNA_def_property_update(prop, 0, "rna_Modifier_update");

  prop = RNA_def_property(srna, "vertex_group", PROP_STRING, PROP_NONE);
  RNA_def_property_string_sdna(prop, NULL, "defgrp_name");
  RNA_def_property_ui_text(prop, "Vertex Group", "Vertex group name");
  RNA_def_property_string_funcs(prop, NULL, NULL, "rna_SolidifyModifier_defgrp_name_set");
  RNA_def_property_update(prop, 0, "rna_Modifier_update");

  prop = RNA_def_property(srna, "use_rim", PROP_BOOLEAN, PROP_NONE);
  RNA_def_property_boolean_sdna(prop, NULL, "flag", MOD_SOLIDIFY_RIM);
  RNA_def_property_ui_text(prop,
                           "Fill Rim",
                           "Create edge loops between the inner and outer surfaces on face edges "
                           "(slow, disable when not needed)");
  RNA_def_property_update(prop, 0, "rna_Modifier_update");

  prop = RNA_def_property(srna, "use_even_offset", PROP_BOOLEAN, PROP_NONE);
  RNA_def_property_boolean_sdna(prop, NULL, "flag", MOD_SOLIDIFY_EVEN);
  RNA_def_property_ui_text(
      prop,
      "Even Thickness",
      "Maintain thickness by adjusting for sharp corners (slow, disable when not needed)");
  RNA_def_property_update(prop, 0, "rna_Modifier_update");

  prop = RNA_def_property(srna, "use_quality_normals", PROP_BOOLEAN, PROP_NONE);
  RNA_def_property_boolean_sdna(prop, NULL, "flag", MOD_SOLIDIFY_NORMAL_CALC);
  RNA_def_property_ui_text(
      prop,
      "High Quality Normals",
      "Calculate normals which result in more even thickness (slow, disable when not needed)");
  RNA_def_property_update(prop, 0, "rna_Modifier_update");

  prop = RNA_def_property(srna, "invert_vertex_group", PROP_BOOLEAN, PROP_NONE);
  RNA_def_property_boolean_sdna(prop, NULL, "flag", MOD_SOLIDIFY_VGROUP_INV);
  RNA_def_property_ui_text(prop, "Vertex Group Invert", "Invert the vertex group influence");
  RNA_def_property_update(prop, 0, "rna_Modifier_update");

  prop = RNA_def_property(srna, "use_flip_normals", PROP_BOOLEAN, PROP_NONE);
  RNA_def_property_boolean_sdna(prop, NULL, "flag", MOD_SOLIDIFY_FLIP);
  RNA_def_property_ui_text(prop, "Flip Normals", "Invert the face direction");
  RNA_def_property_update(prop, 0, "rna_Modifier_update");

  prop = RNA_def_property(srna, "use_rim_only", PROP_BOOLEAN, PROP_NONE);
  RNA_def_property_boolean_sdna(prop, NULL, "flag", MOD_SOLIDIFY_NOSHELL);
  RNA_def_property_ui_text(prop, "Only Rim", "Only add the rim to the original data");
  RNA_def_property_update(prop, 0, "rna_Modifier_update");
}

static void rna_def_modifier_screw(BlenderRNA *brna)
{
  StructRNA *srna;
  PropertyRNA *prop;

  srna = RNA_def_struct(brna, "ScrewModifier", "Modifier");
  RNA_def_struct_ui_text(srna, "Screw Modifier", "Revolve edges");
  RNA_def_struct_sdna(srna, "ScrewModifierData");
  RNA_def_struct_ui_icon(srna, ICON_MOD_SCREW);

  prop = RNA_def_property(srna, "object", PROP_POINTER, PROP_NONE);
  RNA_def_property_pointer_sdna(prop, NULL, "ob_axis");
  RNA_def_property_ui_text(prop, "Object", "Object to define the screw axis");
  RNA_def_property_flag(prop, PROP_EDITABLE | PROP_ID_SELF_CHECK);
  RNA_def_property_override_flag(prop, PROPOVERRIDE_OVERRIDABLE_LIBRARY);
  RNA_def_property_update(prop, 0, "rna_Modifier_dependency_update");

  prop = RNA_def_property(srna, "steps", PROP_INT, PROP_UNSIGNED);
  RNA_def_property_range(prop, 2, 10000);
  RNA_def_property_ui_range(prop, 3, 512, 1, -1);
  RNA_def_property_ui_text(prop, "Steps", "Number of steps in the revolution");
  RNA_def_property_update(prop, 0, "rna_Modifier_update");

  prop = RNA_def_property(srna, "render_steps", PROP_INT, PROP_UNSIGNED);
  RNA_def_property_range(prop, 2, 10000);
  RNA_def_property_ui_range(prop, 2, 512, 1, -1);
  RNA_def_property_ui_text(prop, "Render Steps", "Number of steps in the revolution");
  RNA_def_property_update(prop, 0, "rna_Modifier_update");

  prop = RNA_def_property(srna, "iterations", PROP_INT, PROP_UNSIGNED);
  RNA_def_property_int_sdna(prop, NULL, "iter");
  RNA_def_property_range(prop, 1, 10000);
  RNA_def_property_ui_range(prop, 1, 100, 1, -1);
  RNA_def_property_ui_text(prop, "Iterations", "Number of times to apply the screw operation");
  RNA_def_property_update(prop, 0, "rna_Modifier_update");

  prop = RNA_def_property(srna, "axis", PROP_ENUM, PROP_NONE);
  RNA_def_property_enum_items(prop, rna_enum_axis_xyz_items);
  RNA_def_property_ui_text(prop, "Axis", "Screw axis");
  RNA_def_property_update(prop, 0, "rna_Modifier_update");

  prop = RNA_def_property(srna, "angle", PROP_FLOAT, PROP_ANGLE);
  RNA_def_property_ui_range(prop, -M_PI * 2, M_PI * 2, 10, -1);
  RNA_def_property_range(prop, -FLT_MAX, FLT_MAX);
  RNA_def_property_ui_text(prop, "Angle", "Angle of revolution");
  RNA_def_property_update(prop, 0, "rna_Modifier_update");

  prop = RNA_def_property(srna, "screw_offset", PROP_FLOAT, PROP_DISTANCE);
  RNA_def_property_float_sdna(prop, NULL, "screw_ofs");
  RNA_def_property_ui_text(prop, "Screw", "Offset the revolution along its axis");
  RNA_def_property_update(prop, 0, "rna_Modifier_update");

  prop = RNA_def_property(srna, "merge_threshold", PROP_FLOAT, PROP_DISTANCE);
  RNA_def_property_float_sdna(prop, NULL, "merge_dist");
  RNA_def_property_range(prop, 0, FLT_MAX);
  RNA_def_property_ui_range(prop, 0, 1, 1, 4);
  RNA_def_property_ui_text(prop, "Merge Distance", "Limit below which to merge vertices");
  RNA_def_property_update(prop, 0, "rna_Modifier_update");

  prop = RNA_def_property(srna, "use_normal_flip", PROP_BOOLEAN, PROP_NONE);
  RNA_def_property_boolean_sdna(prop, NULL, "flag", MOD_SCREW_NORMAL_FLIP);
  RNA_def_property_ui_text(prop, "Flip", "Flip normals of lathed faces");
  RNA_def_property_update(prop, 0, "rna_Modifier_update");

  prop = RNA_def_property(srna, "use_normal_calculate", PROP_BOOLEAN, PROP_NONE);
  RNA_def_property_boolean_sdna(prop, NULL, "flag", MOD_SCREW_NORMAL_CALC);
  RNA_def_property_ui_text(
      prop, "Calc Order", "Calculate the order of edges (needed for meshes, but not curves)");
  RNA_def_property_update(prop, 0, "rna_Modifier_update");

  prop = RNA_def_property(srna, "use_object_screw_offset", PROP_BOOLEAN, PROP_NONE);
  RNA_def_property_boolean_sdna(prop, NULL, "flag", MOD_SCREW_OBJECT_OFFSET);
  RNA_def_property_ui_text(
      prop, "Object Screw", "Use the distance between the objects to make a screw");
  RNA_def_property_update(prop, 0, "rna_Modifier_update");

  /* Vertex merging parameters */
  prop = RNA_def_property(srna, "use_merge_vertices", PROP_BOOLEAN, PROP_NONE);
  RNA_def_property_boolean_sdna(prop, NULL, "flag", MOD_SCREW_MERGE);
  RNA_def_property_ui_text(
      prop, "Merge Vertices", "Merge adjacent vertices (screw offset must be zero)");
  RNA_def_property_update(prop, 0, "rna_Modifier_update");

  prop = RNA_def_property(srna, "use_smooth_shade", PROP_BOOLEAN, PROP_NONE);
  RNA_def_property_boolean_sdna(prop, NULL, "flag", MOD_SCREW_SMOOTH_SHADING);
  RNA_def_property_ui_text(
      prop, "Smooth Shading", "Output faces with smooth shading rather than flat shaded");
  RNA_def_property_update(prop, 0, "rna_Modifier_update");

  prop = RNA_def_property(srna, "use_stretch_u", PROP_BOOLEAN, PROP_NONE);
  RNA_def_property_boolean_sdna(prop, NULL, "flag", MOD_SCREW_UV_STRETCH_U);
  RNA_def_property_ui_text(
      prop, "Stretch U", "Stretch the U coordinates between 0-1 when UV's are present");
  RNA_def_property_update(prop, 0, "rna_Modifier_update");

  prop = RNA_def_property(srna, "use_stretch_v", PROP_BOOLEAN, PROP_NONE);
  RNA_def_property_boolean_sdna(prop, NULL, "flag", MOD_SCREW_UV_STRETCH_V);
  RNA_def_property_ui_text(
      prop, "Stretch V", "Stretch the V coordinates between 0-1 when UV's are present");
  RNA_def_property_update(prop, 0, "rna_Modifier_update");

#  if 0
  prop = RNA_def_property(srna, "use_angle_object", PROP_BOOLEAN, PROP_NONE);
  RNA_def_property_boolean_sdna(prop, NULL, "flag", MOD_SCREW_OBJECT_ANGLE);
  RNA_def_property_ui_text(
      prop, "Object Angle", "Use the angle between the objects rather than the fixed angle");
  RNA_def_property_update(prop, 0, "rna_Modifier_update");
#  endif
}

static void rna_def_modifier_uvwarp(BlenderRNA *brna)
{
  StructRNA *srna;
  PropertyRNA *prop;

  srna = RNA_def_struct(brna, "UVWarpModifier", "Modifier");
  RNA_def_struct_ui_text(srna, "UVWarp Modifier", "Add target position to uv coordinates");
  RNA_def_struct_sdna(srna, "UVWarpModifierData");
  RNA_def_struct_ui_icon(srna, ICON_MOD_UVPROJECT);

  prop = RNA_def_property(srna, "axis_u", PROP_ENUM, PROP_NONE);
  RNA_def_property_enum_sdna(prop, NULL, "axis_u");
  RNA_def_property_enum_items(prop, rna_enum_axis_xyz_items);
  RNA_def_property_ui_text(prop, "U-Axis", "Pole axis for rotation");
  RNA_def_property_update(prop, 0, "rna_Modifier_update");

  prop = RNA_def_property(srna, "axis_v", PROP_ENUM, PROP_NONE);
  RNA_def_property_enum_sdna(prop, NULL, "axis_v");
  RNA_def_property_enum_items(prop, rna_enum_axis_xyz_items);
  RNA_def_property_ui_text(prop, "V-Axis", "Pole axis for rotation");
  RNA_def_property_update(prop, 0, "rna_Modifier_update");

  prop = RNA_def_property(srna, "center", PROP_FLOAT, PROP_NONE);
  RNA_def_property_float_sdna(prop, NULL, "center");
  RNA_def_property_ui_text(prop, "UV Center", "Center point for rotate/scale");
  RNA_def_property_update(prop, 0, "rna_Modifier_update");

  prop = RNA_def_property(srna, "object_from", PROP_POINTER, PROP_NONE);
  RNA_def_property_pointer_sdna(prop, NULL, "object_src");
  RNA_def_property_ui_text(prop, "Object From", "Object defining offset");
  RNA_def_property_flag(prop, PROP_EDITABLE);
  RNA_def_property_override_flag(prop, PROPOVERRIDE_OVERRIDABLE_LIBRARY);
  RNA_def_property_update(prop, 0, "rna_Modifier_dependency_update");

  prop = RNA_def_property(srna, "bone_from", PROP_STRING, PROP_NONE);
  RNA_def_property_string_sdna(prop, NULL, "bone_src");
  RNA_def_property_ui_text(prop, "Bone From", "Bone defining offset");
  RNA_def_property_update(prop, 0, "rna_Modifier_dependency_update");

  prop = RNA_def_property(srna, "object_to", PROP_POINTER, PROP_NONE);
  RNA_def_property_pointer_sdna(prop, NULL, "object_dst");
  RNA_def_property_ui_text(prop, "Object To", "Object defining offset");
  RNA_def_property_flag(prop, PROP_EDITABLE);
  RNA_def_property_override_flag(prop, PROPOVERRIDE_OVERRIDABLE_LIBRARY);
  RNA_def_property_update(prop, 0, "rna_Modifier_dependency_update");

  prop = RNA_def_property(srna, "bone_to", PROP_STRING, PROP_NONE);
  RNA_def_property_string_sdna(prop, NULL, "bone_dst");
  RNA_def_property_ui_text(prop, "Bone To", "Bone defining offset");
  RNA_def_property_update(prop, 0, "rna_Modifier_dependency_update");

  prop = RNA_def_property(srna, "vertex_group", PROP_STRING, PROP_NONE);
  RNA_def_property_string_sdna(prop, NULL, "vgroup_name");
  RNA_def_property_ui_text(prop, "Vertex Group", "Vertex group name");
  RNA_def_property_string_funcs(prop, NULL, NULL, "rna_UVWarpModifier_vgroup_name_set");
  RNA_def_property_update(prop, 0, "rna_Modifier_update");

  prop = RNA_def_property(srna, "uv_layer", PROP_STRING, PROP_NONE);
  RNA_def_property_string_sdna(prop, NULL, "uvlayer_name");
  RNA_def_property_ui_text(prop, "UV Layer", "UV Layer name");
  RNA_def_property_string_funcs(prop, NULL, NULL, "rna_UVWarpModifier_uvlayer_name_set");
  RNA_def_property_update(prop, 0, "rna_Modifier_update");
}

static void rna_def_modifier_weightvg_mask(BlenderRNA *UNUSED(brna),
                                           StructRNA *srna,
                                           const char *mask_vgroup_setter,
                                           const char *mask_uvlayer_setter)
{
  static const EnumPropertyItem weightvg_mask_tex_map_items[] = {
      {MOD_DISP_MAP_LOCAL, "LOCAL", 0, "Local", "Use local generated coordinates"},
      {MOD_DISP_MAP_GLOBAL, "GLOBAL", 0, "Global", "Use global coordinates"},
      {MOD_DISP_MAP_OBJECT,
       "OBJECT",
       0,
       "Object",
       "Use local generated coordinates of another object"},
      {MOD_DISP_MAP_UV, "UV", 0, "UV", "Use coordinates from an UV layer"},
      {0, NULL, 0, NULL, NULL},
  };

  static const EnumPropertyItem weightvg_mask_tex_used_items[] = {
      {MOD_WVG_MASK_TEX_USE_INT, "INT", 0, "Intensity", ""},
      {MOD_WVG_MASK_TEX_USE_RED, "RED", 0, "Red", ""},
      {MOD_WVG_MASK_TEX_USE_GREEN, "GREEN", 0, "Green", ""},
      {MOD_WVG_MASK_TEX_USE_BLUE, "BLUE", 0, "Blue", ""},
      {MOD_WVG_MASK_TEX_USE_HUE, "HUE", 0, "Hue", ""},
      {MOD_WVG_MASK_TEX_USE_SAT, "SAT", 0, "Saturation", ""},
      {MOD_WVG_MASK_TEX_USE_VAL, "VAL", 0, "Value", ""},
      {MOD_WVG_MASK_TEX_USE_ALPHA, "ALPHA", 0, "Alpha", ""},
      {0, NULL, 0, NULL, NULL},
  };

  PropertyRNA *prop;

  prop = RNA_def_property(srna, "mask_constant", PROP_FLOAT, PROP_FACTOR);
  RNA_def_property_range(prop, -FLT_MAX, FLT_MAX);
  RNA_def_property_ui_range(prop, 0.0, 1.0, 1, -1);
  RNA_def_property_ui_text(
      prop, "Influence", "Global influence of current modifications on vgroup");
  RNA_def_property_update(prop, 0, "rna_Modifier_update");

  prop = RNA_def_property(srna, "mask_vertex_group", PROP_STRING, PROP_NONE);
  RNA_def_property_string_sdna(prop, NULL, "mask_defgrp_name");
  RNA_def_property_ui_text(prop, "Mask VGroup", "Masking vertex group name");
  RNA_def_property_string_funcs(prop, NULL, NULL, mask_vgroup_setter);
  RNA_def_property_update(prop, 0, "rna_Modifier_update");

  prop = RNA_def_property(srna, "mask_texture", PROP_POINTER, PROP_NONE);
  RNA_def_property_ui_text(prop, "Masking Tex", "Masking texture");
  RNA_def_property_flag(prop, PROP_EDITABLE);
  RNA_def_property_override_flag(prop, PROPOVERRIDE_OVERRIDABLE_LIBRARY);
  RNA_def_property_update(prop, 0, "rna_Modifier_dependency_update");

  prop = RNA_def_property(srna, "mask_tex_use_channel", PROP_ENUM, PROP_NONE);
  RNA_def_property_enum_items(prop, weightvg_mask_tex_used_items);
  RNA_def_property_ui_text(prop, "Use Channel", "Which texture channel to use for masking");
  RNA_def_property_update(prop, 0, "rna_Modifier_update");

  prop = RNA_def_property(srna, "mask_tex_mapping", PROP_ENUM, PROP_NONE);
  RNA_def_property_enum_items(prop, weightvg_mask_tex_map_items);
  RNA_def_property_ui_text(prop,
                           "Texture Coordinates",
                           "Which texture coordinates "
                           "to use for mapping");
  RNA_def_property_update(prop, 0, "rna_Modifier_dependency_update");

  prop = RNA_def_property(srna, "mask_tex_uv_layer", PROP_STRING, PROP_NONE);
  RNA_def_property_string_sdna(prop, NULL, "mask_tex_uvlayer_name");
  RNA_def_property_ui_text(prop, "UV Map", "UV map name");
  RNA_def_property_string_funcs(prop, NULL, NULL, mask_uvlayer_setter);
  RNA_def_property_update(prop, 0, "rna_Modifier_update");

  prop = RNA_def_property(srna, "mask_tex_map_object", PROP_POINTER, PROP_NONE);
  RNA_def_property_pointer_sdna(prop, NULL, "mask_tex_map_obj");
  RNA_def_property_ui_text(prop,
                           "Texture Coordinate Object",
                           "Which object to take texture "
                           "coordinates from");
  RNA_def_property_flag(prop, PROP_EDITABLE | PROP_ID_SELF_CHECK);
  RNA_def_property_override_flag(prop, PROPOVERRIDE_OVERRIDABLE_LIBRARY);
  RNA_def_property_update(prop, 0, "rna_Modifier_dependency_update");
}

static void rna_def_modifier_weightvgedit(BlenderRNA *brna)
{
  static const EnumPropertyItem weightvg_edit_falloff_type_items[] = {
      {MOD_WVG_MAPPING_NONE, "LINEAR", ICON_LINCURVE, "Linear", "Null action"},
      {MOD_WVG_MAPPING_CURVE, "CURVE", ICON_RNDCURVE, "Custom Curve", ""},
      {MOD_WVG_MAPPING_SHARP, "SHARP", ICON_SHARPCURVE, "Sharp", ""},
      {MOD_WVG_MAPPING_SMOOTH, "SMOOTH", ICON_SMOOTHCURVE, "Smooth", ""},
      {MOD_WVG_MAPPING_ROOT, "ROOT", ICON_ROOTCURVE, "Root", ""},
      {MOD_WVG_MAPPING_SPHERE, "ICON_SPHERECURVE", ICON_SPHERECURVE, "Sphere", ""},
      {MOD_WVG_MAPPING_RANDOM, "RANDOM", ICON_RNDCURVE, "Random", ""},
      {MOD_WVG_MAPPING_STEP,
       "STEP",
       ICON_NOCURVE /* Would need a better icon... */,
       "Median Step",
       "Map all values below 0.5 to 0.0, and all others to 1.0"},
      {0, NULL, 0, NULL, NULL},
  };

  StructRNA *srna;
  PropertyRNA *prop;

  srna = RNA_def_struct(brna, "VertexWeightEditModifier", "Modifier");
  RNA_def_struct_ui_text(
      srna, "WeightVG Edit Modifier", "Edit the weights of vertices in a group");
  RNA_def_struct_sdna(srna, "WeightVGEditModifierData");
  RNA_def_struct_ui_icon(srna, ICON_MOD_VERTEX_WEIGHT);

  prop = RNA_def_property(srna, "vertex_group", PROP_STRING, PROP_NONE);
  RNA_def_property_string_sdna(prop, NULL, "defgrp_name");
  RNA_def_property_ui_text(prop, "Vertex Group", "Vertex group name");
  RNA_def_property_string_funcs(prop, NULL, NULL, "rna_WeightVGEditModifier_defgrp_name_set");
  RNA_def_property_update(prop, 0, "rna_Modifier_update");

  prop = RNA_def_property(srna, "falloff_type", PROP_ENUM, PROP_NONE);
  RNA_def_property_enum_items(prop, weightvg_edit_falloff_type_items);
  RNA_def_property_ui_text(prop, "Falloff Type", "How weights are mapped to their new values");
  RNA_def_property_translation_context(prop, BLT_I18NCONTEXT_ID_CURVE); /* Abusing id_curve :/ */
  RNA_def_property_update(prop, 0, "rna_Modifier_update");

  prop = RNA_def_property(srna, "use_add", PROP_BOOLEAN, PROP_NONE);
  RNA_def_property_boolean_sdna(prop, NULL, "edit_flags", MOD_WVG_EDIT_ADD2VG);
  RNA_def_property_ui_text(prop,
                           "Group Add",
                           "Add vertices with weight over threshold "
                           "to vgroup");
  RNA_def_property_update(prop, 0, "rna_Modifier_update");

  prop = RNA_def_property(srna, "use_remove", PROP_BOOLEAN, PROP_NONE);
  RNA_def_property_boolean_sdna(prop, NULL, "edit_flags", MOD_WVG_EDIT_REMFVG);
  RNA_def_property_ui_text(prop,
                           "Group Remove",
                           "Remove vertices with weight below threshold "
                           "from vgroup");
  RNA_def_property_update(prop, 0, "rna_Modifier_update");

  prop = RNA_def_property(srna, "default_weight", PROP_FLOAT, PROP_FACTOR);
  RNA_def_property_range(prop, 0.0, 1.0f);
  RNA_def_property_ui_range(prop, 0.0, 1.0, 1, -1);
  RNA_def_property_ui_text(prop,
                           "Default Weight",
                           "Default weight a vertex will have if "
                           "it is not in the vgroup");
  RNA_def_property_update(prop, 0, "rna_Modifier_update");

  prop = RNA_def_property(srna, "map_curve", PROP_POINTER, PROP_NONE);
  RNA_def_property_pointer_sdna(prop, NULL, "cmap_curve");
  RNA_def_property_ui_text(prop, "Mapping Curve", "Custom mapping curve");
  RNA_def_property_update(prop, 0, "rna_Modifier_update");

  prop = RNA_def_property(srna, "add_threshold", PROP_FLOAT, PROP_NONE);
  RNA_def_property_float_sdna(prop, NULL, "add_threshold");
  RNA_def_property_range(prop, 0.0, 1.0);
  RNA_def_property_ui_range(prop, 0.0, 1.0, 1, -1);
  RNA_def_property_ui_text(prop,
                           "Add Threshold",
                           "Lower bound for a vertex's weight "
                           "to be added to the vgroup");
  RNA_def_property_update(prop, 0, "rna_Modifier_update");

  prop = RNA_def_property(srna, "remove_threshold", PROP_FLOAT, PROP_NONE);
  RNA_def_property_float_sdna(prop, NULL, "rem_threshold");
  RNA_def_property_range(prop, 0.0, 1.0);
  RNA_def_property_ui_range(prop, 0.0, 1.0, 1, -1);
  RNA_def_property_ui_text(prop,
                           "Remove Threshold",
                           "Upper bound for a vertex's weight "
                           "to be removed from the vgroup");
  RNA_def_property_update(prop, 0, "rna_Modifier_update");

  /* Common masking properties. */
  rna_def_modifier_weightvg_mask(brna,
                                 srna,
                                 "rna_WeightVGEditModifier_mask_defgrp_name_set",
                                 "rna_WeightVGEditModifier_mask_tex_uvlayer_name_set");
}

static void rna_def_modifier_weightvgmix(BlenderRNA *brna)
{
  static const EnumPropertyItem weightvg_mix_modes_items[] = {
      {MOD_WVG_MIX_SET, "SET", 0, "Replace", "Replace VGroup A's weights by VGroup B's ones"},
      {MOD_WVG_MIX_ADD, "ADD", 0, "Add", "Add VGroup B's weights to VGroup A's ones"},
      {MOD_WVG_MIX_SUB, "SUB", 0, "Subtract", "Subtract VGroup B's weights from VGroup A's ones"},
      {MOD_WVG_MIX_MUL, "MUL", 0, "Multiply", "Multiply VGroup A's weights by VGroup B's ones"},
      {MOD_WVG_MIX_DIV, "DIV", 0, "Divide", "Divide VGroup A's weights by VGroup B's ones"},
      {MOD_WVG_MIX_DIF,
       "DIF",
       0,
       "Difference",
       "Difference between VGroup A's and VGroup B's weights"},
      {MOD_WVG_MIX_AVG, "AVG", 0, "Average", "Average value of VGroup A's and VGroup B's weights"},
      {0, NULL, 0, NULL, NULL},
  };

  static const EnumPropertyItem weightvg_mix_set_items[] = {
      {MOD_WVG_SET_ALL, "ALL", 0, "All", "Affect all vertices (might add some to VGroup A)"},
      {MOD_WVG_SET_A, "A", 0, "VGroup A", "Affect vertices in VGroup A"},
      {MOD_WVG_SET_B,
       "B",
       0,
       "VGroup B",
       "Affect vertices in VGroup B (might add some to VGroup A)"},
      {MOD_WVG_SET_OR,
       "OR",
       0,
       "VGroup A or B",
       "Affect vertices in at least one of both VGroups (might add some to VGroup A)"},
      {MOD_WVG_SET_AND, "AND", 0, "VGroup A and B", "Affect vertices in both groups"},
      {0, NULL, 0, NULL, NULL},
  };

  StructRNA *srna;
  PropertyRNA *prop;

  srna = RNA_def_struct(brna, "VertexWeightMixModifier", "Modifier");
  RNA_def_struct_ui_text(srna, "WeightVG Mix Modifier", "Mix the weights of two vertex groups");
  RNA_def_struct_sdna(srna, "WeightVGMixModifierData");
  RNA_def_struct_ui_icon(srna, ICON_MOD_VERTEX_WEIGHT);

  prop = RNA_def_property(srna, "vertex_group_a", PROP_STRING, PROP_NONE);
  RNA_def_property_string_sdna(prop, NULL, "defgrp_name_a");
  RNA_def_property_ui_text(prop, "Vertex Group A", "First vertex group name");
  RNA_def_property_string_funcs(prop, NULL, NULL, "rna_WeightVGMixModifier_defgrp_name_a_set");
  RNA_def_property_update(prop, 0, "rna_Modifier_update");

  prop = RNA_def_property(srna, "vertex_group_b", PROP_STRING, PROP_NONE);
  RNA_def_property_string_sdna(prop, NULL, "defgrp_name_b");
  RNA_def_property_ui_text(prop, "Vertex Group B", "Second vertex group name");
  RNA_def_property_string_funcs(prop, NULL, NULL, "rna_WeightVGMixModifier_defgrp_name_b_set");
  RNA_def_property_update(prop, 0, "rna_Modifier_update");

  prop = RNA_def_property(srna, "default_weight_a", PROP_FLOAT, PROP_FACTOR);
  RNA_def_property_range(prop, 0.0, 1.0f);
  RNA_def_property_ui_range(prop, 0.0, 1.0, 1, -1);
  RNA_def_property_ui_text(prop,
                           "Default Weight A",
                           "Default weight a vertex will have if "
                           "it is not in the first A vgroup");
  RNA_def_property_update(prop, 0, "rna_Modifier_update");

  prop = RNA_def_property(srna, "default_weight_b", PROP_FLOAT, PROP_FACTOR);
  RNA_def_property_range(prop, 0.0, 1.0f);
  RNA_def_property_ui_range(prop, 0.0, 1.0, 1, -1);
  RNA_def_property_ui_text(prop,
                           "Default Weight B",
                           "Default weight a vertex will have if "
                           "it is not in the second B vgroup");
  RNA_def_property_update(prop, 0, "rna_Modifier_update");

  prop = RNA_def_property(srna, "mix_mode", PROP_ENUM, PROP_NONE);
  RNA_def_property_enum_items(prop, weightvg_mix_modes_items);
  RNA_def_property_ui_text(prop,
                           "Mix Mode",
                           "How weights from vgroup B affect weights "
                           "of vgroup A");
  RNA_def_property_update(prop, 0, "rna_Modifier_update");

  prop = RNA_def_property(srna, "mix_set", PROP_ENUM, PROP_NONE);
  RNA_def_property_enum_items(prop, weightvg_mix_set_items);
  RNA_def_property_ui_text(prop, "Vertex Set", "Which vertices should be affected");
  RNA_def_property_update(prop, 0, "rna_Modifier_update");

  /* Common masking properties. */
  rna_def_modifier_weightvg_mask(brna,
                                 srna,
                                 "rna_WeightVGMixModifier_mask_defgrp_name_set",
                                 "rna_WeightVGMixModifier_mask_tex_uvlayer_name_set");
}

static void rna_def_modifier_weightvgproximity(BlenderRNA *brna)
{
  static const EnumPropertyItem weightvg_proximity_modes_items[] = {
      {MOD_WVG_PROXIMITY_OBJECT,
       "OBJECT",
       0,
       "Object",
       "Use distance between affected and target objects"},
      {MOD_WVG_PROXIMITY_GEOMETRY,
       "GEOMETRY",
       0,
       "Geometry",
       "Use distance between affected object's vertices and target "
       "object, or target object's geometry"},
      {0, NULL, 0, NULL, NULL},
  };

  static const EnumPropertyItem proximity_geometry_items[] = {
      {MOD_WVG_PROXIMITY_GEOM_VERTS, "VERTEX", 0, "Vertex", "Compute distance to nearest vertex"},
      {MOD_WVG_PROXIMITY_GEOM_EDGES, "EDGE", 0, "Edge", "Compute distance to nearest edge"},
      {MOD_WVG_PROXIMITY_GEOM_FACES, "FACE", 0, "Face", "Compute distance to nearest face"},
      {0, NULL, 0, NULL, NULL},
  };

  static const EnumPropertyItem weightvg_proximity_falloff_type_items[] = {
      {MOD_WVG_MAPPING_NONE, "LINEAR", ICON_LINCURVE, "Linear", "Null action"},
      /* No curve mapping here! */
      {MOD_WVG_MAPPING_SHARP, "SHARP", ICON_SHARPCURVE, "Sharp", ""},
      {MOD_WVG_MAPPING_SMOOTH, "SMOOTH", ICON_SMOOTHCURVE, "Smooth", ""},
      {MOD_WVG_MAPPING_ROOT, "ROOT", ICON_ROOTCURVE, "Root", ""},
      {MOD_WVG_MAPPING_SPHERE, "ICON_SPHERECURVE", ICON_SPHERECURVE, "Sphere", ""},
      {MOD_WVG_MAPPING_RANDOM, "RANDOM", ICON_RNDCURVE, "Random", ""},
      {MOD_WVG_MAPPING_STEP,
       "STEP",
       ICON_NOCURVE /* Would need a better icon... */,
       "Median Step",
       "Map all values below 0.5 to 0.0, and all others to 1.0"},
      {0, NULL, 0, NULL, NULL},
  };

  StructRNA *srna;
  PropertyRNA *prop;

  srna = RNA_def_struct(brna, "VertexWeightProximityModifier", "Modifier");
  RNA_def_struct_ui_text(srna,
                         "WeightVG Proximity Modifier",
                         "Set the weights of vertices in a group from a target object's "
                         "distance");
  RNA_def_struct_sdna(srna, "WeightVGProximityModifierData");
  RNA_def_struct_ui_icon(srna, ICON_MOD_VERTEX_WEIGHT);

  prop = RNA_def_property(srna, "vertex_group", PROP_STRING, PROP_NONE);
  RNA_def_property_string_sdna(prop, NULL, "defgrp_name");
  RNA_def_property_ui_text(prop, "Vertex Group", "Vertex group name");
  RNA_def_property_string_funcs(prop, NULL, NULL, "rna_WeightVGProximityModifier_defgrp_name_set");
  RNA_def_property_update(prop, 0, "rna_Modifier_update");

  prop = RNA_def_property(srna, "proximity_mode", PROP_ENUM, PROP_NONE);
  RNA_def_property_enum_items(prop, weightvg_proximity_modes_items);
  RNA_def_property_enum_default(prop, MOD_WVG_PROXIMITY_GEOMETRY);
  RNA_def_property_ui_text(prop, "Proximity Mode", "Which distances to target object to use");
  RNA_def_property_update(prop, 0, "rna_Modifier_update");

  prop = RNA_def_property(srna, "proximity_geometry", PROP_ENUM, PROP_NONE);
  RNA_def_property_enum_sdna(prop, NULL, "proximity_flags");
  RNA_def_property_enum_items(prop, proximity_geometry_items);
  RNA_def_property_flag(prop, PROP_ENUM_FLAG); /* important to run before default set */
  RNA_def_property_enum_default(prop, MOD_WVG_PROXIMITY_GEOM_FACES);
  RNA_def_property_ui_text(prop,
                           "Proximity Geometry",
                           "Use the shortest computed distance to target object's geometry "
                           "as weight");
  RNA_def_property_update(prop, 0, "rna_Modifier_update");

  prop = RNA_def_property(srna, "target", PROP_POINTER, PROP_NONE);
  RNA_def_property_pointer_sdna(prop, NULL, "proximity_ob_target");
  RNA_def_property_ui_text(prop, "Target Object", "Object to calculate vertices distances from");
  RNA_def_property_flag(prop, PROP_EDITABLE | PROP_ID_SELF_CHECK);
  RNA_def_property_override_flag(prop, PROPOVERRIDE_OVERRIDABLE_LIBRARY);
  RNA_def_property_update(prop, 0, "rna_Modifier_dependency_update");

  prop = RNA_def_property(srna, "min_dist", PROP_FLOAT, PROP_DISTANCE);
  RNA_def_property_range(prop, 0.0, FLT_MAX);
  RNA_def_property_ui_range(prop, 0.0, 1000.0, 10, -1);
  RNA_def_property_ui_text(prop, "Lowest", "Distance mapping to weight 0.0");
  RNA_def_property_update(prop, 0, "rna_Modifier_update");

  prop = RNA_def_property(srna, "max_dist", PROP_FLOAT, PROP_DISTANCE);
  RNA_def_property_range(prop, 0.0, FLT_MAX);
  RNA_def_property_ui_range(prop, 0.0, 1000.0, 10, -1);
  RNA_def_property_ui_text(prop, "Highest", "Distance mapping to weight 1.0");
  RNA_def_property_update(prop, 0, "rna_Modifier_update");

  prop = RNA_def_property(srna, "falloff_type", PROP_ENUM, PROP_NONE);
  RNA_def_property_enum_items(prop, weightvg_proximity_falloff_type_items);
  RNA_def_property_ui_text(prop, "Falloff Type", "How weights are mapped to their new values");
  RNA_def_property_translation_context(prop, BLT_I18NCONTEXT_ID_CURVE); /* Abusing id_curve :/ */
  RNA_def_property_update(prop, 0, "rna_Modifier_update");

  /* Common masking properties. */
  rna_def_modifier_weightvg_mask(brna,
                                 srna,
                                 "rna_WeightVGProximityModifier_mask_defgrp_name_set",
                                 "rna_WeightVGProximityModifier_mask_tex_uvlayer_name_set");
}

static void rna_def_modifier_remesh(BlenderRNA *brna)
{
  static const EnumPropertyItem mode_items[] = {
      {MOD_REMESH_CENTROID, "BLOCKS", 0, "Blocks", "Output a blocky surface with no smoothing"},
      {MOD_REMESH_MASS_POINT,
       "SMOOTH",
       0,
       "Smooth",
       "Output a smooth surface with no sharp-features detection"},
      {MOD_REMESH_SHARP_FEATURES,
       "SHARP",
       0,
       "Sharp",
       "Output a surface that reproduces sharp edges and corners from the input mesh"},
      {MOD_REMESH_METABALL, 
        "METABALL", 
        0, 
        "Metaball",
	    "Output a surface that consists of metaballs based from the vertices or particles of the input mesh"},
      {MOD_REMESH_VOXEL,
       "VOXEL",
       0,
       "Voxel",
       "Invokes the OpenVDB voxel remesher and generates quad meshes"},
      {0, NULL, 0, NULL, NULL},
  };

  static const EnumPropertyItem filter_type_items[] = {
      {VOXEL_FILTER_NONE, "NONE", 0, "None", "No Filter"},
      {VOXEL_FILTER_GAUSSIAN, "GAUSSIAN", 0, "Gaussian", "Gaussian Filter"},
      {VOXEL_FILTER_MEAN, "MEAN", 0, "Mean", "Mean Filter"},
      {VOXEL_FILTER_MEDIAN, "MEDIAN", 0, "Median", "Median Filter"},
      {VOXEL_FILTER_MEAN_CURVATURE,
       "MEAN_CURVATURE",
       0,
       "Mean Curvature",
       "Mean Curvature Filter"},
      {VOXEL_FILTER_LAPLACIAN, "LAPLACIAN", 0, "Laplacian", "Laplacian Filter"},
      {VOXEL_FILTER_DILATE, "DILATE", 0, "Dilate", "Dilate Filter"},
      {VOXEL_FILTER_ERODE, "ERODE", 0, "Erode", "Erode Filter"},
      {0, NULL, 0, NULL, NULL},
  };

  static const EnumPropertyItem filter_bias_items[] = {
      {VOXEL_BIAS_FIRST, "FIRST", 0, "First", "First bias"},
      {VOXEL_BIAS_SECOND, "SECOND", 0, "Second", "Second bias"},
      {VOXEL_BIAS_THIRD, "THIRD", 0, "Third", "Third bias"},
      {VOXEL_BIAS_WENO5, "WENO5", 0, "Weno5", "Weno5 bias"},
      {VOXEL_BIAS_HJWENO5, "HJWENO5", 0, "HjWeno5", "HjWeno5 bias"},
      {0, NULL, 0, NULL, NULL},
  };

  static const EnumPropertyItem prop_operation_items[] = {
      {eRemeshModifierOp_Union, "UNION", 0, "Union", "Combine two meshes in an additive way"},
      {eRemeshModifierOp_Difference,
       "DIFFERENCE",
       0,
       "Difference",
       "Combine two meshes in a subtractive way"},
      {eRemeshModifierOp_Intersect,
       "INTERSECT",
       0,
       "Intersect",
       "Keep the part of the mesh that intersects with the other selected object"},
      {0, NULL, 0, NULL, NULL},
  };

  static const EnumPropertyItem prop_sampler_items[] = {
      {eRemeshModifierSampler_None,
       "None",
       0,
       "None",
       "Do not resample to match grid transforms."},
      {eRemeshModifierSampler_Point,
       "POINT",
       0,
       "Point",
       "Use OpenVDBs point sampler to match grid transforms."},
      {eRemeshModifierSampler_Box,
       "BOX",
       0,
       "Box",
       "Use OpenVDBs box sampler to match grid transforms."},
      {eRemeshModifierSampler_Quadratic,
       "QUADRATIC",
       0,
       "Quadratic",
       "Use OpenVDBs quadratic sampler to match grid transforms."},
      {0, NULL, 0, NULL, NULL},
  };

  static const EnumPropertyItem mesh_items[] =  {
      {MOD_REMESH_VERTICES, 
       "MESH", 
       0, 
       "Mesh", 
       "Output a metaball or voxel mesh using mesh input data"},
      {MOD_REMESH_PARTICLES, 
       "PARTICLES", 
       0, 
       "Particles", 
       "Output a metaball or voxel mesh using particle input data"},
	  {0, NULL, 0, NULL, NULL}
  };
	
  static const EnumPropertyItem filter_items[] =  {
	  {eRemeshFlag_Alive, 
       "ALIVE", 
       0, 
       "Alive", 
       "Output a metaball surface using alive particle input data"},
	  {eRemeshFlag_Dead, 
       "DEAD", 
        0, 
       "Dead", 
       "Output a metaball surface using dead particle input data"},
      {eRemeshFlag_Unborn, 
       "UNBORN", 
       0, 
       "Unborn", 
       "Output a metaball surface using unborn particle input data"},
      {eRemeshFlag_Size, 
       "SIZE", 
       0, 
       "Size", 
       "Override metaball size by individual particle size"},
      {eRemeshFlag_Verts, 
       "VERTS", 
       0, 
       "Verts", 
       "Only output a vertex per particle"},
	  {0, NULL, 0, NULL, NULL}
  };

  StructRNA *srna;
  PropertyRNA *prop;

  srna = RNA_def_struct(brna, "RemeshModifier", "Modifier");
  RNA_def_struct_ui_text(
      srna,
      "Remesh Modifier",
      "Generate a new surface with regular topology that follows the shape of the input mesh");
  RNA_def_struct_sdna(srna, "RemeshModifierData");
  RNA_def_struct_ui_icon(srna, ICON_MOD_REMESH);

  prop = RNA_def_property(srna, "mode", PROP_ENUM, PROP_NONE);
  RNA_def_property_enum_items(prop, mode_items);
  RNA_def_property_ui_text(prop, "Mode", "");
  RNA_def_property_update(prop, 0, "rna_Modifier_update");

  prop = RNA_def_property(srna, "scale", PROP_FLOAT, PROP_NONE);
  RNA_def_property_ui_range(prop, 0, 0.99, 0.01, 3);
  RNA_def_property_range(prop, 0, 0.99);
  RNA_def_property_ui_text(
      prop, "Scale", "The ratio of the largest dimension of the model over the size of the grid");
  RNA_def_property_update(prop, 0, "rna_Modifier_update");

  prop = RNA_def_property(srna, "threshold", PROP_FLOAT, PROP_NONE);
  RNA_def_property_ui_range(prop, 0, 1, 0.1, 3);
  RNA_def_property_range(prop, 0, 1);
  RNA_def_property_ui_text(
      prop,
      "Threshold",
      "If removing disconnected pieces, minimum size of components to preserve as a ratio "
      "of the number of polygons in the largest component");
  RNA_def_property_update(prop, 0, "rna_Modifier_update");

  prop = RNA_def_property(srna, "octree_depth", PROP_INT, PROP_NONE);
  RNA_def_property_int_sdna(prop, NULL, "depth");
  RNA_def_property_range(prop, 1, 12);
  RNA_def_property_ui_text(
      prop, "Octree Depth", "Resolution of the octree; higher values give finer details");
  RNA_def_property_update(prop, 0, "rna_Modifier_update");

  prop = RNA_def_property(srna, "sharpness", PROP_FLOAT, PROP_NONE);
  RNA_def_property_float_sdna(prop, NULL, "hermite_num");
  RNA_def_property_ui_range(prop, 0, 2, 0.1, 3);
  RNA_def_property_ui_text(
      prop,
      "Sharpness",
      "Tolerance for outliers; lower values filter noise while higher values will reproduce "
      "edges closer to the input");
  RNA_def_property_update(prop, 0, "rna_Modifier_update");

  prop = RNA_def_property(srna, "use_remove_disconnected", PROP_BOOLEAN, PROP_NONE);
  RNA_def_property_boolean_sdna(prop, NULL, "flag", MOD_REMESH_FLOOD_FILL);
  RNA_def_property_ui_text(prop, "Remove Disconnected Pieces", "");
  RNA_def_property_update(prop, 0, "rna_Modifier_update");

  prop = RNA_def_property(srna, "use_smooth_shade", PROP_BOOLEAN, PROP_NONE);
  RNA_def_property_boolean_sdna(prop, NULL, "flag", MOD_REMESH_SMOOTH_SHADING);
  RNA_def_property_ui_text(
      prop, "Smooth Shading", "Output faces with smooth shading rather than flat shaded");
  RNA_def_property_update(prop, 0, "rna_Modifier_update");

  /*metaball remesher*/

  prop = RNA_def_property(srna, "mball_resolution", PROP_FLOAT, PROP_DISTANCE);
  RNA_def_property_float_sdna(prop, NULL, "wiresize");
  RNA_def_property_range(prop, 0.0001f, 10000.0f);
  RNA_def_property_ui_range(prop, 0.05f, 1000.0f, 2.5f, 3);
  RNA_def_property_ui_text(prop, "Wire Size", "Polygonization resolution in the 3D viewport");
  RNA_def_property_update(prop, 0, "rna_Modifier_update");
	
  prop = RNA_def_property(srna, "mball_render_resolution", PROP_FLOAT, PROP_DISTANCE);
  RNA_def_property_float_sdna(prop, NULL, "rendersize");
  RNA_def_property_range(prop, 0.0001f, 10000.0f);
  RNA_def_property_ui_range(prop, 0.025f, 1000.0f, 2.5f, 3);
  RNA_def_property_ui_text(prop, "Render Size", "Polygonization resolution in rendering");
  RNA_def_property_update(prop, 0, "rna_Modifier_update");

  prop = RNA_def_property(srna, "mball_threshold", PROP_FLOAT, PROP_NONE);
  RNA_def_property_float_sdna(prop, NULL, "thresh");
  RNA_def_property_range(prop, 0.0f, 100.0f);
  RNA_def_property_ui_text(prop, "Threshold", "Influence of meta elements");
  RNA_def_property_update(prop, 0, "rna_Modifier_update");

  prop = RNA_def_property(srna, "mball_size", PROP_FLOAT, PROP_XYZ);
  RNA_def_property_float_sdna(prop, NULL, "basesize");
  RNA_def_property_ui_range(prop, 0.0001f, 10.0f, 0.1f, 3);
  RNA_def_property_range(prop, 0.001f, 100.0f);
  RNA_def_property_array(prop, 3);
  RNA_def_property_ui_text(prop, "Size",
                             "The base size of each metaball element");
  RNA_def_property_update(prop, 0, "rna_Modifier_update");

  prop = RNA_def_property(srna, "input", PROP_ENUM, PROP_NONE);
  RNA_def_property_enum_items(prop, mesh_items);
  RNA_def_property_flag(prop, PROP_ENUM_FLAG);
  RNA_def_property_ui_text(prop, "Input", "Which input source to consider in remeshing");
  RNA_def_property_update(prop, 0, "rna_Modifier_update");

  prop = RNA_def_property(srna, "psys", PROP_INT, PROP_NONE);
  RNA_def_property_int_sdna(prop, NULL, "psys");
  RNA_def_property_range(prop, 1, INT_MAX);
  RNA_def_property_ui_text(prop, "Particle System Index", "Index of the input particle system to use");
  RNA_def_property_update(prop, 0, "rna_Modifier_update");

  prop = RNA_def_property(srna, "filter", PROP_ENUM, PROP_NONE);
  RNA_def_property_enum_sdna(prop, NULL, "pflag");
  RNA_def_property_enum_items(prop, filter_items);
  RNA_def_property_flag(prop, PROP_ENUM_FLAG);
  RNA_def_property_ui_text(prop, "Filter", "Which particles to consider in remeshing");
  RNA_def_property_update(prop, 0, "rna_Modifier_update");

  prop = RNA_def_property(srna, "size_vertex_group", PROP_STRING, PROP_NONE);
  RNA_def_property_string_sdna(prop, NULL, "size_defgrp_name");
  RNA_def_property_ui_text(prop, "Size Vertex Group", "Vertex group name which optionally defines metaball size");
  RNA_def_property_string_funcs(prop, NULL, NULL, "rna_RemeshModifier_size_defgrp_name_set");
  RNA_def_property_update(prop, 0, "rna_Modifier_update");

  /*voxel remesher*/

  prop = RNA_def_property(srna, "voxel_size", PROP_FLOAT, PROP_UNSIGNED);
  RNA_def_property_float_funcs(prop, NULL, "rna_RemeshModifier_voxel_size_set", NULL);
  RNA_def_property_range(prop, 0.001, 1000.0);
  RNA_def_property_float_default(prop, 0.1f);
  RNA_def_property_ui_range(prop, 0.0001, 1, 0.01, 4);
  RNA_def_property_ui_text(prop, "Voxel Size", "Voxel size used for volume evaluation");
  RNA_def_property_update(prop, 0, "rna_Modifier_update");

  prop = RNA_def_property(srna, "smooth_normals", PROP_BOOLEAN, PROP_NONE);
  RNA_def_property_boolean_sdna(prop, NULL, "flag", MOD_REMESH_SMOOTH_NORMALS);
  RNA_def_property_ui_text(prop, "Smooth Normals", "Smooth normals on the resulting mesh");
  RNA_def_property_update(prop, 0, "rna_Modifier_update");

  prop = RNA_def_property(srna, "isovalue", PROP_FLOAT, PROP_UNSIGNED);
  RNA_def_property_range(prop, 0.0, 1.0);
  RNA_def_property_float_default(prop, 0.1f);
  RNA_def_property_ui_range(prop, 0.0, 1, 0.01, 4);
  RNA_def_property_ui_text(prop, "Isovalue", "Isovalue used for remesher");
  RNA_def_property_update(prop, 0, "rna_Modifier_update");

  prop = RNA_def_property(srna, "adaptivity", PROP_FLOAT, PROP_UNSIGNED);
  RNA_def_property_range(prop, 0.0, 1.0);
  RNA_def_property_float_default(prop, 0.1f);
  RNA_def_property_ui_range(prop, 0.0, 1, 0.01, 4);
  RNA_def_property_ui_text(prop, "Adaptivity", "Voxel Adaptivity used for remesher");
  RNA_def_property_update(prop, 0, "rna_Modifier_update");

  prop = RNA_def_property(srna, "relax_triangles", PROP_BOOLEAN, PROP_NONE);
  RNA_def_property_boolean_sdna(prop, NULL, "flag", MOD_REMESH_RELAX_TRIANGLES);
  RNA_def_property_ui_text(
      prop, "Relax Triangles", "Relax disoriented Triangles on the resulting mesh");
  RNA_def_property_update(prop, 0, "rna_Modifier_update");

  prop = RNA_def_property(srna, "filter_type", PROP_ENUM, PROP_NONE);
  RNA_def_property_enum_items(prop, filter_type_items);
  RNA_def_property_ui_text(prop, "Filter Type", "OpenVDB Levelset Filter Type");
  RNA_def_property_update(prop, 0, "rna_Modifier_update");

  prop = RNA_def_property(srna, "filter_bias", PROP_ENUM, PROP_NONE);
  RNA_def_property_enum_items(prop, filter_bias_items);
  RNA_def_property_ui_text(prop, "Filter Bias", "OpenVDB Levelset Filter Bias");
  RNA_def_property_update(prop, 0, "rna_Modifier_update");

  prop = RNA_def_property(srna, "filter_width", PROP_INT, PROP_UNSIGNED);
  RNA_def_property_int_sdna(prop, NULL, "filter_width");
  RNA_def_property_range(prop, 0, INT_MAX);
  RNA_def_property_ui_text(prop, "Filter Width", "OpenVDB Levelset Filter Width");
  RNA_def_property_update(prop, 0, "rna_Modifier_update");

  prop = RNA_def_property(srna, "filter_distance", PROP_FLOAT, PROP_UNSIGNED);
  RNA_def_property_float_sdna(prop, NULL, "filter_distance");
  RNA_def_property_range(prop, 0, FLT_MAX);
  RNA_def_property_ui_text(prop, "Filter Distance", "OpenVDB Levelset Filter Distance");
  RNA_def_property_update(prop, 0, "rna_Modifier_update");

  prop = RNA_def_property(srna, "reproject_vertex_paint", PROP_BOOLEAN, PROP_NONE);
  RNA_def_property_boolean_sdna(prop, NULL, "flag", MOD_REMESH_REPROJECT_VPAINT);
  RNA_def_property_ui_text(
      prop, "Reproject Vertex Paint", "Keep the current vertex paint on the new mesh");
  RNA_def_property_update(prop, 0, "rna_Modifier_update");

  prop = RNA_def_property(srna, "live_remesh", PROP_BOOLEAN, PROP_NONE);
  RNA_def_property_boolean_sdna(prop, NULL, "flag", MOD_REMESH_LIVE_REMESH);
  RNA_def_property_ui_text(
      prop,
      "Live Remesh",
      "Perform remesh on every modifier update, otherwise return cached mesh");
  RNA_def_property_update(prop, 0, "rna_Modifier_update");

  prop = RNA_def_property(srna, "accumulate", PROP_BOOLEAN, PROP_NONE);
  RNA_def_property_boolean_sdna(prop, NULL, "flag", MOD_REMESH_ACCUMULATE);
  RNA_def_property_ui_text(prop, "Accumulate",
    "Accumulate the mesh changes over time by re-using and updating the cached mesh");
  RNA_def_property_update(prop, 0, "rna_Modifier_update");

  /* voxel remesh, particle mode parameters*/
  prop = RNA_def_property(srna, "part_min_radius", PROP_FLOAT, PROP_UNSIGNED);
  RNA_def_property_range(prop, 0.001, FLT_MAX);
  RNA_def_property_float_default(prop, 1.0f);
  RNA_def_property_ui_range(prop, 0.0, 1, 0.01, 3);
  RNA_def_property_ui_text(
      prop, "Minimal Radius", "Particle minimal radius to take int account when meshing");
  RNA_def_property_update(prop, 0, "rna_Modifier_update");

  prop = RNA_def_property(srna, "part_scale_factor", PROP_FLOAT, PROP_UNSIGNED);
  RNA_def_property_range(prop, 0.001, FLT_MAX);
  RNA_def_property_float_default(prop, 1.0f);
  RNA_def_property_ui_range(prop, 0.0, 1, 0.01, 3);
  RNA_def_property_ui_text(prop, "Scale Factor", "Particle Scale Factor");
  RNA_def_property_update(prop, 0, "rna_Modifier_update");

  prop = RNA_def_property(srna, "part_vel_factor", PROP_FLOAT, PROP_UNSIGNED);
  RNA_def_property_range(prop, 0.0001, FLT_MAX);
  RNA_def_property_float_default(prop, 1.0f);
  RNA_def_property_ui_range(prop, 0.0, 1, 0.01, 3);
  RNA_def_property_ui_text(prop, "Velocity Factor", "Particle Velocity Factor");
  RNA_def_property_update(prop, 0, "rna_Modifier_update");

  prop = RNA_def_property(srna, "part_trail_size", PROP_FLOAT, PROP_UNSIGNED);
  RNA_def_property_range(prop, 0.001, FLT_MAX);
  RNA_def_property_float_default(prop, 0.1f);
  RNA_def_property_ui_range(prop, 0.0, 1, 0.01, 3);
  RNA_def_property_ui_text(prop, "Trail Size", "Particle Trail Size");
  RNA_def_property_update(prop, 0, "rna_Modifier_update");

  prop = RNA_def_property(srna, "part_trail", PROP_BOOLEAN, PROP_NONE);
  RNA_def_property_boolean_sdna(prop, NULL, "part_trail", 0);
  RNA_def_property_ui_text(prop, "Particle Trail", "Generate a particle trail");
  RNA_def_property_update(prop, 0, "rna_Modifier_update");

  prop = RNA_def_property(srna, "csg_operands", PROP_COLLECTION, PROP_NONE);
  RNA_def_property_struct_type(prop, "CSGVolume_Object");
  RNA_def_property_collection_sdna(prop, NULL, "csg_operands", NULL);
  RNA_def_property_ui_text(prop, "CSG Volume Operands", "");

  srna = RNA_def_struct(brna, "CSGVolume_Object", NULL);
  RNA_def_struct_ui_text(
      srna, "CSG Volume Object", "CSG Volume Object used by the Voxel remesher modifier");

  prop = RNA_def_property(srna, "object", PROP_POINTER, PROP_NONE);
  RNA_def_property_struct_type(prop, "Object");
  RNA_def_property_pointer_sdna(prop, NULL, "object");
  RNA_def_property_pointer_funcs(
      prop, "rna_CSGVolume_object_get", "rna_CSGVolume_object_set", NULL, "rna_CSG_object_poll");
  RNA_def_property_flag(prop, PROP_EDITABLE | PROP_ID_SELF_CHECK);
  RNA_def_property_ui_text(prop, "Object", "Object to use csg operand");
  RNA_def_property_update(prop, 0, "rna_Modifier_dependency_update");

  prop = RNA_def_property(srna, "operation", PROP_ENUM, PROP_NONE);
  RNA_def_property_enum_items(prop, prop_operation_items);
  RNA_def_property_enum_default(prop, eRemeshModifierOp_Difference);
  RNA_def_property_ui_text(prop, "Operation", "");
  RNA_def_property_update(prop, 0, "rna_Modifier_update");

  prop = RNA_def_property(srna, "voxel_size", PROP_FLOAT, PROP_UNSIGNED);
  RNA_def_property_range(prop, 0.001, 1.0);
  RNA_def_property_float_default(prop, 0.1f);
  RNA_def_property_ui_range(prop, 0.0001, 1, 0.01, 4);
  RNA_def_property_ui_text(prop, "Voxel Size", "Voxel size used for volume evaluation");
  RNA_def_property_update(prop, 0, "rna_Modifier_update");

  prop = RNA_def_property(srna, "voxel_percentage", PROP_FLOAT, PROP_PERCENTAGE);
  RNA_def_property_range(prop, 1.0, 100.0);
  RNA_def_property_float_default(prop, 100.0);
  RNA_def_property_ui_range(prop, 1.0, 100.0, 0.1, 1);
  RNA_def_property_ui_text(prop, "Voxel Percentage", "Voxel percentage multiplier");
  RNA_def_property_update(prop, 0, "rna_Modifier_update");

  prop = RNA_def_property(srna, "enabled", PROP_BOOLEAN, PROP_NONE);
  RNA_def_property_boolean_sdna(prop, NULL, "flag", MOD_REMESH_CSG_OBJECT_ENABLED);
  RNA_def_property_ui_text(prop, "Enabled", "Consider this object as part of the csg operations");
  RNA_def_property_update(prop, 0, "rna_Modifier_dependency_update");

  prop = RNA_def_property(srna, "use_voxel_percentage", PROP_BOOLEAN, PROP_NONE);
  RNA_def_property_boolean_sdna(prop, NULL, "flag", MOD_REMESH_CSG_VOXEL_PERCENTAGE);
  RNA_def_property_ui_text(prop, "Percentage", "Use Voxel percentage multiplier");
  RNA_def_property_update(prop, 0, "rna_Modifier_update");

  prop = RNA_def_property(srna, "sync_voxel_size", PROP_BOOLEAN, PROP_NONE);
  RNA_def_property_boolean_sdna(prop, NULL, "flag", MOD_REMESH_CSG_SYNC_VOXEL_SIZE);
  RNA_def_property_ui_text(prop, "Sync Voxel Size", "Keep voxel size in sync");
  RNA_def_property_update(prop, 0, "rna_Modifier_update");

  prop = RNA_def_property(srna, "sampler", PROP_ENUM, PROP_NONE);
  RNA_def_property_enum_items(prop, prop_sampler_items);
  RNA_def_property_enum_default(prop, eRemeshModifierSampler_Point);
  RNA_def_property_ui_text(prop, "Sampler", "Method to resample grids to match the transforms");
  RNA_def_property_update(prop, 0, "rna_Modifier_update");
}

static void rna_def_modifier_ocean(BlenderRNA *brna)
{
  StructRNA *srna;
  PropertyRNA *prop;

  static const EnumPropertyItem geometry_items[] = {
    {MOD_OCEAN_GEOM_GENERATE,
     "GENERATE",
     0,
     "Generate",
     "Generate ocean surface geometry at the specified resolution"},
    {MOD_OCEAN_GEOM_DISPLACE,
     "DISPLACE",
     0,
     "Displace",
     "Displace existing geometry according to simulation"},
#  if 0
    {MOD_OCEAN_GEOM_SIM_ONLY,
     "SIM_ONLY",
     0,
     "Sim Only",
     "Leaves geometry unchanged, but still runs simulation (to be used from texture)"},
#  endif
    {0, NULL, 0, NULL, NULL},
  };

  srna = RNA_def_struct(brna, "OceanModifier", "Modifier");
  RNA_def_struct_ui_text(srna, "Ocean Modifier", "Simulate an ocean surface");
  RNA_def_struct_sdna(srna, "OceanModifierData");
  RNA_def_struct_ui_icon(srna, ICON_MOD_OCEAN);

  prop = RNA_def_property(srna, "geometry_mode", PROP_ENUM, PROP_NONE);
  RNA_def_property_enum_sdna(prop, NULL, "geometry_mode");
  RNA_def_property_enum_items(prop, geometry_items);
  RNA_def_property_ui_text(prop, "Geometry", "Method of modifying geometry");
  RNA_def_property_update(prop, 0, "rna_Modifier_update");

  prop = RNA_def_property(srna, "size", PROP_FLOAT, PROP_UNSIGNED);
  RNA_def_property_float_sdna(prop, NULL, "size");
  RNA_def_property_ui_text(
      prop, "Size", "Surface scale factor (does not affect the height of the waves)");
  RNA_def_property_ui_range(prop, -FLT_MAX, FLT_MAX, 1, -1);
  RNA_def_property_update(prop, 0, "rna_Modifier_update");

  prop = RNA_def_property(srna, "repeat_x", PROP_INT, PROP_UNSIGNED);
  RNA_def_property_int_sdna(prop, NULL, "repeat_x");
  RNA_def_property_clear_flag(prop, PROP_ANIMATABLE);
  RNA_def_property_range(prop, 1, 1024);
  RNA_def_property_ui_range(prop, 1, 100, 1, -1);
  RNA_def_property_ui_text(prop, "Repeat X", "Repetitions of the generated surface in X");
  RNA_def_property_update(prop, 0, "rna_Modifier_update");

  prop = RNA_def_property(srna, "repeat_y", PROP_INT, PROP_UNSIGNED);
  RNA_def_property_int_sdna(prop, NULL, "repeat_y");
  RNA_def_property_clear_flag(prop, PROP_ANIMATABLE);
  RNA_def_property_range(prop, 1, 1024);
  RNA_def_property_ui_range(prop, 1, 100, 1, -1);
  RNA_def_property_ui_text(prop, "Repeat Y", "Repetitions of the generated surface in Y");
  RNA_def_property_update(prop, 0, "rna_Modifier_update");

  prop = RNA_def_property(srna, "use_normals", PROP_BOOLEAN, PROP_NONE);
  RNA_def_property_boolean_sdna(prop, NULL, "flag", MOD_OCEAN_GENERATE_NORMALS);
  RNA_def_property_clear_flag(prop, PROP_ANIMATABLE);
  RNA_def_property_ui_text(
      prop,
      "Generate Normals",
      "Output normals for bump mapping - disabling can speed up performance if its not needed");
  RNA_def_property_update(prop, 0, "rna_OceanModifier_init_update");

  prop = RNA_def_property(srna, "use_foam", PROP_BOOLEAN, PROP_NONE);
  RNA_def_property_boolean_sdna(prop, NULL, "flag", MOD_OCEAN_GENERATE_FOAM);
  RNA_def_property_clear_flag(prop, PROP_ANIMATABLE);
  RNA_def_property_ui_text(prop, "Generate Foam", "Generate foam mask as a vertex color channel");
  RNA_def_property_update(prop, 0, "rna_OceanModifier_init_update");

  prop = RNA_def_property(srna, "resolution", PROP_INT, PROP_UNSIGNED);
  RNA_def_property_int_sdna(prop, NULL, "resolution");
  RNA_def_property_clear_flag(prop, PROP_ANIMATABLE);
  RNA_def_property_range(prop, 1, 1024);
  RNA_def_property_ui_range(prop, 1, 32, 1, -1);
  RNA_def_property_ui_text(prop, "Resolution", "Resolution of the generated surface");
  RNA_def_property_update(prop, 0, "rna_OceanModifier_init_update");

  prop = RNA_def_property(srna, "spatial_size", PROP_INT, PROP_NONE);
  RNA_def_property_int_sdna(prop, NULL, "spatial_size");
  RNA_def_property_ui_range(prop, 1, 512, 2, -1);
  RNA_def_property_clear_flag(prop, PROP_ANIMATABLE);
  RNA_def_property_ui_text(
      prop,
      "Spatial Size",
      "Size of the simulation domain (in meters), and of the generated geometry (in BU)");
  RNA_def_property_update(prop, 0, "rna_OceanModifier_init_update");

  prop = RNA_def_property(srna, "wind_velocity", PROP_FLOAT, PROP_VELOCITY);
  RNA_def_property_float_sdna(prop, NULL, "wind_velocity");
  RNA_def_property_ui_text(prop, "Wind Velocity", "Wind speed");
  RNA_def_property_update(prop, 0, "rna_OceanModifier_init_update");

  prop = RNA_def_property(srna, "damping", PROP_FLOAT, PROP_FACTOR);
  RNA_def_property_float_sdna(prop, NULL, "damp");
  RNA_def_property_clear_flag(prop, PROP_ANIMATABLE);
  RNA_def_property_ui_text(
      prop, "Damping", "Damp reflected waves going in opposite direction to the wind");
  RNA_def_property_update(prop, 0, "rna_OceanModifier_init_update");

  prop = RNA_def_property(srna, "wave_scale_min", PROP_FLOAT, PROP_DISTANCE);
  RNA_def_property_float_sdna(prop, NULL, "smallest_wave");
  RNA_def_property_clear_flag(prop, PROP_ANIMATABLE);
  RNA_def_property_range(prop, 0.0, FLT_MAX);
  RNA_def_property_ui_text(prop, "Smallest Wave", "Shortest allowed wavelength");
  RNA_def_property_update(prop, 0, "rna_OceanModifier_init_update");

  prop = RNA_def_property(srna, "wave_alignment", PROP_FLOAT, PROP_UNSIGNED);
  RNA_def_property_float_sdna(prop, NULL, "wave_alignment");
  RNA_def_property_range(prop, 0.0, 10.0);
  RNA_def_property_ui_text(prop, "Wave Alignment", "How much the waves are aligned to each other");
  RNA_def_property_update(prop, 0, "rna_OceanModifier_init_update");

  prop = RNA_def_property(srna, "wave_direction", PROP_FLOAT, PROP_ANGLE);
  RNA_def_property_float_sdna(prop, NULL, "wave_direction");
  RNA_def_property_clear_flag(prop, PROP_ANIMATABLE);
  RNA_def_property_ui_text(
      prop, "Wave Direction", "Main direction of the waves when they are (partially) aligned");
  RNA_def_property_update(prop, 0, "rna_OceanModifier_init_update");

  prop = RNA_def_property(srna, "wave_scale", PROP_FLOAT, PROP_UNSIGNED);
  RNA_def_property_float_sdna(prop, NULL, "wave_scale");
  RNA_def_property_ui_text(prop, "Wave Scale", "Scale of the displacement effect");
  RNA_def_property_update(prop, 0, "rna_Modifier_update");

  prop = RNA_def_property(srna, "depth", PROP_FLOAT, PROP_DISTANCE);
  RNA_def_property_float_sdna(prop, NULL, "depth");
  RNA_def_property_clear_flag(prop, PROP_ANIMATABLE);
  RNA_def_property_ui_text(prop, "Depth", "Depth of the solid ground below the water surface");
  RNA_def_property_ui_range(prop, 0, 250, 1, -1);
  RNA_def_property_update(prop, 0, "rna_OceanModifier_init_update");

  prop = RNA_def_property(srna, "foam_coverage", PROP_FLOAT, PROP_NONE);
  RNA_def_property_float_sdna(prop, NULL, "foam_coverage");
  RNA_def_property_ui_text(prop, "Foam Coverage", "Amount of generated foam");
  RNA_def_property_update(prop, 0, "rna_Modifier_update");

  prop = RNA_def_property(srna, "bake_foam_fade", PROP_FLOAT, PROP_UNSIGNED);
  RNA_def_property_float_sdna(prop, NULL, "foam_fade");
  RNA_def_property_clear_flag(prop, PROP_ANIMATABLE);
  RNA_def_property_ui_text(
      prop, "Foam Fade", "How much foam accumulates over time (baked ocean only)");
  RNA_def_property_ui_range(prop, 0.0, 10.0, 1, -1);
  RNA_def_property_update(prop, 0, NULL);

  prop = RNA_def_property(srna, "foam_layer_name", PROP_STRING, PROP_NONE);
  RNA_def_property_string_sdna(prop, NULL, "foamlayername");
  RNA_def_property_ui_text(
      prop, "Foam Layer Name", "Name of the vertex color layer used for foam");
  RNA_def_property_update(prop, 0, "rna_Modifier_update");

  prop = RNA_def_property(srna, "choppiness", PROP_FLOAT, PROP_UNSIGNED);
  RNA_def_property_float_sdna(prop, NULL, "chop_amount");
  RNA_def_property_ui_text(
      prop,
      "Choppiness",
      "Choppiness of the wave's crest (adds some horizontal component to the displacement)");
  RNA_def_property_ui_range(prop, 0.0, 4.0, 3, -1);
  RNA_def_property_float_funcs(prop, NULL, "rna_OceanModifier_ocean_chop_set", NULL);
  RNA_def_property_update(prop, 0, "rna_Modifier_update");

  prop = RNA_def_property(srna, "time", PROP_FLOAT, PROP_UNSIGNED);
  RNA_def_property_float_sdna(prop, NULL, "time");
  RNA_def_property_ui_text(prop, "Time", "Current time of the simulation");
  RNA_def_property_ui_range(prop, -FLT_MAX, FLT_MAX, 1, -1);
  RNA_def_property_update(prop, 0, "rna_Modifier_update");

  prop = RNA_def_property(srna, "random_seed", PROP_INT, PROP_UNSIGNED);
  RNA_def_property_int_sdna(prop, NULL, "seed");
  RNA_def_property_clear_flag(prop, PROP_ANIMATABLE);
  RNA_def_property_ui_text(prop, "Random Seed", "Seed of the random generator");
  RNA_def_property_update(prop, 0, "rna_OceanModifier_init_update");

  prop = RNA_def_property(srna, "frame_start", PROP_INT, PROP_TIME);
  RNA_def_property_int_sdna(prop, NULL, "bakestart");
  RNA_def_property_clear_flag(prop, PROP_ANIMATABLE);
  RNA_def_property_ui_text(prop, "Bake Start", "Start frame of the ocean baking");
  RNA_def_property_update(prop, 0, "rna_OceanModifier_init_update");

  prop = RNA_def_property(srna, "frame_end", PROP_INT, PROP_TIME);
  RNA_def_property_int_sdna(prop, NULL, "bakeend");
  RNA_def_property_clear_flag(prop, PROP_ANIMATABLE);
  RNA_def_property_ui_text(prop, "Bake End", "End frame of the ocean baking");
  RNA_def_property_update(prop, 0, "rna_OceanModifier_init_update");

  prop = RNA_def_property(srna, "is_cached", PROP_BOOLEAN, PROP_NONE);
  RNA_def_property_boolean_sdna(prop, NULL, "cached", 1);
  RNA_def_property_clear_flag(prop, PROP_EDITABLE);
  RNA_def_property_ui_text(
      prop, "Ocean is Cached", "Whether the ocean is using cached data or simulating");

  prop = RNA_def_property(srna, "filepath", PROP_STRING, PROP_DIRPATH);
  RNA_def_property_string_sdna(prop, NULL, "cachepath");
  RNA_def_property_ui_text(prop, "Cache Path", "Path to a folder to store external baked images");
  /*RNA_def_property_update(prop, 0, "rna_Modifier_update"); */
  /* XXX how to update? */
}

static void rna_def_modifier_skin(BlenderRNA *brna)
{
  StructRNA *srna;
  PropertyRNA *prop;

  srna = RNA_def_struct(brna, "SkinModifier", "Modifier");
  RNA_def_struct_ui_text(srna, "Skin Modifier", "Generate Skin");
  RNA_def_struct_sdna(srna, "SkinModifierData");
  RNA_def_struct_ui_icon(srna, ICON_MOD_SKIN);

  prop = RNA_def_property(srna, "branch_smoothing", PROP_FLOAT, PROP_FACTOR);
  RNA_def_property_ui_text(prop, "Branch Smoothing", "Smooth complex geometry around branches");
  RNA_def_property_ui_range(prop, 0, 1, 1, -1);
  RNA_def_property_update(prop, 0, "rna_Modifier_update");

  prop = RNA_def_property(srna, "use_smooth_shade", PROP_BOOLEAN, PROP_NONE);
  RNA_def_property_boolean_sdna(prop, NULL, "flag", MOD_SKIN_SMOOTH_SHADING);
  RNA_def_property_ui_text(
      prop, "Smooth Shading", "Output faces with smooth shading rather than flat shaded");
  RNA_def_property_update(prop, 0, "rna_Modifier_update");

  prop = RNA_def_property(srna, "use_x_symmetry", PROP_BOOLEAN, PROP_NONE);
  RNA_def_property_boolean_sdna(prop, NULL, "symmetry_axes", MOD_SKIN_SYMM_X);
  RNA_def_property_ui_text(prop, "X", "Avoid making unsymmetrical quads across the X axis");
  RNA_def_property_update(prop, 0, "rna_Modifier_update");

  prop = RNA_def_property(srna, "use_y_symmetry", PROP_BOOLEAN, PROP_NONE);
  RNA_def_property_boolean_sdna(prop, NULL, "symmetry_axes", MOD_SKIN_SYMM_Y);
  RNA_def_property_ui_text(prop, "Y", "Avoid making unsymmetrical quads across the Y axis");
  RNA_def_property_update(prop, 0, "rna_Modifier_update");

  prop = RNA_def_property(srna, "use_z_symmetry", PROP_BOOLEAN, PROP_NONE);
  RNA_def_property_boolean_sdna(prop, NULL, "symmetry_axes", MOD_SKIN_SYMM_Z);
  RNA_def_property_ui_text(prop, "Z", "Avoid making unsymmetrical quads across the Z axis");
  RNA_def_property_update(prop, 0, "rna_Modifier_update");
}

static void rna_def_modifier_triangulate(BlenderRNA *brna)
{
  StructRNA *srna;
  PropertyRNA *prop;

  srna = RNA_def_struct(brna, "TriangulateModifier", "Modifier");
  RNA_def_struct_ui_text(srna, "Triangulate Modifier", "Triangulate Mesh");
  RNA_def_struct_sdna(srna, "TriangulateModifierData");
  RNA_def_struct_ui_icon(srna, ICON_MOD_TRIANGULATE);

  prop = RNA_def_property(srna, "quad_method", PROP_ENUM, PROP_NONE);
  RNA_def_property_enum_sdna(prop, NULL, "quad_method");
  RNA_def_property_enum_items(prop, rna_enum_modifier_triangulate_quad_method_items);
  RNA_def_property_ui_text(prop, "Quad Method", "Method for splitting the quads into triangles");
  RNA_def_property_update(prop, 0, "rna_Modifier_update");

  prop = RNA_def_property(srna, "ngon_method", PROP_ENUM, PROP_NONE);
  RNA_def_property_enum_sdna(prop, NULL, "ngon_method");
  RNA_def_property_enum_items(prop, rna_enum_modifier_triangulate_ngon_method_items);
  RNA_def_property_ui_text(
      prop, "Polygon Method", "Method for splitting the polygons into triangles");
  RNA_def_property_update(prop, 0, "rna_Modifier_update");

  prop = RNA_def_property(srna, "min_vertices", PROP_INT, PROP_UNSIGNED);
  RNA_def_property_int_sdna(prop, NULL, "min_vertices");
  RNA_def_property_range(prop, 4, INT_MAX);
  RNA_def_property_ui_text(
      prop,
      "Minimum Vertices",
      "Triangulate only polygons with vertex count greater than or equal to this number");
  RNA_def_property_update(prop, 0, "rna_Modifier_update");

  prop = RNA_def_property(srna, "keep_custom_normals", PROP_BOOLEAN, PROP_NONE);
  RNA_def_property_boolean_sdna(prop, NULL, "flag", MOD_TRIANGULATE_KEEP_CUSTOMLOOP_NORMALS);
  RNA_def_property_ui_text(
      prop,
      "Keep Normals",
      "Try to preserve custom normals (WARNING: depending on chosen triangulation method, "
      "shading may not be fully preserved, 'Fixed' method usually gives the best result here)");
  RNA_def_property_update(prop, 0, "rna_Modifier_update");
}

static void rna_def_modifier_meshcache(BlenderRNA *brna)
{
  static const EnumPropertyItem prop_format_type_items[] = {
      {MOD_MESHCACHE_TYPE_MDD, "MDD", 0, "MDD ", ""},
      {MOD_MESHCACHE_TYPE_PC2, "PC2", 0, "PC2", ""},
      {0, NULL, 0, NULL, NULL},
  };

  static const EnumPropertyItem prop_deform_mode_items[] = {
      {MOD_MESHCACHE_DEFORM_OVERWRITE,
       "OVERWRITE",
       0,
       "Overwrite",
       "Replace vertex coords with cached values"},
      {MOD_MESHCACHE_DEFORM_INTEGRATE,
       "INTEGRATE",
       0,
       "Integrate",
       "Integrate deformation from this modifiers input with the mesh-cache coords (useful for "
       "shape keys)"},
      {0, NULL, 0, NULL, NULL},
  };

  static const EnumPropertyItem prop_interpolation_type_items[] = {
      {MOD_MESHCACHE_INTERP_NONE, "NONE", 0, "None ", ""},
      {MOD_MESHCACHE_INTERP_LINEAR, "LINEAR", 0, "Linear", ""},
      /* for cardinal we'd need to read 4x cache's */
      // {MOD_MESHCACHE_INTERP_CARDINAL, "CARDINAL", 0, "Cardinal", ""},
      {0, NULL, 0, NULL, NULL},
  };

  static const EnumPropertyItem prop_time_type_items[] = {
      /* use 'eval_frame' */
      {MOD_MESHCACHE_TIME_FRAME,
       "FRAME",
       0,
       "Frame",
       "Control playback using a frame-number "
       "(ignoring time FPS and start frame from the file)"},
      /* use 'eval_time' */
      {MOD_MESHCACHE_TIME_SECONDS, "TIME", 0, "Time", "Control playback using time in seconds"},
      /* use 'eval_factor' */
      {MOD_MESHCACHE_TIME_FACTOR,
       "FACTOR",
       0,
       "Factor",
       "Control playback using a value between [0, 1]"},
      {0, NULL, 0, NULL, NULL},
  };

  static const EnumPropertyItem prop_time_play_items[] = {
      {MOD_MESHCACHE_PLAY_CFEA, "SCENE", 0, "Scene", "Use the time from the scene"},
      {MOD_MESHCACHE_PLAY_EVAL, "CUSTOM", 0, "Custom", "Use the modifier's own time evaluation"},
      {0, NULL, 0, NULL, NULL},
  };

  StructRNA *srna;
  PropertyRNA *prop;

  srna = RNA_def_struct(brna, "MeshCacheModifier", "Modifier");
  RNA_def_struct_ui_text(srna, "Cache Modifier", "Cache Mesh");
  RNA_def_struct_sdna(srna, "MeshCacheModifierData");
  RNA_def_struct_ui_icon(srna, ICON_MOD_MESHDEFORM); /* XXX, needs own icon */

  prop = RNA_def_property(srna, "cache_format", PROP_ENUM, PROP_NONE);
  RNA_def_property_enum_sdna(prop, NULL, "type");
  RNA_def_property_enum_items(prop, prop_format_type_items);
  RNA_def_property_ui_text(prop, "Format", "");
  RNA_def_property_update(prop, 0, "rna_Modifier_update");

  prop = RNA_def_property(srna, "interpolation", PROP_ENUM, PROP_NONE);
  RNA_def_property_enum_sdna(prop, NULL, "interp");
  RNA_def_property_enum_items(prop, prop_interpolation_type_items);
  RNA_def_property_ui_text(prop, "Interpolation", "");
  RNA_def_property_update(prop, 0, "rna_Modifier_update");

  prop = RNA_def_property(srna, "time_mode", PROP_ENUM, PROP_NONE);
  RNA_def_property_enum_sdna(prop, NULL, "time_mode");
  RNA_def_property_enum_items(prop, prop_time_type_items);
  RNA_def_property_ui_text(prop, "Time Mode", "Method to control playback time");
  RNA_def_property_update(prop, 0, "rna_Modifier_update");

  prop = RNA_def_property(srna, "play_mode", PROP_ENUM, PROP_NONE);
  RNA_def_property_enum_sdna(prop, NULL, "play_mode");
  RNA_def_property_enum_items(prop, prop_time_play_items);
  RNA_def_property_ui_text(prop, "Time Mode", "");
  RNA_def_property_update(prop, 0, "rna_Modifier_update");

  prop = RNA_def_property(srna, "deform_mode", PROP_ENUM, PROP_NONE);
  RNA_def_property_enum_sdna(prop, NULL, "deform_mode");
  RNA_def_property_enum_items(prop, prop_deform_mode_items);
  RNA_def_property_ui_text(prop, "Deform Mode", "");
  RNA_def_property_update(prop, 0, "rna_Modifier_update");

  prop = RNA_def_property(srna, "filepath", PROP_STRING, PROP_FILEPATH);
  RNA_def_property_ui_text(prop, "File Path", "Path to external displacements file");
  RNA_def_property_update(prop, 0, "rna_Modifier_update");

  prop = RNA_def_property(srna, "factor", PROP_FLOAT, PROP_NONE);
  RNA_def_property_float_sdna(prop, NULL, "factor");
  RNA_def_property_range(prop, 0.0f, 1.0f);
  RNA_def_property_ui_text(prop, "Influence", "Influence of the deformation");
  RNA_def_property_update(prop, 0, "rna_Modifier_update");

  /* -------------------------------------------------------------------- */
  /* Axis Conversion */
  prop = RNA_def_property(srna, "forward_axis", PROP_ENUM, PROP_NONE);
  RNA_def_property_enum_sdna(prop, NULL, "forward_axis");
  RNA_def_property_enum_items(prop, rna_enum_object_axis_items);
  RNA_def_property_ui_text(prop, "Forward", "");
  RNA_def_property_update(prop, 0, "rna_Modifier_update");

  prop = RNA_def_property(srna, "up_axis", PROP_ENUM, PROP_NONE);
  RNA_def_property_enum_sdna(prop, NULL, "up_axis");
  RNA_def_property_enum_items(prop, rna_enum_object_axis_items);
  RNA_def_property_ui_text(prop, "Up", "");
  RNA_def_property_update(prop, 0, "rna_Modifier_update");

  prop = RNA_def_property(srna, "flip_axis", PROP_ENUM, PROP_NONE);
  RNA_def_property_enum_sdna(prop, NULL, "flip_axis");
  RNA_def_property_enum_items(prop, rna_enum_axis_flag_xyz_items);
  RNA_def_property_flag(prop, PROP_ENUM_FLAG);
  RNA_def_property_ui_text(prop, "Flip Axis", "");
  RNA_def_property_update(prop, 0, "rna_Modifier_update");

  /* -------------------------------------------------------------------- */
  /* For Scene time */
  prop = RNA_def_property(srna, "frame_start", PROP_FLOAT, PROP_TIME);
  RNA_def_property_float_sdna(prop, NULL, "frame_start");
  RNA_def_property_range(prop, -MAXFRAME, MAXFRAME);
  RNA_def_property_ui_text(prop, "Frame Start", "Add this to the start frame");
  RNA_def_property_update(prop, 0, "rna_Modifier_update");

  prop = RNA_def_property(srna, "frame_scale", PROP_FLOAT, PROP_NONE);
  RNA_def_property_float_sdna(prop, NULL, "frame_scale");
  RNA_def_property_range(prop, 0.0f, 100.0f);
  RNA_def_property_ui_text(prop, "Frame Scale", "Evaluation time in seconds");
  RNA_def_property_update(prop, 0, "rna_Modifier_update");

  /* -------------------------------------------------------------------- */
  /* eval values depend on 'time_mode' */
  prop = RNA_def_property(srna, "eval_frame", PROP_FLOAT, PROP_NONE);
  RNA_def_property_float_sdna(prop, NULL, "eval_frame");
  RNA_def_property_range(prop, MINFRAME, MAXFRAME);
  RNA_def_property_ui_text(prop, "Evaluation Frame", "The frame to evaluate (starting at 0)");
  RNA_def_property_update(prop, 0, "rna_Modifier_update");

  prop = RNA_def_property(srna, "eval_time", PROP_FLOAT, PROP_NONE);
  RNA_def_property_float_sdna(prop, NULL, "eval_time");
  RNA_def_property_range(prop, 0.0f, FLT_MAX);
  RNA_def_property_ui_text(prop, "Evaluation Time", "Evaluation time in seconds");
  RNA_def_property_update(prop, 0, "rna_Modifier_update");

  prop = RNA_def_property(srna, "eval_factor", PROP_FLOAT, PROP_FACTOR);
  RNA_def_property_float_sdna(prop, NULL, "eval_factor");
  RNA_def_property_range(prop, 0.0f, 1.0f);
  RNA_def_property_ui_text(prop, "Evaluation Factor", "Evaluation time in seconds");
  RNA_def_property_update(prop, 0, "rna_Modifier_update");
}

static void rna_def_modifier_meshseqcache(BlenderRNA *brna)
{
  StructRNA *srna;
  PropertyRNA *prop;

  srna = RNA_def_struct(brna, "MeshSequenceCacheModifier", "Modifier");
  RNA_def_struct_ui_text(srna, "Cache Modifier", "Cache Mesh");
  RNA_def_struct_sdna(srna, "MeshSeqCacheModifierData");
  RNA_def_struct_ui_icon(srna, ICON_MOD_MESHDEFORM); /* XXX, needs own icon */

  prop = RNA_def_property(srna, "cache_file", PROP_POINTER, PROP_NONE);
  RNA_def_property_pointer_sdna(prop, NULL, "cache_file");
  RNA_def_property_struct_type(prop, "CacheFile");
  RNA_def_property_ui_text(prop, "Cache File", "");
  RNA_def_property_flag(prop, PROP_EDITABLE | PROP_ID_SELF_CHECK);
  RNA_def_property_override_flag(prop, PROPOVERRIDE_OVERRIDABLE_LIBRARY);
  RNA_def_property_update(prop, 0, "rna_Modifier_dependency_update");

  prop = RNA_def_property(srna, "object_path", PROP_STRING, PROP_NONE);
  RNA_def_property_ui_text(
      prop,
      "Object Path",
      "Path to the object in the Alembic archive used to lookup geometric data");
  RNA_def_property_update(prop, 0, "rna_Modifier_update");

  static const EnumPropertyItem read_flag_items[] = {
      {MOD_MESHSEQ_READ_VERT, "VERT", 0, "Vertex", ""},
      {MOD_MESHSEQ_READ_POLY, "POLY", 0, "Faces", ""},
      {MOD_MESHSEQ_READ_UV, "UV", 0, "UV", ""},
      {MOD_MESHSEQ_READ_COLOR, "COLOR", 0, "Color", ""},
      {0, NULL, 0, NULL, NULL},
  };

  prop = RNA_def_property(srna, "read_data", PROP_ENUM, PROP_NONE);
  RNA_def_property_flag(prop, PROP_ENUM_FLAG);
  RNA_def_property_enum_sdna(prop, NULL, "read_flag");
  RNA_def_property_enum_items(prop, read_flag_items);
  RNA_def_property_update(prop, 0, "rna_Modifier_update");
}

static void rna_def_modifier_laplaciandeform(BlenderRNA *brna)
{
  StructRNA *srna;
  PropertyRNA *prop;

  srna = RNA_def_struct(brna, "LaplacianDeformModifier", "Modifier");
  RNA_def_struct_ui_text(srna, "Laplacian Deform Modifier", "Mesh deform modifier");
  RNA_def_struct_sdna(srna, "LaplacianDeformModifierData");
  RNA_def_struct_ui_icon(srna, ICON_MOD_MESHDEFORM);

  prop = RNA_def_property(srna, "vertex_group", PROP_STRING, PROP_NONE);
  RNA_def_property_string_sdna(prop, NULL, "anchor_grp_name");
  RNA_def_property_ui_text(
      prop, "Vertex Group for Anchors", "Name of Vertex Group which determines Anchors");
  RNA_def_property_string_funcs(
      prop, NULL, NULL, "rna_LaplacianDeformModifier_anchor_grp_name_set");

  prop = RNA_def_property(srna, "iterations", PROP_INT, PROP_NONE);
  RNA_def_property_int_sdna(prop, NULL, "repeat");
  RNA_def_property_ui_range(prop, 1, 50, 1, -1);
  RNA_def_property_ui_text(prop, "Repeat", "");
  RNA_def_property_update(prop, 0, "rna_Modifier_update");

  prop = RNA_def_property(srna, "is_bind", PROP_BOOLEAN, PROP_NONE);
  RNA_def_property_boolean_funcs(prop, "rna_LaplacianDeformModifier_is_bind_get", NULL);
  RNA_def_property_ui_text(prop, "Bound", "Whether geometry has been bound to anchors");
  RNA_def_property_clear_flag(prop, PROP_EDITABLE);

  RNA_def_property_update(prop, 0, "rna_Modifier_update");
}

static void rna_def_modifier_wireframe(BlenderRNA *brna)
{
  StructRNA *srna;
  PropertyRNA *prop;

  srna = RNA_def_struct(brna, "WireframeModifier", "Modifier");
  RNA_def_struct_ui_text(srna, "Wireframe Modifier", "Wireframe effect modifier");
  RNA_def_struct_sdna(srna, "WireframeModifierData");
  RNA_def_struct_ui_icon(srna, ICON_MOD_WIREFRAME);

  prop = RNA_def_property(srna, "thickness", PROP_FLOAT, PROP_DISTANCE);
  RNA_def_property_float_sdna(prop, NULL, "offset");
  RNA_def_property_range(prop, -FLT_MAX, FLT_MAX);
  RNA_def_property_ui_range(prop, 0.0f, 1.0f, 0.01, 4);
  RNA_def_property_ui_text(prop, "Thickness", "Thickness factor");
  RNA_def_property_update(prop, 0, "rna_Modifier_update");

  prop = RNA_def_property(srna, "thickness_vertex_group", PROP_FLOAT, PROP_FACTOR);
  RNA_def_property_float_sdna(prop, NULL, "offset_fac_vg");
  RNA_def_property_range(prop, 0.0, 1.0);
  RNA_def_property_ui_range(prop, 0, 1, 0.1, 3);
  RNA_def_property_ui_text(
      prop, "Vertex Group Factor", "Thickness factor to use for zero vertex group influence");
  RNA_def_property_update(prop, 0, "rna_Modifier_update");

  prop = RNA_def_property(srna, "offset", PROP_FLOAT, PROP_FACTOR);
  RNA_def_property_float_sdna(prop, NULL, "offset_fac");
  RNA_def_property_range(prop, -FLT_MAX, FLT_MAX);
  RNA_def_property_ui_range(prop, -1, 1, 0.1, 4);
  RNA_def_property_ui_text(prop, "Offset", "Offset the thickness from the center");
  RNA_def_property_update(prop, 0, "rna_Modifier_update");

  prop = RNA_def_property(srna, "use_replace", PROP_BOOLEAN, PROP_NONE);
  RNA_def_property_boolean_sdna(prop, NULL, "flag", MOD_WIREFRAME_REPLACE);
  RNA_def_property_ui_text(prop, "Replace", "Remove original geometry");
  RNA_def_property_update(prop, 0, "rna_Modifier_update");

  prop = RNA_def_property(srna, "use_boundary", PROP_BOOLEAN, PROP_NONE);
  RNA_def_property_boolean_sdna(prop, NULL, "flag", MOD_WIREFRAME_BOUNDARY);
  RNA_def_property_ui_text(prop, "Boundary", "Support face boundaries");
  RNA_def_property_update(prop, 0, "rna_Modifier_update");

  prop = RNA_def_property(srna, "use_even_offset", PROP_BOOLEAN, PROP_NONE);
  RNA_def_property_boolean_sdna(prop, NULL, "flag", MOD_WIREFRAME_OFS_EVEN);
  RNA_def_property_ui_text(prop, "Offset Even", "Scale the offset to give more even thickness");
  RNA_def_property_update(prop, 0, "rna_Modifier_update");

  prop = RNA_def_property(srna, "use_relative_offset", PROP_BOOLEAN, PROP_NONE);
  RNA_def_property_boolean_sdna(prop, NULL, "flag", MOD_WIREFRAME_OFS_RELATIVE);
  RNA_def_property_ui_text(prop, "Offset Relative", "Scale the offset by surrounding geometry");
  RNA_def_property_update(prop, 0, "rna_Modifier_update");

  prop = RNA_def_property(srna, "use_crease", PROP_BOOLEAN, PROP_NONE);
  RNA_def_property_boolean_sdna(prop, NULL, "flag", MOD_WIREFRAME_CREASE);
  RNA_def_property_ui_text(prop, "Offset Relative", "Crease hub edges for improved subsurf");
  RNA_def_property_update(prop, 0, "rna_Modifier_update");

  prop = RNA_def_property(srna, "crease_weight", PROP_FLOAT, PROP_NONE);
  RNA_def_property_float_sdna(prop, NULL, "crease_weight");
  RNA_def_property_range(prop, -FLT_MAX, FLT_MAX);
  RNA_def_property_ui_range(prop, 0.0f, 1.0f, 0.1, 1);
  RNA_def_property_ui_text(prop, "Weight", "Crease weight (if active)");
  RNA_def_property_update(prop, 0, "rna_Modifier_update");

  prop = RNA_def_property(srna, "material_offset", PROP_INT, PROP_NONE);
  RNA_def_property_int_sdna(prop, NULL, "mat_ofs");
  RNA_def_property_range(prop, SHRT_MIN, SHRT_MAX);
  RNA_def_property_ui_text(prop, "Material Offset", "Offset material index of generated faces");
  RNA_def_property_update(prop, 0, "rna_Modifier_update");

  prop = RNA_def_property(srna, "vertex_group", PROP_STRING, PROP_NONE);
  RNA_def_property_string_sdna(prop, NULL, "defgrp_name");
  RNA_def_property_ui_text(
      prop, "Vertex Group", "Vertex group name for selecting the affected areas");
  RNA_def_property_string_funcs(prop, NULL, NULL, "rna_WireframeModifier_defgrp_name_set");
  RNA_def_property_update(prop, 0, "rna_Modifier_update");

  prop = RNA_def_property(srna, "invert_vertex_group", PROP_BOOLEAN, PROP_NONE);
  RNA_def_property_boolean_sdna(prop, NULL, "flag", MOD_WIREFRAME_INVERT_VGROUP);
  RNA_def_property_ui_text(prop, "Invert", "Invert vertex group influence");
  RNA_def_property_update(prop, 0, "rna_Modifier_update");
}

static void rna_def_modifier_datatransfer(BlenderRNA *brna)
{
  StructRNA *srna;
  PropertyRNA *prop;

  static const EnumPropertyItem DT_layer_vert_items[] = {
    {DT_TYPE_MDEFORMVERT,
     "VGROUP_WEIGHTS",
     0,
     "Vertex Group(s)",
     "Transfer active or all vertex groups"},
#  if 0 /* TODO */
    {DT_TYPE_SHAPEKEY, "SHAPEKEYS", 0, "Shapekey(s)", "Transfer active or all shape keys"},
#  endif
  /* XXX When SkinModifier is enabled,
   * it seems to erase its own CD_MVERT_SKIN layer from final DM :( */
#  if 0
    {DT_TYPE_SKIN, "SKIN", 0, "Skin Weight", "Transfer skin weights"},
#  endif
    {DT_TYPE_BWEIGHT_VERT, "BEVEL_WEIGHT_VERT", 0, "Bevel Weight", "Transfer bevel weights"},
    {0, NULL, 0, NULL, NULL},
  };

  static const EnumPropertyItem DT_layer_edge_items[] = {
      {DT_TYPE_SHARP_EDGE, "SHARP_EDGE", 0, "Sharp", "Transfer sharp mark"},
      {DT_TYPE_SEAM, "SEAM", 0, "UV Seam", "Transfer UV seam mark"},
      {DT_TYPE_CREASE, "CREASE", 0, "Subsurf Crease", "Transfer crease values"},
      {DT_TYPE_BWEIGHT_EDGE, "BEVEL_WEIGHT_EDGE", 0, "Bevel Weight", "Transfer bevel weights"},
      {DT_TYPE_FREESTYLE_EDGE,
       "FREESTYLE_EDGE",
       0,
       "Freestyle Mark",
       "Transfer Freestyle edge mark"},
      {0, NULL, 0, NULL, NULL},
  };

  static const EnumPropertyItem DT_layer_loop_items[] = {
      {DT_TYPE_LNOR, "CUSTOM_NORMAL", 0, "Custom Normals", "Transfer custom normals"},
      {DT_TYPE_VCOL, "VCOL", 0, "VCol", "Vertex (face corners) colors"},
      {DT_TYPE_UV, "UV", 0, "UVs", "Transfer UV layers"},
      {0, NULL, 0, NULL, NULL},
  };

  static const EnumPropertyItem DT_layer_poly_items[] = {
      {DT_TYPE_SHARP_FACE, "SMOOTH", 0, "Smooth", "Transfer flat/smooth mark"},
      {DT_TYPE_FREESTYLE_FACE,
       "FREESTYLE_FACE",
       0,
       "Freestyle Mark",
       "Transfer Freestyle face mark"},
      {0, NULL, 0, NULL, NULL},
  };

  srna = RNA_def_struct(brna, "DataTransferModifier", "Modifier");
  RNA_def_struct_ui_text(
      srna, "Data Transfer Modifier", "Modifier transferring some data from a source mesh");
  RNA_def_struct_sdna(srna, "DataTransferModifierData");
  RNA_def_struct_ui_icon(srna, ICON_MOD_DATA_TRANSFER);

  prop = RNA_def_property(srna, "object", PROP_POINTER, PROP_NONE);
  RNA_def_property_pointer_sdna(prop, NULL, "ob_source");
  RNA_def_property_ui_text(prop, "Source Object", "Object to transfer data from");
  RNA_def_property_flag(prop, PROP_EDITABLE | PROP_ID_SELF_CHECK);
  RNA_def_property_override_flag(prop, PROPOVERRIDE_OVERRIDABLE_LIBRARY);
  RNA_def_property_pointer_funcs(
      prop, NULL, "rna_DataTransferModifier_ob_source_set", NULL, "rna_Mesh_object_poll");
  RNA_def_property_update(prop, 0, "rna_Modifier_dependency_update");

  prop = RNA_def_boolean(srna,
                         "use_object_transform",
                         true,
                         "Object Transform",
                         "Evaluate source and destination meshes in global space");
  RNA_def_property_boolean_sdna(prop, NULL, "flags", MOD_DATATRANSFER_OBSRC_TRANSFORM);
  RNA_def_property_update(prop, 0, "rna_Modifier_update");

  /* Generic, UI-only data types toggles. */
  prop = RNA_def_boolean(
      srna, "use_vert_data", false, "Vertex Data", "Enable vertex data transfer");
  RNA_def_property_boolean_sdna(prop, NULL, "flags", MOD_DATATRANSFER_USE_VERT);
  RNA_def_property_update(prop, 0, "rna_DataTransferModifier_use_data_update");

  prop = RNA_def_boolean(srna, "use_edge_data", false, "Edge Data", "Enable edge data transfer");
  RNA_def_property_boolean_sdna(prop, NULL, "flags", MOD_DATATRANSFER_USE_EDGE);
  RNA_def_property_update(prop, 0, "rna_DataTransferModifier_use_data_update");

  prop = RNA_def_boolean(
      srna, "use_loop_data", false, "Face Corner Data", "Enable face corner data transfer");
  RNA_def_property_boolean_sdna(prop, NULL, "flags", MOD_DATATRANSFER_USE_LOOP);
  RNA_def_property_update(prop, 0, "rna_DataTransferModifier_use_data_update");

  prop = RNA_def_boolean(srna, "use_poly_data", false, "Face Data", "Enable face data transfer");
  RNA_def_property_boolean_sdna(prop, NULL, "flags", MOD_DATATRANSFER_USE_POLY);
  RNA_def_property_update(prop, 0, "rna_DataTransferModifier_use_data_update");

  /* Actual data types selection. */
  prop = RNA_def_enum(srna,
                      "data_types_verts",
                      DT_layer_vert_items,
                      0,
                      "Vertex Data Types",
                      "Which vertex data layers to transfer");
  RNA_def_property_flag(prop, PROP_ENUM_FLAG);
  RNA_def_property_enum_sdna(prop, NULL, "data_types");
  RNA_def_property_enum_funcs(prop, NULL, "rna_DataTransferModifier_verts_data_types_set", NULL);
  RNA_def_property_update(prop, 0, "rna_DataTransferModifier_data_types_update");

  prop = RNA_def_enum(srna,
                      "data_types_edges",
                      DT_layer_edge_items,
                      0,
                      "Edge Data Types",
                      "Which edge data layers to transfer");
  RNA_def_property_flag(prop, PROP_ENUM_FLAG);
  RNA_def_property_enum_sdna(prop, NULL, "data_types");
  RNA_def_property_enum_funcs(prop, NULL, "rna_DataTransferModifier_edges_data_types_set", NULL);
  RNA_def_property_update(prop, 0, "rna_DataTransferModifier_data_types_update");

  prop = RNA_def_enum(srna,
                      "data_types_loops",
                      DT_layer_loop_items,
                      0,
                      "Face Corner Data Types",
                      "Which face corner data layers to transfer");
  RNA_def_property_flag(prop, PROP_ENUM_FLAG);
  RNA_def_property_enum_sdna(prop, NULL, "data_types");
  RNA_def_property_enum_funcs(prop, NULL, "rna_DataTransferModifier_loops_data_types_set", NULL);
  RNA_def_property_update(prop, 0, "rna_DataTransferModifier_data_types_update");

  prop = RNA_def_enum(srna,
                      "data_types_polys",
                      DT_layer_poly_items,
                      0,
                      "Poly Data Types",
                      "Which poly data layers to transfer");
  RNA_def_property_flag(prop, PROP_ENUM_FLAG);
  RNA_def_property_enum_sdna(prop, NULL, "data_types");
  RNA_def_property_enum_funcs(prop, NULL, "rna_DataTransferModifier_polys_data_types_set", NULL);
  RNA_def_property_update(prop, 0, "rna_DataTransferModifier_data_types_update");

  /* Mapping methods. */
  prop = RNA_def_enum(srna,
                      "vert_mapping",
                      rna_enum_dt_method_vertex_items,
                      MREMAP_MODE_VERT_NEAREST,
                      "Vertex Mapping",
                      "Method used to map source vertices to destination ones");
  RNA_def_property_enum_sdna(prop, NULL, "vmap_mode");
  RNA_def_property_update(prop, 0, "rna_Modifier_update");

  prop = RNA_def_enum(srna,
                      "edge_mapping",
                      rna_enum_dt_method_edge_items,
                      MREMAP_MODE_EDGE_NEAREST,
                      "Edge Mapping",
                      "Method used to map source edges to destination ones");
  RNA_def_property_enum_sdna(prop, NULL, "emap_mode");
  RNA_def_property_update(prop, 0, "rna_Modifier_update");

  prop = RNA_def_enum(srna,
                      "loop_mapping",
                      rna_enum_dt_method_loop_items,
                      MREMAP_MODE_LOOP_NEAREST_POLYNOR,
                      "Face Corner Mapping",
                      "Method used to map source faces' corners to destination ones");
  RNA_def_property_enum_sdna(prop, NULL, "lmap_mode");
  RNA_def_property_update(prop, 0, "rna_Modifier_update");

  prop = RNA_def_enum(srna,
                      "poly_mapping",
                      rna_enum_dt_method_poly_items,
                      MREMAP_MODE_POLY_NEAREST,
                      "Face Mapping",
                      "Method used to map source faces to destination ones");
  RNA_def_property_enum_sdna(prop, NULL, "pmap_mode");
  RNA_def_property_update(prop, 0, "rna_Modifier_update");

  /* Mapping options and filtering. */
  prop = RNA_def_boolean(
      srna,
      "use_max_distance",
      false,
      "Only Neighbor Geometry",
      "Source elements must be closer than given distance from destination one");
  RNA_def_property_boolean_sdna(prop, NULL, "flags", MOD_DATATRANSFER_MAP_MAXDIST);
  RNA_def_property_update(prop, 0, "rna_Modifier_update");

  prop = RNA_def_float(
      srna,
      "max_distance",
      1.0f,
      0.0f,
      FLT_MAX,
      "Max Distance",
      "Maximum allowed distance between source and destination element, for non-topology mappings",
      0.0f,
      100.0f);
  RNA_def_property_float_sdna(prop, NULL, "map_max_distance");
  RNA_def_property_subtype(prop, PROP_DISTANCE);
  RNA_def_property_update(prop, 0, "rna_Modifier_update");

  prop = RNA_def_float(
      srna,
      "ray_radius",
      0.0f,
      0.0f,
      FLT_MAX,
      "Ray Radius",
      "'Width' of rays (especially useful when raycasting against vertices or edges)",
      0.0f,
      10.0f);
  RNA_def_property_float_sdna(prop, NULL, "map_ray_radius");
  RNA_def_property_subtype(prop, PROP_DISTANCE);
  RNA_def_property_update(prop, 0, "rna_Modifier_update");

  prop = RNA_def_float(
      srna,
      "islands_precision",
      0.0f,
      0.0f,
      1.0f,
      "Islands Handling Refinement",
      "Factor controlling precision of islands handling "
      "(typically, 0.1 should be enough, higher values can make things really slow)",
      0.0f,
      1.0f);
  RNA_def_property_subtype(prop, PROP_DISTANCE);
  RNA_def_property_update(prop, 0, "rna_Modifier_update");

  /* How to handle multi-layers types of data. */
  prop = RNA_def_enum(srna,
                      "layers_vgroup_select_src",
                      rna_enum_dt_layers_select_src_items,
                      DT_LAYERS_ALL_SRC,
                      "Source Layers Selection",
                      "Which layers to transfer, in case of multi-layers types");
  RNA_def_property_enum_sdna(prop, NULL, "layers_select_src[DT_MULTILAYER_INDEX_MDEFORMVERT]");
  RNA_def_property_enum_funcs(
      prop, NULL, NULL, "rna_DataTransferModifier_layers_select_src_itemf");
  RNA_def_property_update(prop, 0, "rna_Modifier_update");

#  if 0
  prop = RNA_def_enum(srna,
                      "layers_shapekey_select_src",
                      rna_enum_dt_layers_select_src_items,
                      DT_LAYERS_ALL_SRC,
                      "Source Layers Selection",
                      "Which layers to transfer, in case of multi-layers types");
  RNA_def_property_enum_sdna(prop, NULL, "layers_select_src[DT_MULTILAYER_INDEX_SHAPEKEY]");
  RNA_def_property_enum_funcs(
      prop, NULL, NULL, "rna_DataTransferModifier_layers_select_src_itemf");
  RNA_def_property_update(prop, 0, "rna_Modifier_update");
#  endif

  prop = RNA_def_enum(srna,
                      "layers_vcol_select_src",
                      rna_enum_dt_layers_select_src_items,
                      DT_LAYERS_ALL_SRC,
                      "Source Layers Selection",
                      "Which layers to transfer, in case of multi-layers types");
  RNA_def_property_enum_sdna(prop, NULL, "layers_select_src[DT_MULTILAYER_INDEX_VCOL]");
  RNA_def_property_enum_funcs(
      prop, NULL, NULL, "rna_DataTransferModifier_layers_select_src_itemf");
  RNA_def_property_update(prop, 0, "rna_Modifier_update");

  prop = RNA_def_enum(srna,
                      "layers_uv_select_src",
                      rna_enum_dt_layers_select_src_items,
                      DT_LAYERS_ALL_SRC,
                      "Source Layers Selection",
                      "Which layers to transfer, in case of multi-layers types");
  RNA_def_property_enum_sdna(prop, NULL, "layers_select_src[DT_MULTILAYER_INDEX_UV]");
  RNA_def_property_enum_funcs(
      prop, NULL, NULL, "rna_DataTransferModifier_layers_select_src_itemf");
  RNA_def_property_update(prop, 0, "rna_Modifier_update");

  prop = RNA_def_enum(srna,
                      "layers_vgroup_select_dst",
                      rna_enum_dt_layers_select_dst_items,
                      DT_LAYERS_NAME_DST,
                      "Destination Layers Matching",
                      "How to match source and destination layers");
  RNA_def_property_enum_sdna(prop, NULL, "layers_select_dst[DT_MULTILAYER_INDEX_MDEFORMVERT]");
  RNA_def_property_enum_funcs(
      prop, NULL, NULL, "rna_DataTransferModifier_layers_select_dst_itemf");
  RNA_def_property_update(prop, 0, "rna_Modifier_update");

#  if 0
  prop = RNA_def_enum(srna,
                      "layers_shapekey_select_dst",
                      rna_enum_dt_layers_select_dst_items,
                      DT_LAYERS_NAME_DST,
                      "Destination Layers Matching",
                      "How to match source and destination layers");
  RNA_def_property_enum_sdna(prop, NULL, "layers_select_dst[DT_MULTILAYER_INDEX_SHAPEKEY]");
  RNA_def_property_enum_funcs(
      prop, NULL, NULL, "rna_DataTransferModifier_layers_select_dst_itemf");
  RNA_def_property_update(prop, 0, "rna_Modifier_update");
#  endif

  prop = RNA_def_enum(srna,
                      "layers_vcol_select_dst",
                      rna_enum_dt_layers_select_dst_items,
                      DT_LAYERS_NAME_DST,
                      "Destination Layers Matching",
                      "How to match source and destination layers");
  RNA_def_property_enum_sdna(prop, NULL, "layers_select_dst[DT_MULTILAYER_INDEX_VCOL]");
  RNA_def_property_enum_funcs(
      prop, NULL, NULL, "rna_DataTransferModifier_layers_select_dst_itemf");
  RNA_def_property_update(prop, 0, "rna_Modifier_update");

  prop = RNA_def_enum(srna,
                      "layers_uv_select_dst",
                      rna_enum_dt_layers_select_dst_items,
                      DT_LAYERS_NAME_DST,
                      "Destination Layers Matching",
                      "How to match source and destination layers");
  RNA_def_property_enum_sdna(prop, NULL, "layers_select_dst[DT_MULTILAYER_INDEX_UV]");
  RNA_def_property_enum_funcs(
      prop, NULL, NULL, "rna_DataTransferModifier_layers_select_dst_itemf");
  RNA_def_property_update(prop, 0, "rna_Modifier_update");

  /* Mix stuff */
  prop = RNA_def_enum(srna,
                      "mix_mode",
                      rna_enum_dt_mix_mode_items,
                      CDT_MIX_TRANSFER,
                      "Mix Mode",
                      "How to affect destination elements with source values");
  RNA_def_property_enum_funcs(prop, NULL, NULL, "rna_DataTransferModifier_mix_mode_itemf");
  RNA_def_property_update(prop, 0, "rna_Modifier_update");

  prop = RNA_def_float_factor(
      srna,
      "mix_factor",
      1.0f,
      0.0f,
      1.0f,
      "Mix Factor",
      "Factor to use when applying data to destination (exact behavior depends on mix mode, "
      "multiplied with weights from vertex group when defined)",
      0.0f,
      1.0f);
  RNA_def_property_update(prop, 0, "rna_Modifier_update");

  prop = RNA_def_string(srna,
                        "vertex_group",
                        NULL,
                        MAX_VGROUP_NAME,
                        "Vertex Group",
                        "Vertex group name for selecting the affected areas");
  RNA_def_property_string_sdna(prop, NULL, "defgrp_name");
  RNA_def_property_string_funcs(prop, NULL, NULL, "rna_DataTransferModifier_defgrp_name_set");
  RNA_def_property_update(prop, 0, "rna_Modifier_update");

  prop = RNA_def_boolean(
      srna, "invert_vertex_group", false, "Invert", "Invert vertex group influence");
  RNA_def_property_boolean_sdna(prop, NULL, "flags", MOD_DATATRANSFER_INVERT_VGROUP);
  RNA_def_property_update(prop, 0, "rna_Modifier_update");
}

static void rna_def_modifier_normaledit(BlenderRNA *brna)
{
  StructRNA *srna;
  PropertyRNA *prop;

  static const EnumPropertyItem prop_mode_items[] = {
      {MOD_NORMALEDIT_MODE_RADIAL,
       "RADIAL",
       0,
       "Radial",
       "From an ellipsoid (shape defined by the boundbox's dimensions, target is optional)"},
      {MOD_NORMALEDIT_MODE_DIRECTIONAL,
       "DIRECTIONAL",
       0,
       "Directional",
       "Normals 'track' (point to) the target object"},
      {0, NULL, 0, NULL, NULL},
  };

  static const EnumPropertyItem prop_mix_mode_items[] = {
      {MOD_NORMALEDIT_MIX_COPY, "COPY", 0, "Copy", "Copy new normals (overwrite existing)"},
      {MOD_NORMALEDIT_MIX_ADD, "ADD", 0, "Add", "Copy sum of new and old normals"},
      {MOD_NORMALEDIT_MIX_SUB, "SUB", 0, "Subtract", "Copy new normals minus old normals"},
      {MOD_NORMALEDIT_MIX_MUL,
       "MUL",
       0,
       "Multiply",
       "Copy product of old and new normals (*not* cross product)"},
      {0, NULL, 0, NULL, NULL},
  };

  srna = RNA_def_struct(brna, "NormalEditModifier", "Modifier");
  RNA_def_struct_ui_text(
      srna, "Normal Edit Modifier", "Modifier affecting/generating custom normals");
  RNA_def_struct_sdna(srna, "NormalEditModifierData");
  RNA_def_struct_ui_icon(srna, ICON_MOD_NORMALEDIT);

  prop = RNA_def_property(srna, "mode", PROP_ENUM, PROP_NONE);
  RNA_def_property_enum_items(prop, prop_mode_items);
  RNA_def_property_ui_text(prop, "Mode", "How to affect (generate) normals");
  RNA_def_property_update(prop, 0, "rna_Modifier_update");

  prop = RNA_def_float_array(srna,
                             "offset",
                             3,
                             NULL,
                             -FLT_MAX,
                             FLT_MAX,
                             "Offset",
                             "Offset from object's center",
                             -100.0f,
                             100.0f);
  RNA_def_property_subtype(prop, PROP_COORDS);
  RNA_def_property_update(prop, 0, "rna_Modifier_update");

  prop = RNA_def_property(srna, "mix_mode", PROP_ENUM, PROP_NONE);
  RNA_def_property_enum_items(prop, prop_mix_mode_items);
  RNA_def_property_ui_text(prop, "Mix Mode", "How to mix generated normals with existing ones");
  RNA_def_property_update(prop, 0, "rna_Modifier_update");

  prop = RNA_def_float(srna,
                       "mix_factor",
                       1.0f,
                       0.0f,
                       1.0f,
                       "Mix Factor",
                       "How much of generated normals to mix with exiting ones",
                       0.0f,
                       1.0f);
  RNA_def_property_update(prop, 0, "rna_Modifier_update");

  prop = RNA_def_float(srna,
                       "mix_limit",
                       1.0f,
                       0.0f,
                       DEG2RADF(180.0f),
                       "Max Angle",
                       "Maximum angle between old and new normals",
                       0.0f,
                       DEG2RADF(180.0f));
  RNA_def_property_subtype(prop, PROP_ANGLE);
  RNA_def_property_update(prop, 0, "rna_Modifier_update");

  prop = RNA_def_property(srna, "no_polynors_fix", PROP_BOOLEAN, PROP_NONE);
  RNA_def_property_boolean_sdna(prop, NULL, "flag", MOD_NORMALEDIT_NO_POLYNORS_FIX);
  RNA_def_property_boolean_default(prop, false);
  RNA_def_property_ui_text(prop,
                           "Lock Polygon Normals",
                           "Do not flip polygons when their normals are not consistent "
                           "with their newly computed custom vertex normals");
  RNA_def_property_update(prop, 0, "rna_Modifier_update");

  prop = RNA_def_property(srna, "vertex_group", PROP_STRING, PROP_NONE);
  RNA_def_property_string_sdna(prop, NULL, "defgrp_name");
  RNA_def_property_ui_text(
      prop, "Vertex Group", "Vertex group name for selecting/weighting the affected areas");
  RNA_def_property_string_funcs(prop, NULL, NULL, "rna_NormalEditModifier_defgrp_name_set");
  RNA_def_property_update(prop, 0, "rna_Modifier_update");

  prop = RNA_def_property(srna, "invert_vertex_group", PROP_BOOLEAN, PROP_NONE);
  RNA_def_property_boolean_sdna(prop, NULL, "flag", MOD_NORMALEDIT_INVERT_VGROUP);
  RNA_def_property_ui_text(prop, "Invert", "Invert vertex group influence");
  RNA_def_property_update(prop, 0, "rna_Modifier_update");

  prop = RNA_def_property(srna, "target", PROP_POINTER, PROP_NONE);
  RNA_def_property_ui_text(prop, "Target", "Target object used to affect normals");
  RNA_def_property_pointer_funcs(prop, NULL, "rna_NormalEditModifier_target_set", NULL, NULL);
  RNA_def_property_flag(prop, PROP_EDITABLE | PROP_ID_SELF_CHECK);
  RNA_def_property_override_flag(prop, PROPOVERRIDE_OVERRIDABLE_LIBRARY);
  RNA_def_property_update(prop, 0, "rna_Modifier_dependency_update");

  prop = RNA_def_property(srna, "use_direction_parallel", PROP_BOOLEAN, PROP_NONE);
  RNA_def_property_boolean_sdna(prop, NULL, "flag", MOD_NORMALEDIT_USE_DIRECTION_PARALLEL);
  RNA_def_property_boolean_default(prop, true);
  RNA_def_property_ui_text(prop,
                           "Parallel Normals",
                           "Use same direction for all normals, from origin to target's center "
                           "(Directional mode only)");
  RNA_def_property_update(prop, 0, "rna_Modifier_update");
}

static void rna_def_modifier_surfacedeform(BlenderRNA *brna)
{
  StructRNA *srna;
  PropertyRNA *prop;

  srna = RNA_def_struct(brna, "SurfaceDeformModifier", "Modifier");
  RNA_def_struct_ui_text(srna, "SurfaceDeform Modifier", "");
  RNA_def_struct_sdna(srna, "SurfaceDeformModifierData");
  RNA_def_struct_ui_icon(srna, ICON_MOD_MESHDEFORM);

  prop = RNA_def_property(srna, "target", PROP_POINTER, PROP_NONE);
  RNA_def_property_ui_text(prop, "Target", "Mesh object to deform with");
  RNA_def_property_pointer_funcs(
      prop, NULL, "rna_SurfaceDeformModifier_target_set", NULL, "rna_Mesh_object_poll");
  RNA_def_property_flag(prop, PROP_EDITABLE | PROP_ID_SELF_CHECK);
  RNA_def_property_override_flag(prop, PROPOVERRIDE_OVERRIDABLE_LIBRARY);
  RNA_def_property_update(prop, 0, "rna_Modifier_dependency_update");

  prop = RNA_def_property(srna, "falloff", PROP_FLOAT, PROP_NONE);
  RNA_def_property_range(prop, 2.0f, 16.0f);
  RNA_def_property_ui_text(
      prop, "Interpolation falloff", "Controls how much nearby polygons influence deformation");
  RNA_def_property_update(prop, 0, "rna_Modifier_update");

  prop = RNA_def_property(srna, "is_bound", PROP_BOOLEAN, PROP_NONE);
  RNA_def_property_boolean_funcs(prop, "rna_SurfaceDeformModifier_is_bound_get", NULL);
  RNA_def_property_ui_text(prop, "Bound", "Whether geometry has been bound to target mesh");
  RNA_def_property_clear_flag(prop, PROP_EDITABLE);
}

static void rna_def_modifier_weightednormal(BlenderRNA *brna)
{
  StructRNA *srna;
  PropertyRNA *prop;

  static EnumPropertyItem prop_weighting_mode_items[] = {
      {MOD_WEIGHTEDNORMAL_MODE_FACE,
       "FACE_AREA",
       0,
       "Face Area",
       "Generate face area weighted normals"},
      {MOD_WEIGHTEDNORMAL_MODE_ANGLE,
       "CORNER_ANGLE",
       0,
       "Corner Angle",
       "Generate corner angle weighted normals"},
      {MOD_WEIGHTEDNORMAL_MODE_FACE_ANGLE,
       "FACE_AREA_WITH_ANGLE",
       0,
       "Face Area And Angle",
       "Generated normals weighted by both face area and angle"},
      {0, NULL, 0, NULL, NULL},
  };

  srna = RNA_def_struct(brna, "WeightedNormalModifier", "Modifier");
  RNA_def_struct_ui_text(srna, "WeightedNormal Modifier", "");
  RNA_def_struct_sdna(srna, "WeightedNormalModifierData");
  RNA_def_struct_ui_icon(srna, ICON_MOD_NORMALEDIT);

  prop = RNA_def_property(srna, "weight", PROP_INT, PROP_NONE);
  RNA_def_property_range(prop, 1, 100);
  RNA_def_property_ui_range(prop, 1, 100, 1, -1);
  RNA_def_property_ui_text(prop,
                           "Weight",
                           "Corrective factor applied to faces' weights, 50 is neutral, "
                           "lower values increase weight of weak faces, "
                           "higher values increase weight of strong faces");
  RNA_def_property_update(prop, 0, "rna_Modifier_update");

  prop = RNA_def_property(srna, "mode", PROP_ENUM, PROP_NONE);
  RNA_def_property_enum_items(prop, prop_weighting_mode_items);
  RNA_def_property_ui_text(prop, "Weighting Mode", "Weighted vertex normal mode to use");
  RNA_def_property_update(prop, 0, "rna_Modifier_update");

  prop = RNA_def_property(srna, "thresh", PROP_FLOAT, PROP_NONE);
  RNA_def_property_range(prop, 0, 10);
  RNA_def_property_ui_range(prop, 0, 10, 1, 2);
  RNA_def_property_ui_text(
      prop, "Threshold", "Threshold value for different weights to be considered equal");
  RNA_def_property_update(prop, 0, "rna_Modifier_update");

  prop = RNA_def_property(srna, "keep_sharp", PROP_BOOLEAN, PROP_NONE);
  RNA_def_property_boolean_sdna(prop, NULL, "flag", MOD_WEIGHTEDNORMAL_KEEP_SHARP);
  RNA_def_property_ui_text(prop,
                           "Keep Sharp",
                           "Keep sharp edges as computed for default split normals, "
                           "instead of setting a single weighted normal for each vertex");
  RNA_def_property_update(prop, 0, "rna_Modifier_update");

  prop = RNA_def_property(srna, "vertex_group", PROP_STRING, PROP_NONE);
  RNA_def_property_string_sdna(prop, NULL, "defgrp_name");
  RNA_def_property_ui_text(
      prop, "Vertex Group", "Vertex group name for modifying the selected areas");
  RNA_def_property_string_funcs(prop, NULL, NULL, "rna_WeightedNormalModifier_defgrp_name_set");
  RNA_def_property_update(prop, 0, "rna_Modifier_update");

  prop = RNA_def_property(srna, "invert_vertex_group", PROP_BOOLEAN, PROP_NONE);
  RNA_def_property_boolean_sdna(prop, NULL, "flag", MOD_WEIGHTEDNORMAL_INVERT_VGROUP);
  RNA_def_property_ui_text(prop, "Invert", "Invert vertex group influence");
  RNA_def_property_update(prop, 0, "rna_Modifier_update");

  prop = RNA_def_property(srna, "face_influence", PROP_BOOLEAN, PROP_NONE);
  RNA_def_property_boolean_sdna(prop, NULL, "flag", MOD_WEIGHTEDNORMAL_FACE_INFLUENCE);
  RNA_def_property_ui_text(prop, "Face Influence", "Use influence of face for weighting");
  RNA_def_property_update(prop, 0, "rna_Modifier_update");
}

void RNA_def_modifier(BlenderRNA *brna)
{
  StructRNA *srna;
  PropertyRNA *prop;

  /* data */
  srna = RNA_def_struct(brna, "Modifier", NULL);
  RNA_def_struct_ui_text(srna, "Modifier", "Modifier affecting the geometry data of an object");
  RNA_def_struct_refine_func(srna, "rna_Modifier_refine");
  RNA_def_struct_path_func(srna, "rna_Modifier_path");
  RNA_def_struct_sdna(srna, "ModifierData");

  /* strings */
  prop = RNA_def_property(srna, "name", PROP_STRING, PROP_NONE);
  RNA_def_property_string_funcs(prop, NULL, NULL, "rna_Modifier_name_set");
  RNA_def_property_ui_text(prop, "Name", "Modifier name");
  RNA_def_property_update(prop, NC_OBJECT | ND_MODIFIER | NA_RENAME, NULL);
  RNA_def_struct_name_property(srna, prop);

  /* enums */
  prop = RNA_def_property(srna, "type", PROP_ENUM, PROP_NONE);
  RNA_def_property_clear_flag(prop, PROP_EDITABLE);
  RNA_def_property_enum_sdna(prop, NULL, "type");
  RNA_def_property_enum_items(prop, rna_enum_object_modifier_type_items);
  RNA_def_property_ui_text(prop, "Type", "");

  /* flags */
  prop = RNA_def_property(srna, "show_viewport", PROP_BOOLEAN, PROP_NONE);
  RNA_def_property_boolean_sdna(prop, NULL, "mode", eModifierMode_Realtime);
  RNA_def_property_ui_text(prop, "Realtime", "Display modifier in viewport");
  RNA_def_property_flag(prop, PROP_LIB_EXCEPTION);
  RNA_def_property_override_flag(prop, PROPOVERRIDE_OVERRIDABLE_LIBRARY);
  RNA_def_property_update(prop, 0, "rna_Modifier_update");
  RNA_def_property_ui_icon(prop, ICON_RESTRICT_VIEW_ON, 1);

  prop = RNA_def_property(srna, "show_render", PROP_BOOLEAN, PROP_NONE);
  RNA_def_property_boolean_sdna(prop, NULL, "mode", eModifierMode_Render);
  RNA_def_property_override_flag(prop, PROPOVERRIDE_OVERRIDABLE_LIBRARY);
  RNA_def_property_ui_text(prop, "Render", "Use modifier during render");
  RNA_def_property_ui_icon(prop, ICON_RESTRICT_RENDER_ON, 1);
  RNA_def_property_update(prop, NC_OBJECT | ND_MODIFIER, NULL);

  prop = RNA_def_property(srna, "show_in_editmode", PROP_BOOLEAN, PROP_NONE);
  RNA_def_property_boolean_sdna(prop, NULL, "mode", eModifierMode_Editmode);
  RNA_def_property_ui_text(prop, "Edit Mode", "Display modifier in Edit mode");
  RNA_def_property_update(prop, 0, "rna_Modifier_update");
  RNA_def_property_ui_icon(prop, ICON_EDITMODE_HLT, 0);

  prop = RNA_def_property(srna, "show_on_cage", PROP_BOOLEAN, PROP_NONE);
  RNA_def_property_boolean_sdna(prop, NULL, "mode", eModifierMode_OnCage);
  RNA_def_property_ui_text(prop, "On Cage", "Adjust edit cage to modifier result");
  RNA_def_property_ui_icon(prop, ICON_MESH_DATA, 0);
  RNA_def_property_update(prop, 0, "rna_Modifier_update");

  prop = RNA_def_property(srna, "show_expanded", PROP_BOOLEAN, PROP_NONE);
  RNA_def_property_flag(prop, PROP_NO_DEG_UPDATE);
  RNA_def_property_boolean_sdna(prop, NULL, "mode", eModifierMode_Expanded);
  RNA_def_property_override_flag(prop, PROPOVERRIDE_OVERRIDABLE_LIBRARY);
  RNA_def_property_ui_text(prop, "Expanded", "Set modifier expanded in the user interface");
  RNA_def_property_ui_icon(prop, ICON_DISCLOSURE_TRI_RIGHT, 1);

  prop = RNA_def_property(srna, "use_apply_on_spline", PROP_BOOLEAN, PROP_NONE);
  RNA_def_property_boolean_sdna(prop, NULL, "mode", eModifierMode_ApplyOnSpline);
  RNA_def_property_ui_text(
      prop,
      "Apply on spline",
      "Apply this and all preceding deformation modifiers on splines' points rather than "
      "on filled curve/surface");
  RNA_def_property_ui_icon(prop, ICON_SURFACE_DATA, 0);
  RNA_def_property_update(prop, 0, "rna_Modifier_update");

  /* types */
  rna_def_modifier_subsurf(brna);
  rna_def_modifier_lattice(brna);
  rna_def_modifier_curve(brna);
  rna_def_modifier_build(brna);
  rna_def_modifier_mirror(brna);
  rna_def_modifier_decimate(brna);
  rna_def_modifier_wave(brna);
  rna_def_modifier_armature(brna);
  rna_def_modifier_hook(brna);
  rna_def_modifier_softbody(brna);
  rna_def_modifier_boolean(brna);
  rna_def_modifier_array(brna);
  rna_def_modifier_edgesplit(brna);
  rna_def_modifier_displace(brna);
  rna_def_modifier_uvproject(brna);
  rna_def_modifier_smooth(brna);
  rna_def_modifier_correctivesmooth(brna);
  rna_def_modifier_cast(brna);
  rna_def_modifier_meshdeform(brna);
  rna_def_modifier_particlesystem(brna);
  rna_def_modifier_particleinstance(brna);
  rna_def_modifier_explode(brna);
  rna_def_modifier_cloth(brna);
  rna_def_modifier_collision(brna);
  rna_def_modifier_bevel(brna);
  rna_def_modifier_shrinkwrap(brna);
  rna_def_modifier_fluidsim(brna);
  rna_def_modifier_mask(brna);
  rna_def_modifier_simpledeform(brna);
  rna_def_modifier_warp(brna);
  rna_def_modifier_multires(brna);
  rna_def_modifier_surface(brna);
  rna_def_modifier_smoke(brna);
  rna_def_modifier_solidify(brna);
  rna_def_modifier_screw(brna);
  rna_def_modifier_uvwarp(brna);
  rna_def_modifier_weightvgedit(brna);
  rna_def_modifier_weightvgmix(brna);
  rna_def_modifier_weightvgproximity(brna);
  rna_def_modifier_dynamic_paint(brna);
  rna_def_modifier_ocean(brna);
  rna_def_modifier_remesh(brna);
  rna_def_modifier_skin(brna);
  rna_def_modifier_laplaciansmooth(brna);
  rna_def_modifier_triangulate(brna);
  rna_def_modifier_meshcache(brna);
  rna_def_modifier_laplaciandeform(brna);
  rna_def_modifier_wireframe(brna);
  rna_def_modifier_datatransfer(brna);
  rna_def_modifier_normaledit(brna);
  rna_def_modifier_meshseqcache(brna);
  rna_def_modifier_surfacedeform(brna);
  rna_def_modifier_weightednormal(brna);
}

#endif<|MERGE_RESOLUTION|>--- conflicted
+++ resolved
@@ -54,7 +54,6 @@
 
 #include "WM_api.h"
 #include "WM_types.h"
-
 
 const EnumPropertyItem rna_enum_object_modifier_type_items[] = {
     {0, "", 0, N_("Modify"), ""},
@@ -460,7 +459,7 @@
 
 static bool rna_CSG_object_poll(PointerRNA *UNUSED(ptr), PointerRNA value)
 {
-  int type = ((Object *)value.id.data)->type;
+  int type = ((Object *)value.owner_id)->type;
   return type == OB_MESH || type == OB_CURVE || type == OB_FONT || type == OB_SURF;
 }
 
@@ -641,15 +640,10 @@
 
 static void rna_Modifier_update(Main *UNUSED(bmain), Scene *UNUSED(scene), PointerRNA *ptr)
 {
-<<<<<<< HEAD
   if (rna_Modifier_update_check(ptr)) {
-    DEG_id_tag_update(ptr->id.data, ID_RECALC_GEOMETRY);
-    WM_main_add_notifier(NC_OBJECT | ND_MODIFIER, ptr->id.data);
+    DEG_id_tag_update(ptr->owner_id, ID_RECALC_GEOMETRY);
+    WM_main_add_notifier(NC_OBJECT | ND_MODIFIER, ptr->owner_id);
   }
-=======
-  DEG_id_tag_update(ptr->owner_id, ID_RECALC_GEOMETRY);
-  WM_main_add_notifier(NC_OBJECT | ND_MODIFIER, ptr->owner_id);
->>>>>>> a098bd09
 }
 
 static void rna_Modifier_dependency_update(Main *bmain, Scene *scene, PointerRNA *ptr)

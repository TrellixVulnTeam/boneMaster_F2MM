--- conflicted
+++ resolved
@@ -735,15 +735,12 @@
       return &RNA_SurfaceDeformModifier;
     case eModifierType_WeightedNormal:
       return &RNA_WeightedNormalModifier;
+    case eModifierType_VoxelMesher:
+      return &RNA_VoxelMesherModifier;
     case eModifierType_Simulation:
 #  ifdef WITH_PARTICLE_NODES
       return &RNA_SimulationModifier;
-<<<<<<< HEAD
-    case eModifierType_VoxelMesher:
-      return &RNA_VoxelMesherModifier;
-=======
 #  endif
->>>>>>> 0330d1af
     /* Default */
     case eModifierType_Fluidsim: /* deprecated */
     case eModifierType_None:

/*
 * ***** BEGIN GPL LICENSE BLOCK *****
 *
 * This program is free software; you can redistribute it and/or
 * modify it under the terms of the GNU General Public License
 * as published by the Free Software Foundation; either version 2
 * of the License, or (at your option) any later version.
 *
 * This program is distributed in the hope that it will be useful,
 * but WITHOUT ANY WARRANTY; without even the implied warranty of
 * MERCHANTABILITY or FITNESS FOR A PARTICULAR PURPOSE.  See the
 * GNU General Public License for more details.
 *
 * You should have received a copy of the GNU General Public License
 * along with this program; if not, write to the Free Software  Foundation,
 * Inc., 51 Franklin Street, Fifth Floor, Boston, MA 02110-1301, USA.
 *
 * The Original Code is Copyright (C) 2005 by the Blender Foundation.
 * All rights reserved.
 *
 * Contributor(s): Daniel Dunbar
 *                 Ton Roosendaal,
 *                 Ben Batt,
 *                 Brecht Van Lommel,
 *                 Campbell Barton
 *
 * ***** END GPL LICENSE BLOCK *****
 *
 */

/** \file blender/modifiers/intern/MOD_screw.c
 *  \ingroup modifiers
 */


/* Screw modifier: revolves the edges about an axis */
#include <limits.h>

#include "DNA_mesh_types.h"
#include "DNA_meshdata_types.h"
#include "DNA_object_types.h"

#include "BLI_math.h"
#include "BLI_alloca.h"
#include "BLI_utildefines.h"

#include "BKE_library.h"
#include "BKE_library_query.h"
#include "BKE_mesh.h"

#include "DEG_depsgraph_build.h"

#include "MOD_modifiertypes.h"
#include "MEM_guardedalloc.h"

#include "BLI_strict_flags.h"

/* used for gathering edge connectivity */
typedef struct ScrewVertConnect {
	float dist;  /* distance from the center axis */
	float co[3]; /* loaction relative to the transformed axis */
	float no[3]; /* calc normal of the vertex */
	unsigned int v[2]; /* 2  verts on either side of this one */
	MEdge *e[2]; /* edges on either side, a bit of a waste since each edge ref's 2 edges */
	char flag;
} ScrewVertConnect;

typedef struct ScrewVertIter {
	ScrewVertConnect *v_array;
	ScrewVertConnect *v_poin;
	unsigned int v, v_other;
	MEdge *e;
} ScrewVertIter;

#define SV_UNUSED (UINT_MAX)
#define SV_INVALID ((UINT_MAX) - 1)
#define SV_IS_VALID(v) ((v) < SV_INVALID)

static void screwvert_iter_init(ScrewVertIter *iter, ScrewVertConnect *array, unsigned int v_init, unsigned int dir)
{
	iter->v_array = array;
	iter->v = v_init;

	if (SV_IS_VALID(v_init)) {
		iter->v_poin = &array[v_init];
		iter->v_other = iter->v_poin->v[dir];
		iter->e = iter->v_poin->e[!dir];
	}
	else {
		iter->v_poin = NULL;
		iter->e = NULL;
	}
}


static void screwvert_iter_step(ScrewVertIter *iter)
{
	if (iter->v_poin->v[0] == iter->v_other) {
		iter->v_other = iter->v;
		iter->v = iter->v_poin->v[1];
	}
	else if (iter->v_poin->v[1] == iter->v_other) {
		iter->v_other = iter->v;
		iter->v = iter->v_poin->v[0];
	}
	if (SV_IS_VALID(iter->v)) {
		iter->v_poin = &iter->v_array[iter->v];
		iter->e = iter->v_poin->e[(iter->v_poin->e[0] == iter->e)];
	}
	else {
		iter->e = NULL;
		iter->v_poin = NULL;
	}
}

static Mesh *mesh_remove_doubles_on_axis(
        Mesh *result, MVert *mvert_new, const uint totvert, const uint step_tot,
        const float axis_vec[3], const float axis_offset[3], const float merge_threshold)
{
	const float merge_threshold_sq = SQUARE(merge_threshold);
	const bool use_offset = axis_offset != NULL;
	uint tot_doubles = 0;
	for (uint i = 0; i < totvert; i += 1) {
		float axis_co[3];
		if (use_offset) {
			float offset_co[3];
			sub_v3_v3v3(offset_co, mvert_new[i].co, axis_offset);
			project_v3_v3v3_normalized(axis_co, offset_co, axis_vec);
			add_v3_v3(axis_co, axis_offset);
		}
		else {
			project_v3_v3v3_normalized(axis_co, mvert_new[i].co, axis_vec);
		}
		const float dist_sq = len_squared_v3v3(axis_co, mvert_new[i].co);
		if (dist_sq <= merge_threshold_sq) {
			mvert_new[i].flag |= ME_VERT_TMP_TAG;
			tot_doubles += 1;
			copy_v3_v3(mvert_new[i].co, axis_co);
		}
	}

	if (tot_doubles != 0) {
		uint tot = totvert * step_tot;
		int *full_doubles_map = MEM_malloc_arrayN(tot, sizeof(int), __func__);
		copy_vn_i(full_doubles_map, (int)tot, -1);

		uint tot_doubles_left = tot_doubles;
		for (uint i = 0; i < totvert; i += 1) {
			if (mvert_new[i].flag & ME_VERT_TMP_TAG) {
				int *doubles_map = &full_doubles_map[totvert + i] ;
				for (uint step = 1; step < step_tot; step += 1) {
					*doubles_map = (int)i;
					doubles_map += totvert;
				}
				tot_doubles_left -= 1;
				if (tot_doubles_left == 0) {
					break;
				}
			}
		}
		result = BKE_mesh_merge_verts(result, full_doubles_map, (int)(tot_doubles * (step_tot - 1)), MESH_MERGE_VERTS_DUMP_IF_MAPPED);
		MEM_freeN(full_doubles_map);
	}
	return result;
}

static void initData(ModifierData *md)
{
	ScrewModifierData *ltmd = (ScrewModifierData *) md;
	ltmd->ob_axis = NULL;
	ltmd->angle = (float)(M_PI * 2.0);
	ltmd->axis = 2;
	ltmd->flag = MOD_SCREW_SMOOTH_SHADING;
	ltmd->steps = 16;
	ltmd->render_steps = 16;
	ltmd->iter = 1;
	ltmd->merge_dist = 0.01f;
}

static Mesh *applyModifier(
        ModifierData *md, const ModifierEvalContext *ctx,
        Mesh *meshData)
{
	Mesh *mesh = meshData;
	Mesh *result;
	ScrewModifierData *ltmd = (ScrewModifierData *) md;
<<<<<<< HEAD
	const bool use_render_params = (ctx->flag & MOD_APPLY_RENDER) != 0;
	
=======
	const bool use_render_params = (flag & MOD_APPLY_RENDER) != 0;

>>>>>>> a24b4e60
	int *origindex;
	int mpoly_index = 0;
	unsigned int step;
	unsigned int i, j;
	unsigned int i1, i2;
	unsigned int step_tot = use_render_params ? ltmd->render_steps : ltmd->steps;
	const bool do_flip = (ltmd->flag & MOD_SCREW_NORMAL_FLIP) != 0;

	const int quad_ord[4] = {
	    do_flip ? 3 : 0,
	    do_flip ? 2 : 1,
	    do_flip ? 1 : 2,
	    do_flip ? 0 : 3,
	};
	const int quad_ord_ofs[4] = {
	    do_flip ? 2 : 0,
	    1,
	    do_flip ? 0 : 2,
	    3,
	};

	unsigned int maxVerts = 0, maxEdges = 0, maxPolys = 0;
	const unsigned int totvert = (unsigned int)mesh->totvert;
	const unsigned int totedge = (unsigned int)mesh->totedge;
	const unsigned int totpoly = (unsigned int)mesh->totpoly;

	unsigned int *edge_poly_map = NULL;  /* orig edge to orig poly */
	unsigned int *vert_loop_map = NULL;  /* orig vert to orig loop */

	/* UV Coords */
	const unsigned int mloopuv_layers_tot = (unsigned int)CustomData_number_of_layers(&mesh->ldata, CD_MLOOPUV);
	MLoopUV **mloopuv_layers = BLI_array_alloca(mloopuv_layers, mloopuv_layers_tot);
	float uv_u_scale;
	float uv_v_minmax[2] = {FLT_MAX, -FLT_MAX};
	float uv_v_range_inv;
	float uv_axis_plane[4];

	char axis_char = 'X';
	bool close;
	float angle = ltmd->angle;
	float screw_ofs = ltmd->screw_ofs;
	float axis_vec[3] = {0.0f, 0.0f, 0.0f};
	float tmp_vec1[3], tmp_vec2[3];
	float mat3[3][3];
	float mtx_tx[4][4]; /* transform the coords by an object relative to this objects transformation */
	float mtx_tx_inv[4][4]; /* inverted */
	float mtx_tmp_a[4][4];

	unsigned int vc_tot_linked = 0;
	short other_axis_1, other_axis_2;
	const float *tmpf1, *tmpf2;

	unsigned int edge_offset;

	MPoly *mpoly_orig, *mpoly_new, *mp_new;
	MLoop *mloop_orig, *mloop_new, *ml_new;
	MEdge *medge_orig, *med_orig, *med_new, *med_new_firstloop, *medge_new;
	MVert *mvert_new, *mvert_orig, *mv_orig, *mv_new, *mv_new_base;

	ScrewVertConnect *vc, *vc_tmp, *vert_connect = NULL;

	const char mpoly_flag = (ltmd->flag & MOD_SCREW_SMOOTH_SHADING) ? ME_SMOOTH : 0;

	/* don't do anything? */
	if (!totvert)
		return BKE_mesh_new_nomain_from_template(mesh, 0, 0, 0, 0, 0);

	switch (ltmd->axis) {
		case 0:
			other_axis_1 = 1;
			other_axis_2 = 2;
			break;
		case 1:
			other_axis_1 = 0;
			other_axis_2 = 2;
			break;
		default: /* 2, use default to quiet warnings */
			other_axis_1 = 0;
			other_axis_2 = 1;
			break;
	}

	axis_vec[ltmd->axis] = 1.0f;

	if (ltmd->ob_axis) {
		/* calc the matrix relative to the axis object */
		invert_m4_m4(mtx_tmp_a, ctx->object->obmat);
		copy_m4_m4(mtx_tx_inv, ltmd->ob_axis->obmat);
		mul_m4_m4m4(mtx_tx, mtx_tmp_a, mtx_tx_inv);

		/* calc the axis vec */
		mul_mat3_m4_v3(mtx_tx, axis_vec); /* only rotation component */
		normalize_v3(axis_vec);

		/* screw */
		if (ltmd->flag & MOD_SCREW_OBJECT_OFFSET) {
			/* find the offset along this axis relative to this objects matrix */
			float totlen = len_v3(mtx_tx[3]);

			if (totlen != 0.0f) {
				float zero[3] = {0.0f, 0.0f, 0.0f};
				float cp[3];
				screw_ofs = closest_to_line_v3(cp, mtx_tx[3], zero, axis_vec);
			}
			else {
				screw_ofs = 0.0f;
			}
		}

		/* angle */

#if 0   /* cant incluide this, not predictable enough, though quite fun. */
		if (ltmd->flag & MOD_SCREW_OBJECT_ANGLE) {
			float mtx3_tx[3][3];
			copy_m3_m4(mtx3_tx, mtx_tx);

			float vec[3] = {0, 1, 0};
			float cross1[3];
			float cross2[3];
			cross_v3_v3v3(cross1, vec, axis_vec);

			mul_v3_m3v3(cross2, mtx3_tx, cross1);
			{
				float c1[3];
				float c2[3];
				float axis_tmp[3];

				cross_v3_v3v3(c1, cross2, axis_vec);
				cross_v3_v3v3(c2, axis_vec, c1);


				angle = angle_v3v3(cross1, c2);

				cross_v3_v3v3(axis_tmp, cross1, c2);
				normalize_v3(axis_tmp);

				if (len_v3v3(axis_tmp, axis_vec) > 1.0f)
					angle = -angle;

			}
		}
#endif
	}
	else {
		/* exis char is used by i_rotate*/
		axis_char = (char)(axis_char + ltmd->axis); /* 'X' + axis */

		/* useful to be able to use the axis vec in some cases still */
		zero_v3(axis_vec);
		axis_vec[ltmd->axis] = 1.0f;
	}

	/* apply the multiplier */
	angle *= (float)ltmd->iter;
	screw_ofs *= (float)ltmd->iter;
	uv_u_scale = 1.0f / (float)(step_tot);

	/* multiplying the steps is a bit tricky, this works best */
	step_tot = ((step_tot + 1) * ltmd->iter) - (ltmd->iter - 1);

	/* will the screw be closed?
	 * Note! smaller then FLT_EPSILON * 100 gives problems with float precision so its never closed. */
	if (fabsf(screw_ofs) <= (FLT_EPSILON * 100.0f) &&
	    fabsf(fabsf(angle) - ((float)M_PI * 2.0f)) <= (FLT_EPSILON * 100.0f))
	{
		close = 1;
		step_tot--;
		if (step_tot < 3) step_tot = 3;

		maxVerts = totvert  * step_tot;   /* -1 because we're joining back up */
		maxEdges = (totvert * step_tot) + /* these are the edges between new verts */
		           (totedge * step_tot);  /* -1 because vert edges join */
		maxPolys = totedge * step_tot;

		screw_ofs = 0.0f;
	}
	else {
		close = 0;
		if (step_tot < 3) step_tot = 3;

		maxVerts =  totvert  * step_tot; /* -1 because we're joining back up */
		maxEdges =  (totvert * (step_tot - 1)) + /* these are the edges between new verts */
		           (totedge * step_tot);  /* -1 because vert edges join */
		maxPolys =  totedge * (step_tot - 1);
	}

	if ((ltmd->flag & MOD_SCREW_UV_STRETCH_U) == 0) {
		uv_u_scale = (uv_u_scale / (float)ltmd->iter) * (angle / ((float)M_PI * 2.0f));
	}
<<<<<<< HEAD
	
	result = BKE_mesh_new_nomain_from_template(mesh, (int)maxVerts, (int)maxEdges, 0, (int)maxPolys * 4, (int)maxPolys);
	
	/* copy verts from mesh */
	mvert_orig =    mesh->mvert;
	medge_orig =    mesh->medge;

	mvert_new =     result->mvert;
	mpoly_new =     result->mpoly;
	mloop_new =     result->mloop;
	medge_new =     result->medge;
=======

	result = CDDM_from_template(dm, (int)maxVerts, (int)maxEdges, 0, (int)maxPolys * 4, (int)maxPolys);

	/* copy verts from mesh */
	mvert_orig =    dm->getVertArray(dm);
	medge_orig =    dm->getEdgeArray(dm);

	mvert_new =     result->getVertArray(result);
	mpoly_new =     result->getPolyArray(result);
	mloop_new =     result->getLoopArray(result);
	medge_new =     result->getEdgeArray(result);
>>>>>>> a24b4e60

	if (!CustomData_has_layer(&result->pdata, CD_ORIGINDEX)) {
		CustomData_add_layer(&result->pdata, CD_ORIGINDEX, CD_CALLOC, NULL, (int)maxPolys);
	}

	origindex = CustomData_get_layer(&result->pdata, CD_ORIGINDEX);

	CustomData_copy_data(&mesh->vdata, &result->vdata, 0, 0, (int)totvert);

	if (mloopuv_layers_tot) {
		float zero_co[3] = {0};
		plane_from_point_normal_v3(uv_axis_plane, zero_co, axis_vec);
	}

	if (mloopuv_layers_tot) {
		unsigned int uv_lay;
		for (uv_lay = 0; uv_lay < mloopuv_layers_tot; uv_lay++) {
			mloopuv_layers[uv_lay] = CustomData_get_layer_n(&result->ldata, CD_MLOOPUV, (int)uv_lay);
		}

		if (ltmd->flag & MOD_SCREW_UV_STRETCH_V) {
			for (i = 0, mv_orig = mvert_orig; i < totvert; i++, mv_orig++) {
				const float v = dist_signed_squared_to_plane_v3(mv_orig->co, uv_axis_plane);
				uv_v_minmax[0] = min_ff(v, uv_v_minmax[0]);
				uv_v_minmax[1] = max_ff(v, uv_v_minmax[1]);
			}
			uv_v_minmax[0] = sqrtf_signed(uv_v_minmax[0]);
			uv_v_minmax[1] = sqrtf_signed(uv_v_minmax[1]);
		}

		uv_v_range_inv = uv_v_minmax[1] - uv_v_minmax[0];
		uv_v_range_inv = uv_v_range_inv ? 1.0f / uv_v_range_inv : 0.0f;
	}

	/* Set the locations of the first set of verts */

	mv_new = mvert_new;
	mv_orig = mvert_orig;

	/* Copy the first set of edges */
	med_orig = medge_orig;
	med_new = medge_new;
	for (i = 0; i < totedge; i++, med_orig++, med_new++) {
		med_new->v1 = med_orig->v1;
		med_new->v2 = med_orig->v2;
		med_new->crease = med_orig->crease;
		med_new->flag = med_orig->flag &  ~ME_LOOSEEDGE;
	}

	/* build polygon -> edge map */
	if (totpoly) {
		MPoly *mp_orig;

		mpoly_orig = mesh->mpoly;
		mloop_orig = mesh->mloop;
		edge_poly_map = MEM_malloc_arrayN(totedge, sizeof(*edge_poly_map), __func__);
		memset(edge_poly_map, 0xff, sizeof(*edge_poly_map) * totedge);

		vert_loop_map = MEM_malloc_arrayN(totvert, sizeof(*vert_loop_map), __func__);
		memset(vert_loop_map, 0xff, sizeof(*vert_loop_map) * totvert);

		for (i = 0, mp_orig = mpoly_orig; i < totpoly; i++, mp_orig++) {
			unsigned int loopstart = (unsigned int)mp_orig->loopstart;
			unsigned int loopend = loopstart + (unsigned int)mp_orig->totloop;

			MLoop *ml_orig = &mloop_orig[loopstart];
			unsigned int k;
			for (k = loopstart; k < loopend; k++, ml_orig++) {
				edge_poly_map[ml_orig->e] = i;
				vert_loop_map[ml_orig->v] = k;

				/* also order edges based on faces */
				if (medge_new[ml_orig->e].v1 != ml_orig->v) {
					SWAP(unsigned int, medge_new[ml_orig->e].v1, medge_new[ml_orig->e].v2);
				}
			}
		}
	}

	if (ltmd->flag & MOD_SCREW_NORMAL_CALC) {
		/*
		 * Normal Calculation (for face flipping)
		 * Sort edge verts for correct face flipping
		 * NOT REALLY NEEDED but face flipping is nice.
		 *
		 * */


		/* Notice!
		 *
		 * Since we are only ordering the edges here it can avoid mallocing the
		 * extra space by abusing the vert array before its filled with new verts.
		 * The new array for vert_connect must be at least sizeof(ScrewVertConnect) * totvert
		 * and the size of our resulting meshes array is sizeof(MVert) * totvert * 3
		 * so its safe to use the second 2 thrids of MVert the array for vert_connect,
		 * just make sure ScrewVertConnect struct is no more than twice as big as MVert,
		 * at the moment there is no chance of that being a problem,
		 * unless MVert becomes half its current size.
		 *
		 * once the edges are ordered, vert_connect is not needed and it can be used for verts
		 *
		 * This makes the modifier faster with one less alloc.
		 */

		vert_connect = MEM_malloc_arrayN(totvert, sizeof(ScrewVertConnect), "ScrewVertConnect");
		//vert_connect = (ScrewVertConnect *) &medge_new[totvert];  /* skip the first slice of verts */
		vc = vert_connect;

		/* Copy Vert Locations */
		/* - We can do this in a later loop - only do here if no normal calc */
		if (!totedge) {
			for (i = 0; i < totvert; i++, mv_orig++, mv_new++) {
				copy_v3_v3(mv_new->co, mv_orig->co);
				normalize_v3_v3(vc->no, mv_new->co); /* no edges- this is really a dummy normal */
			}
		}
		else {
			/*printf("\n\n\n\n\nStarting Modifier\n");*/
			/* set edge users */
			med_new = medge_new;
			mv_new = mvert_new;

			if (ltmd->ob_axis) {
				/*mtx_tx is initialized early on */
				for (i = 0; i < totvert; i++, mv_new++, mv_orig++, vc++) {
					vc->co[0] = mv_new->co[0] = mv_orig->co[0];
					vc->co[1] = mv_new->co[1] = mv_orig->co[1];
					vc->co[2] = mv_new->co[2] = mv_orig->co[2];

					vc->flag = 0;
					vc->e[0] = vc->e[1] = NULL;
					vc->v[0] = vc->v[1] = SV_UNUSED;

					mul_m4_v3(mtx_tx, vc->co);
					/* length in 2d, don't sqrt because this is only for comparison */
					vc->dist = vc->co[other_axis_1] * vc->co[other_axis_1] +
					           vc->co[other_axis_2] * vc->co[other_axis_2];

					/* printf("location %f %f %f -- %f\n", vc->co[0], vc->co[1], vc->co[2], vc->dist);*/
				}
			}
			else {
				for (i = 0; i < totvert; i++, mv_new++, mv_orig++, vc++) {
					vc->co[0] = mv_new->co[0] = mv_orig->co[0];
					vc->co[1] = mv_new->co[1] = mv_orig->co[1];
					vc->co[2] = mv_new->co[2] = mv_orig->co[2];

					vc->flag = 0;
					vc->e[0] = vc->e[1] = NULL;
					vc->v[0] = vc->v[1] = SV_UNUSED;

					/* length in 2d, don't sqrt because this is only for comparison */
					vc->dist = vc->co[other_axis_1] * vc->co[other_axis_1] +
					           vc->co[other_axis_2] * vc->co[other_axis_2];

					/* printf("location %f %f %f -- %f\n", vc->co[0], vc->co[1], vc->co[2], vc->dist);*/
				}
			}

			/* this loop builds connectivity info for verts */
			for (i = 0; i < totedge; i++, med_new++) {
				vc = &vert_connect[med_new->v1];

				if (vc->v[0] == SV_UNUSED) { /* unused */
					vc->v[0] = med_new->v2;
					vc->e[0] = med_new;
				}
				else if (vc->v[1] == SV_UNUSED) {
					vc->v[1] = med_new->v2;
					vc->e[1] = med_new;
				}
				else {
					vc->v[0] = vc->v[1] = SV_INVALID; /* error value  - don't use, 3 edges on vert */
				}

				vc = &vert_connect[med_new->v2];

				/* same as above but swap v1/2 */
				if (vc->v[0] == SV_UNUSED) { /* unused */
					vc->v[0] = med_new->v1;
					vc->e[0] = med_new;
				}
				else if (vc->v[1] == SV_UNUSED) {
					vc->v[1] = med_new->v1;
					vc->e[1] = med_new;
				}
				else {
					vc->v[0] = vc->v[1] = SV_INVALID; /* error value  - don't use, 3 edges on vert */
				}
			}

			/* find the first vert */
			vc = vert_connect;
			for (i = 0; i < totvert; i++, vc++) {
				/* Now do search for connected verts, order all edges and flip them
				 * so resulting faces are flipped the right way */
				vc_tot_linked = 0; /* count the number of linked verts for this loop */
				if (vc->flag == 0) {
					unsigned int v_best = SV_UNUSED, ed_loop_closed = 0; /* vert and vert new */
					ScrewVertIter lt_iter;
					float fl = -1.0f;

					/* compiler complains if not initialized, but it should be initialized below */
					bool ed_loop_flip = false;

					/*printf("Loop on connected vert: %i\n", i);*/

					for (j = 0; j < 2; j++) {
						/*printf("\tSide: %i\n", j);*/
						screwvert_iter_init(&lt_iter, vert_connect, i, j);
						if (j == 1) {
							screwvert_iter_step(&lt_iter);
						}
						while (lt_iter.v_poin) {
							/*printf("\t\tVERT: %i\n", lt_iter.v);*/
							if (lt_iter.v_poin->flag) {
								/*printf("\t\t\tBreaking Found end\n");*/
								//endpoints[0] = endpoints[1] = SV_UNUSED;
								ed_loop_closed = 1; /* circle */
								break;
							}
							lt_iter.v_poin->flag = 1;
							vc_tot_linked++;
							/*printf("Testing 2 floats %f : %f\n", fl, lt_iter.v_poin->dist);*/
							if (fl <= lt_iter.v_poin->dist) {
								fl = lt_iter.v_poin->dist;
								v_best = lt_iter.v;
								/*printf("\t\t\tVERT BEST: %i\n", v_best);*/
							}
							screwvert_iter_step(&lt_iter);
							if (!lt_iter.v_poin) {
								/*printf("\t\t\tFound End Also Num %i\n", j);*/
								/*endpoints[j] = lt_iter.v_other;*/ /* other is still valid */
								break;
							}
						}
					}

					/* now we have a collection of used edges. flip their edges the right way*/
					/*if (v_best != SV_UNUSED) - */

					/*printf("Done Looking - vc_tot_linked: %i\n", vc_tot_linked);*/

					if (vc_tot_linked > 1) {
						float vf_1, vf_2, vf_best;

						vc_tmp = &vert_connect[v_best];

						tmpf1 = vert_connect[vc_tmp->v[0]].co;
						tmpf2 = vert_connect[vc_tmp->v[1]].co;


						/* edge connects on each side! */
						if (SV_IS_VALID(vc_tmp->v[0]) && SV_IS_VALID(vc_tmp->v[1])) {
							/*printf("Verts on each side (%i %i)\n", vc_tmp->v[0], vc_tmp->v[1]);*/
							/* find out which is higher */

							vf_1 = tmpf1[ltmd->axis];
							vf_2 = tmpf2[ltmd->axis];
							vf_best = vc_tmp->co[ltmd->axis];

							if (vf_1 < vf_best && vf_best < vf_2) {
								ed_loop_flip = 0;
							}
							else if (vf_1 > vf_best && vf_best > vf_2) {
								ed_loop_flip = 1;
							}
							else {
								/* not so simple to work out which edge is higher */
								sub_v3_v3v3(tmp_vec1, tmpf1, vc_tmp->co);
								sub_v3_v3v3(tmp_vec2, tmpf2, vc_tmp->co);
								normalize_v3(tmp_vec1);
								normalize_v3(tmp_vec2);

								if (tmp_vec1[ltmd->axis] < tmp_vec2[ltmd->axis]) {
									ed_loop_flip = 1;
								}
								else {
									ed_loop_flip = 0;
								}
							}
						}
						else if (SV_IS_VALID(vc_tmp->v[0])) { /*vertex only connected on 1 side */
							/*printf("Verts on ONE side (%i %i)\n", vc_tmp->v[0], vc_tmp->v[1]);*/
							if (tmpf1[ltmd->axis] < vc_tmp->co[ltmd->axis]) { /* best is above */
								ed_loop_flip = 1;
							}
							else { /* best is below or even... in even case we cant know whet  to do. */
								ed_loop_flip = 0;
							}

						}
#if 0
						else {
							printf("No Connected ___\n");
						}
#endif

						/*printf("flip direction %i\n", ed_loop_flip);*/


						/* switch the flip option if set
						 * note: flip is now done at face level so copying vgroup slizes is easier */
#if 0
						if (do_flip)
							ed_loop_flip = !ed_loop_flip;
#endif

						if (angle < 0.0f)
							ed_loop_flip = !ed_loop_flip;

						/* if its closed, we only need 1 loop */
						for (j = ed_loop_closed; j < 2; j++) {
							/*printf("Ordering Side J %i\n", j);*/

							screwvert_iter_init(&lt_iter, vert_connect, v_best, j);
							/*printf("\n\nStarting - Loop\n");*/
							lt_iter.v_poin->flag = 1; /* so a non loop will traverse the other side */


							/* If this is the vert off the best vert and
							 * the best vert has 2 edges connected too it
							 * then swap the flip direction */
							if (j == 1 && SV_IS_VALID(vc_tmp->v[0]) && SV_IS_VALID(vc_tmp->v[1]))
								ed_loop_flip = !ed_loop_flip;

							while (lt_iter.v_poin && lt_iter.v_poin->flag != 2) {
								/*printf("\tOrdering Vert V %i\n", lt_iter.v);*/

								lt_iter.v_poin->flag = 2;
								if (lt_iter.e) {
									if (lt_iter.v == lt_iter.e->v1) {
										if (ed_loop_flip == 0) {
											/*printf("\t\t\tFlipping 0\n");*/
											SWAP(unsigned int, lt_iter.e->v1, lt_iter.e->v2);
										}
										/* else {
										    printf("\t\t\tFlipping Not 0\n");
										   }*/
									}
									else if (lt_iter.v == lt_iter.e->v2) {
										if (ed_loop_flip == 1) {
											/*printf("\t\t\tFlipping 1\n");*/
											SWAP(unsigned int, lt_iter.e->v1, lt_iter.e->v2);
										}
										/* else {
										    printf("\t\t\tFlipping Not 1\n");
										   }*/
									}
									/* else {
									    printf("\t\tIncorrect edge topology");
									   }*/
								}
								/* else {
								    printf("\t\tNo Edge at this point\n");
								   }*/
								screwvert_iter_step(&lt_iter);
							}
						}
					}
				}

				/* *VERTEX NORMALS*
				 * we know the surrounding edges are ordered correctly now
				 * so its safe to create vertex normals.
				 *
				 * calculate vertex normals that can be propagated on lathing
				 * use edge connectivity work this out */
				if (SV_IS_VALID(vc->v[0])) {
					if (SV_IS_VALID(vc->v[1])) {
						/* 2 edges connedted */
						/* make 2 connecting vert locations relative to the middle vert */
						sub_v3_v3v3(tmp_vec1, mvert_new[vc->v[0]].co, mvert_new[i].co);
						sub_v3_v3v3(tmp_vec2, mvert_new[vc->v[1]].co, mvert_new[i].co);
						/* normalize so both edges have the same influence, no matter their length */
						normalize_v3(tmp_vec1);
						normalize_v3(tmp_vec2);

						/* vc_no_tmp1 - this line is the average direction of both connecting edges
						 *
						 * Use the edge order to make the subtraction, flip the normal the right way
						 * edge should be there but check just in case... */
						if (vc->e[0]->v1 == i) {
							sub_v3_v3(tmp_vec1, tmp_vec2);
						}
						else {
							sub_v3_v3v3(tmp_vec1, tmp_vec2, tmp_vec1);
						}
					}
					else {
						/* only 1 edge connected - same as above except
						 * don't need to average edge direction */
						if (vc->e[0]->v2 == i) {
							sub_v3_v3v3(tmp_vec1, mvert_new[i].co, mvert_new[vc->v[0]].co);
						}
						else {
							sub_v3_v3v3(tmp_vec1, mvert_new[vc->v[0]].co, mvert_new[i].co);
						}
					}

					/* tmp_vec2 - is a line 90d from the pivot to the vec
					 * This is used so the resulting normal points directly away from the middle */
					cross_v3_v3v3(tmp_vec2, axis_vec, vc->co);

					if (UNLIKELY(is_zero_v3(tmp_vec2))) {
						/* we're _on_ the axis, so copy it based on our winding */
						if (vc->e[0]->v2 == i) {
							negate_v3_v3(vc->no, axis_vec);
						}
						else {
							copy_v3_v3(vc->no, axis_vec);
						}
					}
					else {
						/* edge average vector and right angle to the pivot make the normal */
						cross_v3_v3v3(vc->no, tmp_vec1, tmp_vec2);
					}

				}
				else {
					copy_v3_v3(vc->no, vc->co);
				}

				/* we wont be looping on this data again so copy normals here */
				if ((angle < 0.0f) != do_flip)
					negate_v3(vc->no);

				normalize_v3(vc->no);
				normal_float_to_short_v3(mvert_new[i].no, vc->no);

				/* Done with normals */
			}
		}
	}
	else {
		mv_orig = mvert_orig;
		mv_new = mvert_new;

		for (i = 0; i < totvert; i++, mv_new++, mv_orig++) {
			copy_v3_v3(mv_new->co, mv_orig->co);
		}
	}
	/* done with edge connectivity based normal flipping */

	/* Add Faces */
	for (step = 1; step < step_tot; step++) {
		const unsigned int varray_stride = totvert * step;
		float step_angle;
		float nor_tx[3];
		float mat[4][4];
		/* Rotation Matrix */
		step_angle = (angle / (float)(step_tot - (!close))) * (float)step;

		if (ltmd->ob_axis) {
			axis_angle_normalized_to_mat3(mat3, axis_vec, step_angle);
		}
		else {
			axis_angle_to_mat3_single(mat3, axis_char, step_angle);
		}
		copy_m4_m3(mat, mat3);

		if (screw_ofs)
			madd_v3_v3fl(mat[3], axis_vec, screw_ofs * ((float)step / (float)(step_tot - 1)));

		/* copy a slice */
<<<<<<< HEAD
		CustomData_copy_data(&mesh->vdata, &result->vdata, 0, (int)varray_stride, (int)totvert);
=======
		DM_copy_vert_data(dm, result, 0, (int)varray_stride, (int)totvert);
>>>>>>> a24b4e60

		mv_new_base = mvert_new;
		mv_new = &mvert_new[varray_stride]; /* advance to the next slice */

		for (j = 0; j < totvert; j++, mv_new_base++, mv_new++) {
			/* set normal */
			if (vert_connect) {
				mul_v3_m3v3(nor_tx, mat3, vert_connect[j].no);

				/* set the normal now its transformed */
				normal_float_to_short_v3(mv_new->no, nor_tx);
			}

			/* set location */
			copy_v3_v3(mv_new->co, mv_new_base->co);

			/* only need to set these if using non cleared memory */
			/*mv_new->mat_nr = mv_new->flag = 0;*/

			if (ltmd->ob_axis) {
				sub_v3_v3(mv_new->co, mtx_tx[3]);

				mul_m4_v3(mat, mv_new->co);

				add_v3_v3(mv_new->co, mtx_tx[3]);
			}
			else {
				mul_m4_v3(mat, mv_new->co);
			}

			/* add the new edge */
			med_new->v1 = varray_stride + j;
			med_new->v2 = med_new->v1 - totvert;
			med_new->flag = ME_EDGEDRAW | ME_EDGERENDER;
			med_new++;
		}
	}

	/* we can avoid if using vert alloc trick */
	if (vert_connect) {
		MEM_freeN(vert_connect);
		vert_connect = NULL;
	}

	if (close) {
		/* last loop of edges, previous loop dosnt account for the last set of edges */
		const unsigned int varray_stride = (step_tot - 1) * totvert;

		for (i = 0; i < totvert; i++) {
			med_new->v1 = i;
			med_new->v2 = varray_stride + i;
			med_new->flag = ME_EDGEDRAW | ME_EDGERENDER;
			med_new++;
		}
	}

	mp_new = mpoly_new;
	ml_new = mloop_new;
	med_new_firstloop = medge_new;

	/* more of an offset in this case */
	edge_offset = totedge + (totvert * (step_tot - (close ? 0 : 1)));

	for (i = 0; i < totedge; i++, med_new_firstloop++) {
		const unsigned int step_last = step_tot - (close ? 1 : 2);
		const unsigned int mpoly_index_orig = totpoly ? edge_poly_map[i] : UINT_MAX;
		const bool has_mpoly_orig = (mpoly_index_orig != UINT_MAX);
		float uv_v_offset_a, uv_v_offset_b;

		const unsigned int mloop_index_orig[2] = {
		    vert_loop_map ? vert_loop_map[medge_new[i].v1] : UINT_MAX,
		    vert_loop_map ? vert_loop_map[medge_new[i].v2] : UINT_MAX,
		};
		const bool has_mloop_orig = mloop_index_orig[0] != UINT_MAX;

		short mat_nr;

		/* for each edge, make a cylinder of quads */
		i1 = med_new_firstloop->v1;
		i2 = med_new_firstloop->v2;

		if (has_mpoly_orig) {
			mat_nr = mpoly_orig[mpoly_index_orig].mat_nr;
		}
		else {
			mat_nr = 0;
		}

		if (has_mloop_orig == false && mloopuv_layers_tot) {
			uv_v_offset_a = dist_signed_to_plane_v3(mvert_new[medge_new[i].v1].co, uv_axis_plane);
			uv_v_offset_b = dist_signed_to_plane_v3(mvert_new[medge_new[i].v2].co, uv_axis_plane);

			if (ltmd->flag & MOD_SCREW_UV_STRETCH_V) {
				uv_v_offset_a = (uv_v_offset_a - uv_v_minmax[0]) * uv_v_range_inv;
				uv_v_offset_b = (uv_v_offset_b - uv_v_minmax[0]) * uv_v_range_inv;
			}
		}

		for (step = 0; step <= step_last; step++) {

			/* Polygon */
			if (has_mpoly_orig) {
				CustomData_copy_data(&mesh->pdata, &result->pdata, (int)mpoly_index_orig, (int)mpoly_index, 1);
				origindex[mpoly_index] = (int)mpoly_index_orig;
			}
			else {
				origindex[mpoly_index] = ORIGINDEX_NONE;
				mp_new->flag = mpoly_flag;
				mp_new->mat_nr = mat_nr;
			}
			mp_new->loopstart = mpoly_index * 4;
			mp_new->totloop = 4;


			/* Loop-Custom-Data */
			if (has_mloop_orig) {
				int l_index = (int)(ml_new - mloop_new);

				CustomData_copy_data(&mesh->ldata, &result->ldata, (int)mloop_index_orig[0], l_index + 0, 1);
				CustomData_copy_data(&mesh->ldata, &result->ldata, (int)mloop_index_orig[1], l_index + 1, 1);
				CustomData_copy_data(&mesh->ldata, &result->ldata, (int)mloop_index_orig[1], l_index + 2, 1);
				CustomData_copy_data(&mesh->ldata, &result->ldata, (int)mloop_index_orig[0], l_index + 3, 1);

				if (mloopuv_layers_tot) {
					unsigned int uv_lay;
					const float uv_u_offset_a = (float)(step)     * uv_u_scale;
					const float uv_u_offset_b = (float)(step + 1) * uv_u_scale;
					for (uv_lay = 0; uv_lay < mloopuv_layers_tot; uv_lay++) {
						MLoopUV *mluv = &mloopuv_layers[uv_lay][l_index];

						mluv[quad_ord[0]].uv[0] += uv_u_offset_a;
						mluv[quad_ord[1]].uv[0] += uv_u_offset_a;
						mluv[quad_ord[2]].uv[0] += uv_u_offset_b;
						mluv[quad_ord[3]].uv[0] += uv_u_offset_b;
					}
				}
			}
			else {
				if (mloopuv_layers_tot) {
					int l_index = (int)(ml_new - mloop_new);

					unsigned int uv_lay;
					const float uv_u_offset_a = (float)(step)     * uv_u_scale;
					const float uv_u_offset_b = (float)(step + 1) * uv_u_scale;
					for (uv_lay = 0; uv_lay < mloopuv_layers_tot; uv_lay++) {
						MLoopUV *mluv = &mloopuv_layers[uv_lay][l_index];

						copy_v2_fl2(mluv[quad_ord[0]].uv, uv_u_offset_a, uv_v_offset_a);
						copy_v2_fl2(mluv[quad_ord[1]].uv, uv_u_offset_a, uv_v_offset_b);
						copy_v2_fl2(mluv[quad_ord[2]].uv, uv_u_offset_b, uv_v_offset_b);
						copy_v2_fl2(mluv[quad_ord[3]].uv, uv_u_offset_b, uv_v_offset_a);
					}
				}
			}

			/* Loop-Data */
			if (!(close && step == step_last)) {
				/* regular segments */
				ml_new[quad_ord[0]].v = i1;
				ml_new[quad_ord[1]].v = i2;
				ml_new[quad_ord[2]].v = i2 + totvert;
				ml_new[quad_ord[3]].v = i1 + totvert;

				ml_new[quad_ord_ofs[0]].e = step == 0 ? i : (edge_offset + step + (i * (step_tot - 1))) - 1;
				ml_new[quad_ord_ofs[1]].e = totedge + i2;
				ml_new[quad_ord_ofs[2]].e = edge_offset + step + (i * (step_tot - 1));
				ml_new[quad_ord_ofs[3]].e = totedge + i1;


				/* new vertical edge */
				if (step) { /* The first set is already done */
					med_new->v1 = i1;
					med_new->v2 = i2;
					med_new->flag = med_new_firstloop->flag;
					med_new->crease = med_new_firstloop->crease;
					med_new++;
				}
				i1 += totvert;
				i2 += totvert;
			}
			else {
				/* last segment */
				ml_new[quad_ord[0]].v = i1;
				ml_new[quad_ord[1]].v = i2;
				ml_new[quad_ord[2]].v = med_new_firstloop->v2;
				ml_new[quad_ord[3]].v = med_new_firstloop->v1;

				ml_new[quad_ord_ofs[0]].e = (edge_offset + step + (i * (step_tot - 1))) - 1;
				ml_new[quad_ord_ofs[1]].e = totedge + i2;
				ml_new[quad_ord_ofs[2]].e = i;
				ml_new[quad_ord_ofs[3]].e = totedge + i1;
			}

			mp_new++;
			ml_new += 4;
			mpoly_index++;
		}

		/* new vertical edge */
		med_new->v1 = i1;
		med_new->v2 = i2;
		med_new->flag = med_new_firstloop->flag & ~ME_LOOSEEDGE;
		med_new->crease = med_new_firstloop->crease;
		med_new++;
	}

	/* validate loop edges */
#if 0
	{
		unsigned i = 0;
		printf("\n");
		for (; i < maxPolys * 4; i += 4) {
			unsigned int ii;
			ml_new = mloop_new + i;
			ii = findEd(medge_new, maxEdges, ml_new[0].v, ml_new[1].v);
			printf("%d %d -- ", ii, ml_new[0].e);
			ml_new[0].e = ii;

			ii = findEd(medge_new, maxEdges, ml_new[1].v, ml_new[2].v);
			printf("%d %d -- ", ii, ml_new[1].e);
			ml_new[1].e = ii;

			ii = findEd(medge_new, maxEdges, ml_new[2].v, ml_new[3].v);
			printf("%d %d -- ", ii, ml_new[2].e);
			ml_new[2].e = ii;

			ii = findEd(medge_new, maxEdges, ml_new[3].v, ml_new[0].v);
			printf("%d %d\n", ii, ml_new[3].e);
			ml_new[3].e = ii;

		}
	}
#endif

	if (edge_poly_map) {
		MEM_freeN(edge_poly_map);
	}

	if (vert_loop_map) {
		MEM_freeN(vert_loop_map);
	}

	if ((ltmd->flag & MOD_SCREW_MERGE) && (screw_ofs == 0.0f)) {
		Mesh *result_prev = result;
		result = mesh_remove_doubles_on_axis(
		        result, mvert_new, totvert, step_tot,
		        axis_vec, ltmd->ob_axis ? mtx_tx[3] : NULL, ltmd->merge_dist);
		if (result != result_prev) {
			result->runtime.cd_dirty_vert |= CD_MASK_NORMAL;
		}
	}

	if ((ltmd->flag & MOD_SCREW_NORMAL_CALC) == 0) {
		result->runtime.cd_dirty_vert |= CD_MASK_NORMAL;
	}

	return result;
}

static void updateDepsgraph(ModifierData *md, const ModifierUpdateDepsgraphContext *ctx)
{
	ScrewModifierData *ltmd = (ScrewModifierData *)md;
	if (ltmd->ob_axis != NULL) {
		DEG_add_object_relation(ctx->node, ltmd->ob_axis, DEG_OB_COMP_TRANSFORM, "Screw Modifier");
	}
}

static void foreachObjectLink(
        ModifierData *md, Object *ob,
        ObjectWalkFunc walk, void *userData)
{
	ScrewModifierData *ltmd = (ScrewModifierData *) md;

	walk(userData, ob, &ltmd->ob_axis, IDWALK_CB_NOP);
}

ModifierTypeInfo modifierType_Screw = {
	/* name */              "Screw",
	/* structName */        "ScrewModifierData",
	/* structSize */        sizeof(ScrewModifierData),
	/* type */              eModifierTypeType_Constructive,

	/* flags */             eModifierTypeFlag_AcceptsMesh |
	                        eModifierTypeFlag_AcceptsCVs |
	                        eModifierTypeFlag_SupportsEditmode |
	                        eModifierTypeFlag_EnableInEditmode,

	/* copyData */          modifier_copyData_generic,

	/* deformVerts_DM */    NULL,
	/* deformMatrices_DM */ NULL,
	/* deformVertsEM_DM */  NULL,
	/* deformMatricesEM_DM*/NULL,
	/* applyModifier_DM */  NULL,
	/* applyModifierEM_DM */NULL,

	/* deformVerts */       NULL,
	/* deformMatrices */    NULL,
	/* deformVertsEM */     NULL,
	/* deformMatricesEM */  NULL,
	/* applyModifier */     applyModifier,
	/* applyModifierEM */   NULL,

	/* initData */          initData,
	/* requiredDataMask */  NULL,
	/* freeData */          NULL,
	/* isDisabled */        NULL,
	/* updateDepsgraph */   updateDepsgraph,
	/* dependsOnTime */     NULL,
	/* dependsOnNormals */	NULL,
	/* foreachObjectLink */ foreachObjectLink,
	/* foreachIDLink */     NULL,
	/* foreachTexLink */    NULL,
};<|MERGE_RESOLUTION|>--- conflicted
+++ resolved
@@ -184,13 +184,8 @@
 	Mesh *mesh = meshData;
 	Mesh *result;
 	ScrewModifierData *ltmd = (ScrewModifierData *) md;
-<<<<<<< HEAD
 	const bool use_render_params = (ctx->flag & MOD_APPLY_RENDER) != 0;
-	
-=======
-	const bool use_render_params = (flag & MOD_APPLY_RENDER) != 0;
-
->>>>>>> a24b4e60
+
 	int *origindex;
 	int mpoly_index = 0;
 	unsigned int step;
@@ -380,10 +375,9 @@
 	if ((ltmd->flag & MOD_SCREW_UV_STRETCH_U) == 0) {
 		uv_u_scale = (uv_u_scale / (float)ltmd->iter) * (angle / ((float)M_PI * 2.0f));
 	}
-<<<<<<< HEAD
-	
+
 	result = BKE_mesh_new_nomain_from_template(mesh, (int)maxVerts, (int)maxEdges, 0, (int)maxPolys * 4, (int)maxPolys);
-	
+
 	/* copy verts from mesh */
 	mvert_orig =    mesh->mvert;
 	medge_orig =    mesh->medge;
@@ -392,19 +386,6 @@
 	mpoly_new =     result->mpoly;
 	mloop_new =     result->mloop;
 	medge_new =     result->medge;
-=======
-
-	result = CDDM_from_template(dm, (int)maxVerts, (int)maxEdges, 0, (int)maxPolys * 4, (int)maxPolys);
-
-	/* copy verts from mesh */
-	mvert_orig =    dm->getVertArray(dm);
-	medge_orig =    dm->getEdgeArray(dm);
-
-	mvert_new =     result->getVertArray(result);
-	mpoly_new =     result->getPolyArray(result);
-	mloop_new =     result->getLoopArray(result);
-	medge_new =     result->getEdgeArray(result);
->>>>>>> a24b4e60
 
 	if (!CustomData_has_layer(&result->pdata, CD_ORIGINDEX)) {
 		CustomData_add_layer(&result->pdata, CD_ORIGINDEX, CD_CALLOC, NULL, (int)maxPolys);
@@ -870,11 +851,7 @@
 			madd_v3_v3fl(mat[3], axis_vec, screw_ofs * ((float)step / (float)(step_tot - 1)));
 
 		/* copy a slice */
-<<<<<<< HEAD
 		CustomData_copy_data(&mesh->vdata, &result->vdata, 0, (int)varray_stride, (int)totvert);
-=======
-		DM_copy_vert_data(dm, result, 0, (int)varray_stride, (int)totvert);
->>>>>>> a24b4e60
 
 		mv_new_base = mvert_new;
 		mv_new = &mvert_new[varray_stride]; /* advance to the next slice */

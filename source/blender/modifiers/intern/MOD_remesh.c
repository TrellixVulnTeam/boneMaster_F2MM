--- conflicted
+++ resolved
@@ -167,8 +167,9 @@
 
   cur_poly->loopstart = output->curface * 4;
   cur_poly->totloop = 4;
-  for (i = 0; i < 4; i++)
+  for (i = 0; i < 4; i++) {
     mloop[output->curface * 4 + i].v = vert_indices[i];
+  }
 
   output->curface++;
 }
@@ -767,12 +768,9 @@
       result->runtime.cd_dirty_vert |= CD_MASK_NORMAL;
   }
 
-<<<<<<< HEAD
-=======
   BKE_mesh_copy_settings(result, mesh);
   BKE_mesh_calc_edges(result, true, false);
   result->runtime.cd_dirty_vert |= CD_MASK_NORMAL;
->>>>>>> 6c1cc08d
   return result;
 }
 

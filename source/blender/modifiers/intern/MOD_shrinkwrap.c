/*
 * ***** BEGIN GPL LICENSE BLOCK *****
 *
 * This program is free software; you can redistribute it and/or
 * modify it under the terms of the GNU General Public License
 * as published by the Free Software Foundation; either version 2
 * of the License, or (at your option) any later version.
 *
 * This program is distributed in the hope that it will be useful,
 * but WITHOUT ANY WARRANTY; without even the implied warranty of
 * MERCHANTABILITY or FITNESS FOR A PARTICULAR PURPOSE.  See the
 * GNU General Public License for more details.
 *
 * You should have received a copy of the GNU General Public License
 * along with this program; if not, write to the Free Software  Foundation,
 * Inc., 51 Franklin Street, Fifth Floor, Boston, MA 02110-1301, USA.
 *
 * The Original Code is Copyright (C) 2005 by the Blender Foundation.
 * All rights reserved.
 *
 * Contributor(s): Daniel Dunbar
 *                 Ton Roosendaal,
 *                 Ben Batt,
 *                 Brecht Van Lommel,
 *                 Campbell Barton
 *
 * ***** END GPL LICENSE BLOCK *****
 *
 */

/** \file blender/modifiers/intern/MOD_shrinkwrap.c
 *  \ingroup modifiers
 */


#include <string.h>

#include "DNA_mesh_types.h"
#include "DNA_object_types.h"

#include "BLI_math.h"
#include "BLI_utildefines.h"

#include "BKE_editmesh.h"
#include "BKE_library.h"
#include "BKE_library_query.h"
#include "BKE_mesh.h"
#include "BKE_modifier.h"
#include "BKE_shrinkwrap.h"

#include "MOD_util.h"

static bool dependsOnNormals(ModifierData *md);


static void initData(ModifierData *md)
{
	ShrinkwrapModifierData *smd = (ShrinkwrapModifierData *) md;
	smd->shrinkType = MOD_SHRINKWRAP_NEAREST_SURFACE;
	smd->shrinkOpts = MOD_SHRINKWRAP_PROJECT_ALLOW_POS_DIR;
	smd->keepDist   = 0.0f;

	smd->target     = NULL;
	smd->auxTarget  = NULL;
}

static CustomDataMask requiredDataMask(Object *UNUSED(ob), ModifierData *md)
{
	ShrinkwrapModifierData *smd = (ShrinkwrapModifierData *)md;
	CustomDataMask dataMask = 0;

	/* ask for vertexgroups if we need them */
	if (smd->vgroup_name[0])
		dataMask |= CD_MASK_MDEFORMVERT;

	if ((smd->shrinkType == MOD_SHRINKWRAP_PROJECT) &&
	    (smd->projAxis == MOD_SHRINKWRAP_PROJECT_OVER_NORMAL))
	{
		dataMask |= CD_MASK_MVERT;
	}

	return dataMask;
}

static bool isDisabled(ModifierData *md, int UNUSED(useRenderParams))
{
	ShrinkwrapModifierData *smd = (ShrinkwrapModifierData *) md;
	return !smd->target;
}


static void foreachObjectLink(ModifierData *md, Object *ob, ObjectWalkFunc walk, void *userData)
{
	ShrinkwrapModifierData *smd = (ShrinkwrapModifierData *) md;

	walk(userData, ob, &smd->target, IDWALK_CB_NOP);
	walk(userData, ob, &smd->auxTarget, IDWALK_CB_NOP);
}

<<<<<<< HEAD
static void deformVerts(ModifierData *md, const ModifierEvalContext *ctx,
                        Mesh *mesh,
                        float (*vertexCos)[3],
                        int numVerts)
=======
static void deformVerts(
        ModifierData *md, Object *ob,
        DerivedMesh *derivedData,
        float (*vertexCos)[3],
        int numVerts,
        ModifierApplyFlag flag)
>>>>>>> c84b8d48
{
	Mesh *mesh_src = mesh;

	if (mesh_src == NULL) {
		mesh_src = ctx->object->data;
	}

	BLI_assert(mesh_src->totvert == numVerts);

	shrinkwrapModifier_deform((ShrinkwrapModifierData *)md, ctx->object, mesh_src, vertexCos, numVerts, ctx);
}

<<<<<<< HEAD
static void deformVertsEM(ModifierData *md, const ModifierEvalContext *ctx,
                          struct BMEditMesh *editData, Mesh *mesh,
                          float (*vertexCos)[3], int numVerts)
=======
static void deformVertsEM(
        ModifierData *md, Object *ob, struct BMEditMesh *editData, DerivedMesh *derivedData,
        float (*vertexCos)[3], int numVerts)
>>>>>>> c84b8d48
{
	Mesh *mesh_src = mesh;

	if (mesh_src == NULL) {
		mesh_src = BKE_bmesh_to_mesh_nomain(editData->bm, &(struct BMeshToMeshParams){0});
	}

	BLI_assert(mesh_src->totvert == numVerts);

	shrinkwrapModifier_deform((ShrinkwrapModifierData *)md, ctx->object, mesh_src, vertexCos, numVerts, ctx);

	if (!mesh) {
		BKE_id_free(NULL, mesh_src);
	}
}

static void updateDepsgraph(ModifierData *md, const ModifierUpdateDepsgraphContext *ctx)
{
	ShrinkwrapModifierData *smd = (ShrinkwrapModifierData *)md;
	if (smd->target != NULL) {
		DEG_add_object_relation(ctx->node, smd->target, DEG_OB_COMP_TRANSFORM, "Shrinkwrap Modifier");
		DEG_add_object_relation(ctx->node, smd->target, DEG_OB_COMP_GEOMETRY, "Shrinkwrap Modifier");
	}
	if (smd->auxTarget != NULL) {
		DEG_add_object_relation(ctx->node, smd->auxTarget, DEG_OB_COMP_TRANSFORM, "Shrinkwrap Modifier");
		DEG_add_object_relation(ctx->node, smd->auxTarget, DEG_OB_COMP_GEOMETRY, "Shrinkwrap Modifier");
	}
}

static bool dependsOnNormals(ModifierData *md)
{
	ShrinkwrapModifierData *smd = (ShrinkwrapModifierData *)md;

	if (smd->target && smd->shrinkType == MOD_SHRINKWRAP_PROJECT)
		return (smd->projAxis == MOD_SHRINKWRAP_PROJECT_OVER_NORMAL);
	
	return false;
}

ModifierTypeInfo modifierType_Shrinkwrap = {
	/* name */              "Shrinkwrap",
	/* structName */        "ShrinkwrapModifierData",
	/* structSize */        sizeof(ShrinkwrapModifierData),
	/* type */              eModifierTypeType_OnlyDeform,
	/* flags */             eModifierTypeFlag_AcceptsMesh |
	                        eModifierTypeFlag_AcceptsCVs |
	                        eModifierTypeFlag_AcceptsLattice |
	                        eModifierTypeFlag_SupportsEditmode |
	                        eModifierTypeFlag_EnableInEditmode,

	/* copyData */          modifier_copyData_generic,

	/* deformVerts_DM */    NULL,
	/* deformMatrices_DM */ NULL,
	/* deformVertsEM_DM */  NULL,
	/* deformMatricesEM_DM*/NULL,
	/* applyModifier_DM */  NULL,
	/* applyModifierEM_DM */NULL,

	/* deformVerts */       deformVerts,
	/* deformMatrices */    NULL,
	/* deformVertsEM */     deformVertsEM,
	/* deformMatricesEM */  NULL,
	/* applyModifier */     NULL,
	/* applyModifierEM */   NULL,

	/* initData */          initData,
	/* requiredDataMask */  requiredDataMask,
	/* freeData */          NULL,
	/* isDisabled */        isDisabled,
	/* updateDepsgraph */   updateDepsgraph,
	/* dependsOnTime */     NULL,
	/* dependsOnNormals */  dependsOnNormals,
	/* foreachObjectLink */ foreachObjectLink,
	/* foreachIDLink */     NULL,
	/* foreachTexLink */    NULL,
};<|MERGE_RESOLUTION|>--- conflicted
+++ resolved
@@ -97,19 +97,11 @@
 	walk(userData, ob, &smd->auxTarget, IDWALK_CB_NOP);
 }
 
-<<<<<<< HEAD
-static void deformVerts(ModifierData *md, const ModifierEvalContext *ctx,
-                        Mesh *mesh,
-                        float (*vertexCos)[3],
-                        int numVerts)
-=======
 static void deformVerts(
-        ModifierData *md, Object *ob,
-        DerivedMesh *derivedData,
+        ModifierData *md, const ModifierEvalContext *ctx,
+        Mesh *mesh,
         float (*vertexCos)[3],
-        int numVerts,
-        ModifierApplyFlag flag)
->>>>>>> c84b8d48
+        int numVerts)
 {
 	Mesh *mesh_src = mesh;
 
@@ -122,15 +114,10 @@
 	shrinkwrapModifier_deform((ShrinkwrapModifierData *)md, ctx->object, mesh_src, vertexCos, numVerts, ctx);
 }
 
-<<<<<<< HEAD
-static void deformVertsEM(ModifierData *md, const ModifierEvalContext *ctx,
-                          struct BMEditMesh *editData, Mesh *mesh,
-                          float (*vertexCos)[3], int numVerts)
-=======
 static void deformVertsEM(
-        ModifierData *md, Object *ob, struct BMEditMesh *editData, DerivedMesh *derivedData,
+        ModifierData *md, const ModifierEvalContext *ctx,
+        struct BMEditMesh *editData, Mesh *mesh,
         float (*vertexCos)[3], int numVerts)
->>>>>>> c84b8d48
 {
 	Mesh *mesh_src = mesh;
 

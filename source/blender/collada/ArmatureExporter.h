/*
 * ***** BEGIN GPL LICENSE BLOCK *****
 *
 * This program is free software; you can redistribute it and/or
 * modify it under the terms of the GNU General Public License
 * as published by the Free Software Foundation; either version 2
 * of the License, or (at your option) any later version.
 *
 * This program is distributed in the hope that it will be useful,
 * but WITHOUT ANY WARRANTY; without even the implied warranty of
 * MERCHANTABILITY or FITNESS FOR A PARTICULAR PURPOSE.  See the
 * GNU General Public License for more details.
 *
 * You should have received a copy of the GNU General Public License
 * along with this program; if not, write to the Free Software Foundation,
 * Inc., 51 Franklin Street, Fifth Floor, Boston, MA 02110-1301, USA.
 *
 * Contributor(s): Chingiz Dyussenov, Arystanbek Dyussenov, Jan Diederich, Tod Liverseed,
 *                 Nathan Letwory
 *
 * ***** END GPL LICENSE BLOCK *****
 */

/** \file ArmatureExporter.h
 *  \ingroup collada
 */

#ifndef __ARMATUREEXPORTER_H__
#define __ARMATUREEXPORTER_H__

#include <list>
#include <string>
//#include <vector>

#include "COLLADASWStreamWriter.h"
#include "COLLADASWLibraryControllers.h"
#include "COLLADASWInputList.h"
#include "COLLADASWNode.h"

#include "DNA_armature_types.h"
#include "DNA_listBase.h"
#include "DNA_mesh_types.h"
#include "DNA_object_types.h"
#include "DNA_constraint_types.h"
#include "DNA_scene_types.h"

#include "TransformWriter.h"
#include "InstanceWriter.h"

#include "ExportSettings.h"

class SceneExporter;

// XXX exporter writes wrong data for shared armatures.  A separate
// controller should be written for each armature-mesh binding how do
// we make controller ids then?
class ArmatureExporter : public COLLADASW::LibraryControllers, protected TransformWriter, protected InstanceWriter
{
public:
	ArmatureExporter(COLLADASW::StreamWriter *sw, const ExportSettings *export_settings);

	// write bone nodes
<<<<<<< HEAD
	void add_armature_bones(struct Depsgraph *depsgraph, Object *ob_arm, Scene *sce, SceneExporter *se,
=======
	void add_armature_bones(bContext *C, Object *ob_arm, Scene *sce, SceneExporter *se,
>>>>>>> 48e871ab
	                        std::list<Object *>& child_objects);

	bool add_instance_controller(Object *ob);

	//void export_controllers(Scene *sce);*/

	//void operator()(Object *ob);

private:
	UnitConverter converter;
	const ExportSettings *export_settings;

#if 0
	std::vector<Object *> written_armatures;

	bool already_written(Object *ob_arm);

	void wrote(Object *ob_arm);

	void find_objects_using_armature(Object *ob_arm, std::vector<Object *>& objects, Scene *sce);
#endif

	// Scene, SceneExporter and the list of child_objects
	// are required for writing bone parented objects
<<<<<<< HEAD
	void add_bone_node(struct Depsgraph *depsgraph, Bone *bone, Object *ob_arm, Scene *sce, SceneExporter *se,
=======
	void add_bone_node(bContext *C, Bone *bone, Object *ob_arm, Scene *sce, SceneExporter *se,
>>>>>>> 48e871ab
	                   std::list<Object *>& child_objects);

	void add_bone_transform(Object *ob_arm, Bone *bone, COLLADASW::Node& node);

	std::string get_controller_id(Object *ob_arm, Object *ob);

	void write_bone_URLs(COLLADASW::InstanceController &ins, Object *ob_arm, Bone *bone);
};

#endif<|MERGE_RESOLUTION|>--- conflicted
+++ resolved
@@ -60,11 +60,7 @@
 	ArmatureExporter(COLLADASW::StreamWriter *sw, const ExportSettings *export_settings);
 
 	// write bone nodes
-<<<<<<< HEAD
-	void add_armature_bones(struct Depsgraph *depsgraph, Object *ob_arm, Scene *sce, SceneExporter *se,
-=======
-	void add_armature_bones(bContext *C, Object *ob_arm, Scene *sce, SceneExporter *se,
->>>>>>> 48e871ab
+	void add_armature_bones(bContext *C, struct Depsgraph *depsgraph, Object *ob_arm, Scene *sce, SceneExporter *se,
 	                        std::list<Object *>& child_objects);
 
 	bool add_instance_controller(Object *ob);
@@ -89,11 +85,7 @@
 
 	// Scene, SceneExporter and the list of child_objects
 	// are required for writing bone parented objects
-<<<<<<< HEAD
-	void add_bone_node(struct Depsgraph *depsgraph, Bone *bone, Object *ob_arm, Scene *sce, SceneExporter *se,
-=======
-	void add_bone_node(bContext *C, Bone *bone, Object *ob_arm, Scene *sce, SceneExporter *se,
->>>>>>> 48e871ab
+	void add_bone_node(bContext *C, struct Depsgraph *depsgraph, Bone *bone, Object *ob_arm, Scene *sce, SceneExporter *se,
 	                   std::list<Object *>& child_objects);
 
 	void add_bone_transform(Object *ob_arm, Bone *bone, COLLADASW::Node& node);

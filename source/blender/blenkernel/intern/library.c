/*
 * ***** BEGIN GPL LICENSE BLOCK *****
 *
 * This program is free software; you can redistribute it and/or
 * modify it under the terms of the GNU General Public License
 * as published by the Free Software Foundation; either version 2
 * of the License, or (at your option) any later version.
 *
 * This program is distributed in the hope that it will be useful,
 * but WITHOUT ANY WARRANTY; without even the implied warranty of
 * MERCHANTABILITY or FITNESS FOR A PARTICULAR PURPOSE.  See the
 * GNU General Public License for more details.
 *
 * You should have received a copy of the GNU General Public License
 * along with this program; if not, write to the Free Software Foundation,
 * Inc., 51 Franklin Street, Fifth Floor, Boston, MA 02110-1301, USA.
 *
 * The Original Code is Copyright (C) 2001-2002 by NaN Holding BV.
 * All rights reserved.
 *
 * The Original Code is: all of this file.
 *
 * Contributor(s): none yet.
 *
 * ***** END GPL LICENSE BLOCK *****
 */

/** \file blender/blenkernel/intern/library.c
 *  \ingroup bke
 *
 * Contains management of ID's and libraries
 * allocate and free of all library data
 */

#include <stdio.h>
#include <ctype.h>
#include <string.h>
#include <stdlib.h>
#include <stddef.h>
#include <assert.h>

#include "MEM_guardedalloc.h"

/* all types are needed here, in order to do memory operations */
#include "DNA_anim_types.h"
#include "DNA_armature_types.h"
#include "DNA_brush_types.h"
#include "DNA_camera_types.h"
#include "DNA_group_types.h"
#include "DNA_gpencil_types.h"
#include "DNA_ipo_types.h"
#include "DNA_key_types.h"
#include "DNA_lamp_types.h"
#include "DNA_lattice_types.h"
#include "DNA_linestyle_types.h"
#include "DNA_material_types.h"
#include "DNA_mesh_types.h"
#include "DNA_meta_types.h"
#include "DNA_movieclip_types.h"
#include "DNA_mask_types.h"
#include "DNA_node_types.h"
#include "DNA_object_types.h"
#include "DNA_scene_types.h"
#include "DNA_screen_types.h"
#include "DNA_speaker_types.h"
#include "DNA_sound_types.h"
#include "DNA_text_types.h"
#include "DNA_vfont_types.h"
#include "DNA_windowmanager_types.h"
#include "DNA_world_types.h"

#include "BLI_blenlib.h"
#include "BLI_utildefines.h"

#include "BLI_threads.h"
#include "BLT_translation.h"

#include "BKE_action.h"
#include "BKE_animsys.h"
#include "BKE_armature.h"
#include "BKE_bpath.h"
#include "BKE_brush.h"
#include "BKE_camera.h"
#include "BKE_context.h"
#include "BKE_curve.h"
#include "BKE_depsgraph.h"
#include "BKE_font.h"
#include "BKE_global.h"
#include "BKE_group.h"
#include "BKE_gpencil.h"
#include "BKE_idcode.h"
#include "BKE_idprop.h"
#include "BKE_image.h"
#include "BKE_key.h"
#include "BKE_lamp.h"
#include "BKE_lattice.h"
#include "BKE_library.h"
#include "BKE_library_query.h"
#include "BKE_library_remap.h"
#include "BKE_linestyle.h"
#include "BKE_mesh.h"
#include "BKE_material.h"
#include "BKE_main.h"
#include "BKE_mball.h"
#include "BKE_mask.h"
#include "BKE_node.h"
#include "BKE_object.h"
#include "BKE_packedFile.h"
#include "BKE_sound.h"
#include "BKE_speaker.h"
#include "BKE_scene.h"
#include "BKE_text.h"
#include "BKE_texture.h"
#include "BKE_world.h"

#include "DEG_depsgraph.h"

#include "RNA_access.h"

#include "IMB_imbuf.h"
#include "IMB_imbuf_types.h"

/* GS reads the memory pointed at in a specific ordering. 
 * only use this definition, makes little and big endian systems
 * work fine, in conjunction with MAKE_ID */

/* ************* general ************************ */


/* this has to be called from each make_local_* func, we could call
 * from id_make_local() but then the make local functions would not be self
 * contained.
 * also note that the id _must_ have a library - campbell */
void BKE_id_lib_local_paths(Main *bmain, Library *lib, ID *id)
{
	const char *bpath_user_data[2] = {bmain->name, lib->filepath};

	BKE_bpath_traverse_id(bmain, id,
	                      BKE_bpath_relocate_visitor,
	                      BKE_BPATH_TRAVERSE_SKIP_MULTIFILE,
	                      (void *)bpath_user_data);
}

void id_lib_extern(ID *id)
{
	if (id && ID_IS_LINKED_DATABLOCK(id)) {
		BLI_assert(BKE_idcode_is_linkable(GS(id->name)));
		if (id->tag & LIB_TAG_INDIRECT) {
			id->tag -= LIB_TAG_INDIRECT;
			id->tag |= LIB_TAG_EXTERN;
		}
	}
}

/* ensure we have a real user */
/* Note: Now that we have flags, we could get rid of the 'fake_user' special case, flags are enough to ensure
 *       we always have a real user.
 *       However, ID_REAL_USERS is used in several places outside of core library.c, so think we can wait later
 *       to make this change... */
void id_us_ensure_real(ID *id)
{
	if (id) {
		const int limit = ID_FAKE_USERS(id);
		id->tag |= LIB_TAG_EXTRAUSER;
		if (id->us <= limit) {
			if (id->us < limit || ((id->us == limit) && (id->tag & LIB_TAG_EXTRAUSER_SET))) {
				printf("ID user count error: %s (from '%s')\n", id->name, id->lib ? id->lib->filepath : "[Main]");
				BLI_assert(0);
			}
			id->us = limit + 1;
			id->tag |= LIB_TAG_EXTRAUSER_SET;
		}
	}
}

void id_us_clear_real(ID *id)
{
	if (id && (id->tag & LIB_TAG_EXTRAUSER)) {
		if (id->tag & LIB_TAG_EXTRAUSER_SET) {
			id->us--;
			BLI_assert(id->us >= ID_FAKE_USERS(id));
		}
		id->tag &= ~(LIB_TAG_EXTRAUSER | LIB_TAG_EXTRAUSER_SET);
	}
}

/**
 * Same as \a id_us_plus, but does not handle lib indirect -> extern.
 * Only used by readfile.c so far, but simpler/safer to keep it here nonetheless.
 */
void id_us_plus_no_lib(ID *id)
{
	if (id) {
		if ((id->tag & LIB_TAG_EXTRAUSER) && (id->tag & LIB_TAG_EXTRAUSER_SET)) {
			BLI_assert(id->us >= 1);
			/* No need to increase count, just tag extra user as no more set.
			 * Avoids annoying & inconsistent +1 in user count. */
			id->tag &= ~LIB_TAG_EXTRAUSER_SET;
		}
		else {
			BLI_assert(id->us >= 0);
			id->us++;
		}
	}
}


void id_us_plus(ID *id)
{
	if (id) {
		id_us_plus_no_lib(id);
		id_lib_extern(id);
	}
}

/* decrements the user count for *id. */
void id_us_min(ID *id)
{
	if (id) {
		const int limit = ID_FAKE_USERS(id);

		if (id->us <= limit) {
			printf("ID user decrement error: %s (from '%s'): %d <= %d\n",
			       id->name, id->lib ? id->lib->filepath : "[Main]", id->us, limit);
			BLI_assert(0);
			id->us = limit;
		}
		else {
			id->us--;
		}

		if ((id->us == limit) && (id->tag & LIB_TAG_EXTRAUSER)) {
			/* We need an extra user here, but never actually incremented user count for it so far, do it now. */
			id_us_ensure_real(id);
		}
	}
}

void id_fake_user_set(ID *id)
{
	if (id && !(id->flag & LIB_FAKEUSER)) {
		id->flag |= LIB_FAKEUSER;
		id_us_plus(id);
	}
}

void id_fake_user_clear(ID *id)
{
	if (id && (id->flag & LIB_FAKEUSER)) {
		id->flag &= ~LIB_FAKEUSER;
		id_us_min(id);
	}
}

static int id_expand_local_callback(
        void *UNUSED(user_data), struct ID *UNUSED(id_self), struct ID **id_pointer, int UNUSED(cd_flag))
{
	if (*id_pointer) {
		id_lib_extern(*id_pointer);
	}

	return IDWALK_RET_NOP;
}

/**
 * Expand ID usages of given id as 'extern' (and no more indirect) linked data. Used by ID copy/make_local functions.
 */
void BKE_id_expand_local(ID *id)
{
	BKE_library_foreach_ID_link(id, id_expand_local_callback, NULL, 0);
}

/**
 * Generic 'make local' function, works for most of datablock types...
 */
void BKE_id_make_local_generic(Main *bmain, ID *id, const bool id_in_mainlist, const bool lib_local)
{
	bool is_local = false, is_lib = false;

	/* - only lib users: do nothing (unless force_local is set)
	 * - only local users: set flag
	 * - mixed: make copy
	 * In case we make a whole lib's content local, we always want to localize, and we skip remapping (done later).
	 */

	if (!ID_IS_LINKED_DATABLOCK(id)) {
		return;
	}

	BKE_library_ID_test_usages(bmain, id, &is_local, &is_lib);

	if (lib_local || is_local) {
		if (!is_lib) {
			id_clear_lib_data_ex(bmain, id, id_in_mainlist);
			BKE_id_expand_local(id);
		}
		else {
			ID *id_new;

			/* Should not fail in expected usecases, but id_copy does not copy Scene e.g. */
			if (id_copy(bmain, id, &id_new, false)) {
				id_new->us = 0;

				if (!lib_local) {
					BKE_libblock_remap(bmain, id, id_new, ID_REMAP_SKIP_INDIRECT_USAGE);
				}
			}
		}
	}

}

/**
 * Calls the appropriate make_local method for the block, unless test is set.
 *
 * \param lib_local Special flag used when making a whole library's content local, it needs specific handling.
 *
 * \return true if the block can be made local.
 */
bool id_make_local(Main *bmain, ID *id, const bool test, const bool lib_local)
{
	if (id->tag & LIB_TAG_INDIRECT)
		return false;

	switch (GS(id->name)) {
		case ID_SCE:
			/* Partially implemented (has no copy...). */
			if (!test) BKE_scene_make_local(bmain, (Scene *)id, lib_local);
			return true;
		case ID_LI:
			return false; /* can't be linked */
		case ID_OB:
			if (!test) BKE_object_make_local(bmain, (Object *)id, lib_local);
			return true;
		case ID_ME:
			if (!test) BKE_mesh_make_local(bmain, (Mesh *)id, lib_local);
			return true;
		case ID_CU:
			if (!test) BKE_curve_make_local(bmain, (Curve *)id, lib_local);
			return true;
		case ID_MB:
			if (!test) BKE_mball_make_local(bmain, (MetaBall *)id, lib_local);
			return true;
		case ID_MA:
			if (!test) BKE_material_make_local(bmain, (Material *)id, lib_local);
			return true;
		case ID_TE:
			if (!test) BKE_texture_make_local(bmain, (Tex *)id, lib_local);
			return true;
		case ID_IM:
			if (!test) BKE_image_make_local(bmain, (Image *)id, lib_local);
			return true;
		case ID_LT:
			if (!test) BKE_lattice_make_local(bmain, (Lattice *)id, lib_local);
			return true;
		case ID_LA:
			if (!test) BKE_lamp_make_local(bmain, (Lamp *)id, lib_local);
			return true;
		case ID_CA:
			if (!test) BKE_camera_make_local(bmain, (Camera *)id, lib_local);
			return true;
		case ID_SPK:
			if (!test) BKE_speaker_make_local(bmain, (Speaker *)id, lib_local);
			return true;
		case ID_IP:
			return false; /* deprecated */
		case ID_KE:
			return false; /* can't be linked */
		case ID_WO:
			if (!test) BKE_world_make_local(bmain, (World *)id, lib_local);
			return true;
		case ID_SCR:
			return false; /* can't be linked */
		case ID_VF:
			/* Partially implemented (has no copy...). */
			if (!test) BKE_vfont_make_local(bmain, (VFont *)id, lib_local);
			return true;
		case ID_TXT:
			if (!test) BKE_text_make_local(bmain, (Text *)id, lib_local);
			return true;
		case ID_SO:
			/* Partially implemented (has no copy...). */
			if (!test) BKE_sound_make_local(bmain, (bSound *)id, lib_local);
			return true;
		case ID_GR:
			if (!test) BKE_group_make_local(bmain, (Group *)id, lib_local);
			return true;
		case ID_AR:
			if (!test) BKE_armature_make_local(bmain, (bArmature *)id, lib_local);
			return true;
		case ID_AC:
			if (!test) BKE_action_make_local(bmain, (bAction *)id, lib_local);
			return true;
		case ID_NT:
			if (!test) ntreeMakeLocal(bmain, (bNodeTree *)id, true, lib_local);
			return true;
		case ID_BR:
			if (!test) BKE_brush_make_local(bmain, (Brush *)id, lib_local);
			return true;
<<<<<<< HEAD
=======
		case ID_PA:
			if (!test) BKE_particlesettings_make_local(bmain, (ParticleSettings *)id, lib_local);
			return true;
>>>>>>> e7721f5e
		case ID_WM:
			return false; /* can't be linked */
		case ID_GD:
			if (!test) BKE_gpencil_make_local(bmain, (bGPdata *)id, lib_local);
			return true;
		case ID_MSK:
			if (!test) BKE_mask_make_local(bmain, (Mask *)id, lib_local);
			return true;
		case ID_LS:
			if (!test) BKE_linestyle_make_local(bmain, (FreestyleLineStyle *)id, lib_local);
			return true;
	}

	return false;
}

/**
 * Invokes the appropriate copy method for the block and returns the result in
 * newid, unless test. Returns true if the block can be copied.
 */
bool id_copy(Main *bmain, ID *id, ID **newid, bool test)
{
	if (!test) {
		*newid = NULL;
	}

	/* conventions:
	 * - make shallow copy, only this ID block
	 * - id.us of the new ID is set to 1 */
	switch (GS(id->name)) {
		case ID_SCE:
			return false;  /* can't be copied from here */
		case ID_LI:
			return false;  /* can't be copied from here */
		case ID_OB:
			if (!test) *newid = (ID *)BKE_object_copy(bmain, (Object *)id);
			return true;
		case ID_ME:
			if (!test) *newid = (ID *)BKE_mesh_copy(bmain, (Mesh *)id);
			return true;
		case ID_CU:
			if (!test) *newid = (ID *)BKE_curve_copy(bmain, (Curve *)id);
			return true;
		case ID_MB:
			if (!test) *newid = (ID *)BKE_mball_copy(bmain, (MetaBall *)id);
			return true;
		case ID_MA:
			if (!test) *newid = (ID *)BKE_material_copy(bmain, (Material *)id);
			return true;
		case ID_TE:
			if (!test) *newid = (ID *)BKE_texture_copy(bmain, (Tex *)id);
			return true;
		case ID_IM:
			if (!test) *newid = (ID *)BKE_image_copy(bmain, (Image *)id);
			return true;
		case ID_LT:
			if (!test) *newid = (ID *)BKE_lattice_copy(bmain, (Lattice *)id);
			return true;
		case ID_LA:
			if (!test) *newid = (ID *)BKE_lamp_copy(bmain, (Lamp *)id);
			return true;
		case ID_SPK:
			if (!test) *newid = (ID *)BKE_speaker_copy(bmain, (Speaker *)id);
			return true;
		case ID_CA:
			if (!test) *newid = (ID *)BKE_camera_copy(bmain, (Camera *)id);
			return true;
		case ID_IP:
			return false;  /* deprecated */
		case ID_KE:
			if (!test) *newid = (ID *)BKE_key_copy(bmain, (Key *)id);
			return true;
		case ID_WO:
			if (!test) *newid = (ID *)BKE_world_copy(bmain, (World *)id);
			return true;
		case ID_SCR:
			return false;  /* can't be copied from here */
		case ID_VF:
			return false;  /* not implemented */
		case ID_TXT:
			if (!test) *newid = (ID *)BKE_text_copy(bmain, (Text *)id);
			return true;
		case ID_SO:
			return false;  /* not implemented */
		case ID_GR:
			if (!test) *newid = (ID *)BKE_group_copy(bmain, (Group *)id);
			return true;
		case ID_AR:
			if (!test) *newid = (ID *)BKE_armature_copy(bmain, (bArmature *)id);
			return true;
		case ID_AC:
			if (!test) *newid = (ID *)BKE_action_copy(bmain, (bAction *)id);
			return true;
		case ID_NT:
			if (!test) *newid = (ID *)ntreeCopyTree(bmain, (bNodeTree *)id);
			return true;
		case ID_BR:
			if (!test) *newid = (ID *)BKE_brush_copy(bmain, (Brush *)id);
			return true;
		case ID_WM:
			return false;  /* can't be copied from here */
		case ID_GD:
			if (!test) *newid = (ID *)gpencil_data_duplicate(bmain, (bGPdata *)id, false);
			return true;
		case ID_MSK:
			if (!test) *newid = (ID *)BKE_mask_copy(bmain, (Mask *)id);
			return true;
		case ID_LS:
			if (!test) *newid = (ID *)BKE_linestyle_copy(bmain, (FreestyleLineStyle *)id);
			return true;
	}
	
	return false;
}

bool id_single_user(bContext *C, ID *id, PointerRNA *ptr, PropertyRNA *prop)
{
	ID *newid = NULL;
	PointerRNA idptr;
	
	if (id) {
		/* if property isn't editable, we're going to have an extra block hanging around until we save */
		if (RNA_property_editable(ptr, prop)) {
			if (id_copy(CTX_data_main(C), id, &newid, false) && newid) {
				/* copy animation actions too */
				BKE_animdata_copy_id_action(id);
				/* us is 1 by convention, but RNA_property_pointer_set
				 * will also increment it, so set it to zero */
				newid->us = 0;
				
				/* assign copy */
				RNA_id_pointer_create(newid, &idptr);
				RNA_property_pointer_set(ptr, prop, idptr);
				RNA_property_update(C, ptr, prop);
				
				return true;
			}
		}
	}
	
	return false;
}

ListBase *which_libbase(Main *mainlib, short type)
{
	switch (type) {
		case ID_SCE:
			return &(mainlib->scene);
		case ID_LI:
			return &(mainlib->library);
		case ID_OB:
			return &(mainlib->object);
		case ID_ME:
			return &(mainlib->mesh);
		case ID_CU:
			return &(mainlib->curve);
		case ID_MB:
			return &(mainlib->mball);
		case ID_MA:
			return &(mainlib->mat);
		case ID_TE:
			return &(mainlib->tex);
		case ID_IM:
			return &(mainlib->image);
		case ID_LT:
			return &(mainlib->latt);
		case ID_LA:
			return &(mainlib->lamp);
		case ID_CA:
			return &(mainlib->camera);
		case ID_IP:
			return &(mainlib->ipo);
		case ID_KE:
			return &(mainlib->key);
		case ID_WO:
			return &(mainlib->world);
		case ID_SCR:
			return &(mainlib->screen);
		case ID_VF:
			return &(mainlib->vfont);
		case ID_TXT:
			return &(mainlib->text);
		case ID_SPK:
			return &(mainlib->speaker);
		case ID_SO:
			return &(mainlib->sound);
		case ID_GR:
			return &(mainlib->group);
		case ID_AR:
			return &(mainlib->armature);
		case ID_AC:
			return &(mainlib->action);
		case ID_NT:
			return &(mainlib->nodetree);
		case ID_BR:
			return &(mainlib->brush);
		case ID_WM:
			return &(mainlib->wm);
		case ID_GD:
			return &(mainlib->gpencil);
		case ID_MC:
			return &(mainlib->movieclip);
		case ID_MSK:
			return &(mainlib->mask);
		case ID_LS:
			return &(mainlib->linestyle);
		case ID_PAL:
			return &(mainlib->palettes);
		case ID_PC:
			return &(mainlib->paintcurves);
	}
	return NULL;
}

/**
 * Clear or set given tags for all ids in listbase (runtime tags).
 */
void BKE_main_id_tag_listbase(ListBase *lb, const int tag, const bool value)
{
	ID *id;
	if (value) {
		for (id = lb->first; id; id = id->next) {
			id->tag |= tag;
		}
	}
	else {
		const int ntag = ~tag;
		for (id = lb->first; id; id = id->next) {
			id->tag &= ntag;
		}
	}
}

/**
 * Clear or set given tags for all ids of given type in bmain (runtime tags).
 */
void BKE_main_id_tag_idcode(struct Main *mainvar, const short type, const int tag, const bool value)
{
	ListBase *lb = which_libbase(mainvar, type);

	BKE_main_id_tag_listbase(lb, tag, value);
}

/**
 * Clear or set given tags for all ids in bmain (runtime tags).
 */
void BKE_main_id_tag_all(struct Main *mainvar, const int tag, const bool value)
{
	ListBase *lbarray[MAX_LIBARRAY];
	int a;

	a = set_listbasepointers(mainvar, lbarray);
	while (a--) {
		BKE_main_id_tag_listbase(lbarray[a], tag, value);
	}
}


/**
 * Clear or set given flags for all ids in listbase (persistent flags).
 */
void BKE_main_id_flag_listbase(ListBase *lb, const int flag, const bool value)
{
	ID *id;
	if (value) {
		for (id = lb->first; id; id = id->next)
			id->tag |= flag;
	}
	else {
		const int nflag = ~flag;
		for (id = lb->first; id; id = id->next)
			id->tag &= nflag;
	}
}

/**
 * Clear or set given flags for all ids in bmain (persistent flags).
 */
void BKE_main_id_flag_all(Main *bmain, const int flag, const bool value)
{
	ListBase *lbarray[MAX_LIBARRAY];
	int a;
	a = set_listbasepointers(bmain, lbarray);
	while (a--) {
		BKE_main_id_flag_listbase(lbarray[a], flag, value);
	}
}

void BKE_main_lib_objects_recalc_all(Main *bmain)
{
	Object *ob;

	/* flag for full recalc */
	for (ob = bmain->object.first; ob; ob = ob->id.next) {
		if (ID_IS_LINKED_DATABLOCK(ob)) {
			DAG_id_tag_update(&ob->id, OB_RECALC_OB | OB_RECALC_DATA | OB_RECALC_TIME);
		}
	}

	DAG_id_type_tag(bmain, ID_OB);
}

/**
 * puts into array *lb pointers to all the ListBase structs in main,
 * and returns the number of them as the function result. This is useful for
 * generic traversal of all the blocks in a Main (by traversing all the
 * lists in turn), without worrying about block types.
 *
 * \note MAX_LIBARRAY define should match this code */
int set_listbasepointers(Main *main, ListBase **lb)
{
	int a = 0;

	/* BACKWARDS! also watch order of free-ing! (mesh<->mat), first items freed last.
	 * This is important because freeing data decreases usercounts of other datablocks,
	 * if this data is its self freed it can crash. */
	lb[a++] = &(main->library);  /* Libraries may be accessed from pretty much any other ID... */
	lb[a++] = &(main->ipo);
	lb[a++] = &(main->action); /* moved here to avoid problems when freeing with animato (aligorith) */
	lb[a++] = &(main->key);
	lb[a++] = &(main->gpencil); /* referenced by nodes, objects, view, scene etc, before to free after. */
	lb[a++] = &(main->nodetree);
	lb[a++] = &(main->image);
	lb[a++] = &(main->tex);
	lb[a++] = &(main->mat);
	lb[a++] = &(main->vfont);
	
	/* Important!: When adding a new object type,
	 * the specific data should be inserted here 
	 */

	lb[a++] = &(main->armature);

	lb[a++] = &(main->mesh);
	lb[a++] = &(main->curve);
	lb[a++] = &(main->mball);

	lb[a++] = &(main->latt);
	lb[a++] = &(main->lamp);
	lb[a++] = &(main->camera);

	lb[a++] = &(main->text);
	lb[a++] = &(main->sound);
	lb[a++] = &(main->group);
	lb[a++] = &(main->palettes);
	lb[a++] = &(main->paintcurves);
	lb[a++] = &(main->brush);
	lb[a++] = &(main->speaker);

	lb[a++] = &(main->world);
	lb[a++] = &(main->movieclip);
	lb[a++] = &(main->screen);
	lb[a++] = &(main->object);
	lb[a++] = &(main->linestyle); /* referenced by scenes */
	lb[a++] = &(main->scene);
	lb[a++] = &(main->wm);
	lb[a++] = &(main->mask);
	
	lb[a] = NULL;

	BLI_assert(a + 1 == MAX_LIBARRAY);

	return a;
}

/* *********** ALLOC AND FREE *****************
 *
 * BKE_libblock_free(ListBase *lb, ID *id )
 * provide a list-basis and datablock, but only ID is read
 *
 * void *BKE_libblock_alloc(ListBase *lb, type, name)
 * inserts in list and returns a new ID
 *
 * **************************** */

/**
 * Allocates and returns memory of the right size for the specified block type,
 * initialized to zero.
 */
void *BKE_libblock_alloc_notest(short type)
{
	ID *id = NULL;
	
	switch (type) {
		case ID_SCE:
			id = MEM_callocN(sizeof(Scene), "scene");
			break;
		case ID_LI:
			id = MEM_callocN(sizeof(Library), "library");
			break;
		case ID_OB:
			id = MEM_callocN(sizeof(Object), "object");
			break;
		case ID_ME:
			id = MEM_callocN(sizeof(Mesh), "mesh");
			break;
		case ID_CU:
			id = MEM_callocN(sizeof(Curve), "curve");
			break;
		case ID_MB:
			id = MEM_callocN(sizeof(MetaBall), "mball");
			break;
		case ID_MA:
			id = MEM_callocN(sizeof(Material), "mat");
			break;
		case ID_TE:
			id = MEM_callocN(sizeof(Tex), "tex");
			break;
		case ID_IM:
			id = MEM_callocN(sizeof(Image), "image");
			break;
		case ID_LT:
			id = MEM_callocN(sizeof(Lattice), "latt");
			break;
		case ID_LA:
			id = MEM_callocN(sizeof(Lamp), "lamp");
			break;
		case ID_CA:
			id = MEM_callocN(sizeof(Camera), "camera");
			break;
		case ID_IP:
			id = MEM_callocN(sizeof(Ipo), "ipo");
			break;
		case ID_KE:
			id = MEM_callocN(sizeof(Key), "key");
			break;
		case ID_WO:
			id = MEM_callocN(sizeof(World), "world");
			break;
		case ID_SCR:
			id = MEM_callocN(sizeof(bScreen), "screen");
			break;
		case ID_VF:
			id = MEM_callocN(sizeof(VFont), "vfont");
			break;
		case ID_TXT:
			id = MEM_callocN(sizeof(Text), "text");
			break;
		case ID_SPK:
			id = MEM_callocN(sizeof(Speaker), "speaker");
			break;
		case ID_SO:
			id = MEM_callocN(sizeof(bSound), "sound");
			break;
		case ID_GR:
			id = MEM_callocN(sizeof(Group), "group");
			break;
		case ID_AR:
			id = MEM_callocN(sizeof(bArmature), "armature");
			break;
		case ID_AC:
			id = MEM_callocN(sizeof(bAction), "action");
			break;
		case ID_NT:
			id = MEM_callocN(sizeof(bNodeTree), "nodetree");
			break;
		case ID_BR:
			id = MEM_callocN(sizeof(Brush), "brush");
			break;
		case ID_WM:
			id = MEM_callocN(sizeof(wmWindowManager), "Window manager");
			break;
		case ID_GD:
			id = MEM_callocN(sizeof(bGPdata), "Grease Pencil");
			break;
		case ID_MC:
			id = MEM_callocN(sizeof(MovieClip), "Movie Clip");
			break;
		case ID_MSK:
			id = MEM_callocN(sizeof(Mask), "Mask");
			break;
		case ID_LS:
			id = MEM_callocN(sizeof(FreestyleLineStyle), "Freestyle Line Style");
			break;
		case ID_PAL:
			id = MEM_callocN(sizeof(Palette), "Palette");
			break;
		case ID_PC:
			id = MEM_callocN(sizeof(PaintCurve), "Paint Curve");
			break;
	}
	return id;
}

/**
 * Allocates and returns a block of the specified type, with the specified name
 * (adjusted as necessary to ensure uniqueness), and appended to the specified list.
 * The user count is set to 1, all other content (apart from name and links) being
 * initialized to zero.
 */
void *BKE_libblock_alloc(Main *bmain, short type, const char *name)
{
	ID *id = NULL;
	ListBase *lb = which_libbase(bmain, type);
	
	id = BKE_libblock_alloc_notest(type);
	if (id) {
		BKE_main_lock(bmain);
		BLI_addtail(lb, id);
		id->us = 1;
		id->icon_id = 0;
		*( (short *)id->name) = type;
		new_id(lb, id, name);
		/* alphabetic insertion: is in new_id */
		BKE_main_unlock(bmain);
	}
	DAG_id_type_tag(bmain, type);
	return id;
}

/**
 * Initialize an ID of given type, such that it has valid 'empty' data.
 * ID is assumed to be just calloc'ed.
 */
void BKE_libblock_init_empty(ID *id)
{
	/* Note that only ID types that are not valid when filled of zero should have a callback here. */
	switch (GS(id->name)) {
		case ID_SCE:
			BKE_scene_init((Scene *)id);
			break;
		case ID_LI:
			/* Nothing to do. */
			break;
		case ID_OB:
		{
			Object *ob = (Object *)id;
			ob->type = OB_EMPTY;
			BKE_object_init(ob);
			break;
		}
		case ID_ME:
			BKE_mesh_init((Mesh *)id);
			break;
		case ID_CU:
			BKE_curve_init((Curve *)id);
			break;
		case ID_MB:
			BKE_mball_init((MetaBall *)id);
			break;
		case ID_MA:
			BKE_material_init((Material *)id);
			break;
		case ID_TE:
			BKE_texture_default((Tex *)id);
			break;
		case ID_IM:
			BKE_image_init((Image *)id);
			break;
		case ID_LT:
			BKE_lattice_init((Lattice *)id);
			break;
		case ID_LA:
			BKE_lamp_init((Lamp *)id);
			break;
		case ID_SPK:
			BKE_speaker_init((Speaker *)id);
			break;
		case ID_CA:
			BKE_camera_init((Camera *)id);
			break;
		case ID_IP:
			/* Should not be needed - animation from lib pre-2.5 is broken anyway. */
			BLI_assert(0);
			break;
		case ID_KE:
			/* Shapekeys are a complex topic too - they depend on their 'user' data type...
			 * They are not linkable, though, so it should never reach here anyway. */
			BLI_assert(0);
			break;
		case ID_WO:
			BKE_world_init((World *)id);
			break;
		case ID_SCR:
			/* Nothing to do. */
			break;
		case ID_VF:
			BKE_vfont_init((VFont *)id);
			break;
		case ID_TXT:
			BKE_text_init((Text *)id);
			break;
		case ID_SO:
			/* Another fuzzy case, think NULLified content is OK here... */
			break;
		case ID_GR:
			/* Nothing to do. */
			break;
		case ID_AR:
			/* Nothing to do. */
			break;
		case ID_AC:
			/* Nothing to do. */
			break;
		case ID_NT:
			ntreeInitDefault((bNodeTree *)id);
			break;
		case ID_BR:
			BKE_brush_init((Brush *)id);
			break;
		case ID_PC:
			/* Nothing to do. */
			break;
		case ID_WM:
			/* We should never reach this. */
			BLI_assert(0);
			break;
		case ID_GD:
			/* Nothing to do. */
			break;
		case ID_MSK:
			/* Nothing to do. */
			break;
		case ID_LS:
			BKE_linestyle_init((FreestyleLineStyle *)id);
			break;
	}
}

/* by spec, animdata is first item after ID */
/* and, trust that BKE_animdata_from_id() will only find AnimData for valid ID-types */
static void id_copy_animdata(ID *id, const bool do_action)
{
	AnimData *adt = BKE_animdata_from_id(id);
	
	if (adt) {
		IdAdtTemplate *iat = (IdAdtTemplate *)id;
		iat->adt = BKE_animdata_copy(iat->adt, do_action); /* could be set to false, need to investigate */
	}
}

/* material nodes use this since they are not treated as libdata */
void BKE_libblock_copy_data(ID *id, const ID *id_from, const bool do_action)
{
	if (id_from->properties)
		id->properties = IDP_CopyProperty(id_from->properties);

	/* the duplicate should get a copy of the animdata */
	id_copy_animdata(id, do_action);
}

/* used everywhere in blenkernel */
void *BKE_libblock_copy(Main *bmain, ID *id)
{
	ID *idn;
	size_t idn_len;

	idn = BKE_libblock_alloc(bmain, GS(id->name), id->name + 2);

	assert(idn != NULL);

	idn_len = MEM_allocN_len(idn);
	if ((int)idn_len - (int)sizeof(ID) > 0) { /* signed to allow neg result */
		const char *cp = (const char *)id;
		char *cpn = (char *)idn;

		memcpy(cpn + sizeof(ID), cp + sizeof(ID), idn_len - sizeof(ID));
	}
	
	id->newid = idn;
	idn->tag |= LIB_TAG_NEW;

	BKE_libblock_copy_data(idn, id, false);
	
	return idn;
}

void *BKE_libblock_copy_nolib(ID *id, const bool do_action)
{
	ID *idn;
	size_t idn_len;

	idn = BKE_libblock_alloc_notest(GS(id->name));
	assert(idn != NULL);

	BLI_strncpy(idn->name, id->name, sizeof(idn->name));

	idn_len = MEM_allocN_len(idn);
	if ((int)idn_len - (int)sizeof(ID) > 0) { /* signed to allow neg result */
		const char *cp = (const char *)id;
		char *cpn = (char *)idn;

		memcpy(cpn + sizeof(ID), cp + sizeof(ID), idn_len - sizeof(ID));
	}

	id->newid = idn;
	idn->tag |= LIB_TAG_NEW;
	idn->us = 1;

	BKE_libblock_copy_data(idn, id, do_action);

	return idn;
}

static int id_relink_looper(void *UNUSED(user_data), ID *UNUSED(self_id), ID **id_pointer, const int cd_flag)
{
	ID *id = *id_pointer;
	if (id) {
		/* See: NEW_ID macro */
		if (id->newid) {
			BKE_library_update_ID_link_user(id->newid, id, cd_flag);
			*id_pointer = id->newid;
		}
		else if (id->tag & LIB_TAG_NEW) {
			id->tag &= ~LIB_TAG_NEW;
			BKE_libblock_relink(id);
		}
	}
	return IDWALK_RET_NOP;
}

void BKE_libblock_relink(ID *id)
{
	if (ID_IS_LINKED_DATABLOCK(id))
		return;

	BKE_library_foreach_ID_link(id, id_relink_looper, NULL, 0);
}

void BKE_library_free(Library *lib)
{
	if (lib->packedfile)
		freePackedFile(lib->packedfile);
}

Main *BKE_main_new(void)
{
	Main *bmain = MEM_callocN(sizeof(Main), "new main");
	bmain->eval_ctx = DEG_evaluation_context_new(DAG_EVAL_VIEWPORT);
	bmain->lock = MEM_mallocN(sizeof(SpinLock), "main lock");
	BLI_spin_init((SpinLock *)bmain->lock);
	return bmain;
}

void BKE_main_free(Main *mainvar)
{
	/* also call when reading a file, erase all, etc */
	ListBase *lbarray[MAX_LIBARRAY];
	int a;

	MEM_SAFE_FREE(mainvar->blen_thumb);

	a = set_listbasepointers(mainvar, lbarray);
	while (a--) {
		ListBase *lb = lbarray[a];
		ID *id;
		
		while ( (id = lb->first) ) {
#if 1
			BKE_libblock_free_ex(mainvar, id, false);
#else
			/* errors freeing ID's can be hard to track down,
			 * enable this so valgrind will give the line number in its error log */
			switch (a) {
				case   0: BKE_libblock_free_ex(mainvar, id, false); break;
				case   1: BKE_libblock_free_ex(mainvar, id, false); break;
				case   2: BKE_libblock_free_ex(mainvar, id, false); break;
				case   3: BKE_libblock_free_ex(mainvar, id, false); break;
				case   4: BKE_libblock_free_ex(mainvar, id, false); break;
				case   5: BKE_libblock_free_ex(mainvar, id, false); break;
				case   6: BKE_libblock_free_ex(mainvar, id, false); break;
				case   7: BKE_libblock_free_ex(mainvar, id, false); break;
				case   8: BKE_libblock_free_ex(mainvar, id, false); break;
				case   9: BKE_libblock_free_ex(mainvar, id, false); break;
				case  10: BKE_libblock_free_ex(mainvar, id, false); break;
				case  11: BKE_libblock_free_ex(mainvar, id, false); break;
				case  12: BKE_libblock_free_ex(mainvar, id, false); break;
				case  13: BKE_libblock_free_ex(mainvar, id, false); break;
				case  14: BKE_libblock_free_ex(mainvar, id, false); break;
				case  15: BKE_libblock_free_ex(mainvar, id, false); break;
				case  16: BKE_libblock_free_ex(mainvar, id, false); break;
				case  17: BKE_libblock_free_ex(mainvar, id, false); break;
				case  18: BKE_libblock_free_ex(mainvar, id, false); break;
				case  19: BKE_libblock_free_ex(mainvar, id, false); break;
				case  20: BKE_libblock_free_ex(mainvar, id, false); break;
				case  21: BKE_libblock_free_ex(mainvar, id, false); break;
				case  22: BKE_libblock_free_ex(mainvar, id, false); break;
				case  23: BKE_libblock_free_ex(mainvar, id, false); break;
				case  24: BKE_libblock_free_ex(mainvar, id, false); break;
				case  25: BKE_libblock_free_ex(mainvar, id, false); break;
				case  26: BKE_libblock_free_ex(mainvar, id, false); break;
				case  27: BKE_libblock_free_ex(mainvar, id, false); break;
				case  28: BKE_libblock_free_ex(mainvar, id, false); break;
				case  29: BKE_libblock_free_ex(mainvar, id, false); break;
				case  30: BKE_libblock_free_ex(mainvar, id, false); break;
				case  31: BKE_libblock_free_ex(mainvar, id, false); break;
				case  32: BKE_libblock_free_ex(mainvar, id, false); break;
				case  33: BKE_libblock_free_ex(mainvar, id, false); break;
				default:
					BLI_assert(0);
					break;
			}
#endif
		}
	}

	BLI_spin_end((SpinLock *)mainvar->lock);
	MEM_freeN(mainvar->lock);
	DEG_evaluation_context_free(mainvar->eval_ctx);
	MEM_freeN(mainvar);
}

void BKE_main_lock(struct Main *bmain)
{
	BLI_spin_lock((SpinLock *) bmain->lock);
}

void BKE_main_unlock(struct Main *bmain)
{
	BLI_spin_unlock((SpinLock *) bmain->lock);
}

/**
 * Generates a raw .blend file thumbnail data from given image.
 *
 * \param bmain If not NULL, also store generated data in this Main.
 * \param img ImBuf image to generate thumbnail data from.
 * \return The generated .blend file raw thumbnail data.
 */
BlendThumbnail *BKE_main_thumbnail_from_imbuf(Main *bmain, ImBuf *img)
{
	BlendThumbnail *data = NULL;

	if (bmain) {
		MEM_SAFE_FREE(bmain->blen_thumb);
	}

	if (img) {
		const size_t sz = BLEN_THUMB_MEMSIZE(img->x, img->y);
		data = MEM_mallocN(sz, __func__);

		IMB_rect_from_float(img);  /* Just in case... */
		data->width = img->x;
		data->height = img->y;
		memcpy(data->rect, img->rect, sz - sizeof(*data));
	}

	if (bmain) {
		bmain->blen_thumb = data;
	}
	return data;
}

/**
 * Generates an image from raw .blend file thumbnail \a data.
 *
 * \param bmain Use this bmain->blen_thumb data if given \a data is NULL.
 * \param data Raw .blend file thumbnail data.
 * \return An ImBuf from given data, or NULL if invalid.
 */
ImBuf *BKE_main_thumbnail_to_imbuf(Main *bmain, BlendThumbnail *data)
{
	ImBuf *img = NULL;

	if (!data && bmain) {
		data = bmain->blen_thumb;
	}

	if (data) {
		/* Note: we cannot use IMB_allocFromBuffer(), since it tries to dupalloc passed buffer, which will fail
		 *       here (we do not want to pass the first two ints!). */
		img = IMB_allocImBuf((unsigned int)data->width, (unsigned int)data->height, 32, IB_rect | IB_metadata);
		memcpy(img->rect, data->rect, BLEN_THUMB_MEMSIZE(data->width, data->height) - sizeof(*data));
	}

	return img;
}

/**
 * Generates an empty (black) thumbnail for given Main.
 */
void BKE_main_thumbnail_create(struct Main *bmain)
{
	MEM_SAFE_FREE(bmain->blen_thumb);

	bmain->blen_thumb = MEM_callocN(BLEN_THUMB_MEMSIZE(BLEN_THUMB_SIZE, BLEN_THUMB_SIZE), __func__);
	bmain->blen_thumb->width = BLEN_THUMB_SIZE;
	bmain->blen_thumb->height = BLEN_THUMB_SIZE;
}

/* ***************** ID ************************ */
ID *BKE_libblock_find_name_ex(struct Main *bmain, const short type, const char *name)
{
	ListBase *lb = which_libbase(bmain, type);
	BLI_assert(lb != NULL);
	return BLI_findstring(lb, name, offsetof(ID, name) + 2);
}
ID *BKE_libblock_find_name(const short type, const char *name)
{
	return BKE_libblock_find_name_ex(G.main, type, name);
}


void id_sort_by_name(ListBase *lb, ID *id)
{
	ID *idtest;
	
	/* insert alphabetically */
	if (lb->first != lb->last) {
		BLI_remlink(lb, id);
		
		idtest = lb->first;
		while (idtest) {
			if (BLI_strcasecmp(idtest->name, id->name) > 0 || (idtest->lib && !id->lib)) {
				BLI_insertlinkbefore(lb, idtest, id);
				break;
			}
			idtest = idtest->next;
		}
		/* as last */
		if (idtest == NULL) {
			BLI_addtail(lb, id);
		}
	}
	
}

/**
 * Check to see if there is an ID with the same name as 'name'.
 * Returns the ID if so, if not, returns NULL
 */
static ID *is_dupid(ListBase *lb, ID *id, const char *name)
{
	ID *idtest = NULL;
	
	for (idtest = lb->first; idtest; idtest = idtest->next) {
		/* if idtest is not a lib */ 
		if (id != idtest && !ID_IS_LINKED_DATABLOCK(idtest)) {
			/* do not test alphabetic! */
			/* optimized */
			if (idtest->name[2] == name[0]) {
				if (STREQ(name, idtest->name + 2)) break;
			}
		}
	}
	
	return idtest;
}

/**
 * Check to see if an ID name is already used, and find a new one if so.
 * Return true if created a new name (returned in name).
 *
 * Normally the ID that's being check is already in the ListBase, so ID *id
 * points at the new entry.  The Python Library module needs to know what
 * the name of a datablock will be before it is appended; in this case ID *id
 * id is NULL
 */

static bool check_for_dupid(ListBase *lb, ID *id, char *name)
{
	ID *idtest;
	int nr = 0, a, left_len;
#define MAX_IN_USE 64
	bool in_use[MAX_IN_USE];
	/* to speed up finding unused numbers within [1 .. MAX_IN_USE - 1] */

	char left[MAX_ID_NAME + 8], leftest[MAX_ID_NAME + 8];

	while (true) {

		/* phase 1: id already exists? */
		idtest = is_dupid(lb, id, name);

		/* if there is no double, done */
		if (idtest == NULL) return false;

		/* we have a dup; need to make a new name */
		/* quick check so we can reuse one of first MAX_IN_USE - 1 ids if vacant */
		memset(in_use, false, sizeof(in_use));

		/* get name portion, number portion ("name.number") */
		left_len = BLI_split_name_num(left, &nr, name, '.');

		/* if new name will be too long, truncate it */
		if (nr > 999 && left_len > (MAX_ID_NAME - 8)) {  /* assumption: won't go beyond 9999 */
			left[MAX_ID_NAME - 8] = 0;
			left_len = MAX_ID_NAME - 8;
		}
		else if (left_len > (MAX_ID_NAME - 7)) {
			left[MAX_ID_NAME - 7] = 0;
			left_len = MAX_ID_NAME - 7;
		}

		for (idtest = lb->first; idtest; idtest = idtest->next) {
			int nrtest;
			if ( (id != idtest) &&
			     !ID_IS_LINKED_DATABLOCK(idtest) &&
			     (*name == *(idtest->name + 2)) &&
			     STREQLEN(name, idtest->name + 2, left_len) &&
			     (BLI_split_name_num(leftest, &nrtest, idtest->name + 2, '.') == left_len)
			     )
			{
				/* will get here at least once, otherwise is_dupid call above would have returned NULL */
				if (nrtest < MAX_IN_USE)
					in_use[nrtest] = true;  /* mark as used */
				if (nr <= nrtest)
					nr = nrtest + 1;    /* track largest unused */
			}
		}
		/* At this point, 'nr' will typically be at least 1. (but not always) */
		// BLI_assert(nr >= 1);

		/* decide which value of nr to use */
		for (a = 0; a < MAX_IN_USE; a++) {
			if (a >= nr) break;  /* stop when we've checked up to biggest */  /* redundant check */
			if (!in_use[a]) { /* found an unused value */
				nr = a;
				/* can only be zero if all potential duplicate names had
				 * nonzero numeric suffixes, which means name itself has
				 * nonzero numeric suffix (else no name conflict and wouldn't
				 * have got here), which means name[left_len] is not a null */
				break;
			}
		}
		/* At this point, nr is either the lowest unused number within [0 .. MAX_IN_USE - 1],
		 * or 1 greater than the largest used number if all those low ones are taken.
		 * We can't be bothered to look for the lowest unused number beyond (MAX_IN_USE - 1). */

		/* If the original name has no numeric suffix, 
		 * rather than just chopping and adding numbers, 
		 * shave off the end chars until we have a unique name.
		 * Check the null terminators match as well so we don't get Cube.000 -> Cube.00 */
		if (nr == 0 && name[left_len] == '\0') {
			int len;
			/* FIXME: this code will never be executed, because either nr will be
			 * at least 1, or name will not end at left_len! */
			BLI_assert(0);

			len = left_len - 1;
			idtest = is_dupid(lb, id, name);
			
			while (idtest && len > 1) {
				name[len--] = '\0';
				idtest = is_dupid(lb, id, name);
			}
			if (idtest == NULL) return true;
			/* otherwise just continue and use a number suffix */
		}
		
		if (nr > 999 && left_len > (MAX_ID_NAME - 8)) {
			/* this would overflow name buffer */
			left[MAX_ID_NAME - 8] = 0;
			/* left_len = MAX_ID_NAME - 8; */ /* for now this isn't used again */
			memcpy(name, left, sizeof(char) * (MAX_ID_NAME - 7));
			continue;
		}
		/* this format specifier is from hell... */
		BLI_snprintf(name, sizeof(id->name) - 2, "%s.%.3d", left, nr);

		return true;
	}

#undef MAX_IN_USE
}

/*
 * Only for local blocks: external en indirect blocks already have a
 * unique ID.
 *
 * return true: created a new name
 */

bool new_id(ListBase *lb, ID *id, const char *tname)
{
	bool result;
	char name[MAX_ID_NAME - 2];

	/* if library, don't rename */
	if (ID_IS_LINKED_DATABLOCK(id))
		return false;

	/* if no libdata given, look up based on ID */
	if (lb == NULL)
		lb = which_libbase(G.main, GS(id->name));

	/* if no name given, use name of current ID
	 * else make a copy (tname args can be const) */
	if (tname == NULL)
		tname = id->name + 2;

	BLI_strncpy(name, tname, sizeof(name));

	if (name[0] == '\0') {
		/* disallow empty names */
		BLI_strncpy(name, DATA_(ID_FALLBACK_NAME), sizeof(name));
	}
	else {
		/* disallow non utf8 chars,
		 * the interface checks for this but new ID's based on file names don't */
		BLI_utf8_invalid_strip(name, strlen(name));
	}

	result = check_for_dupid(lb, id, name);
	strcpy(id->name + 2, name);

	/* This was in 2.43 and previous releases
	 * however all data in blender should be sorted, not just duplicate names
	 * sorting should not hurt, but noting just incase it alters the way other
	 * functions work, so sort every time */
#if 0
	if (result)
		id_sort_by_name(lb, id);
#endif

	id_sort_by_name(lb, id);
	
	return result;
}

/**
 * Pull an ID out of a library (make it local). Only call this for IDs that
 * don't have other library users.
 */
void id_clear_lib_data_ex(Main *bmain, ID *id, const bool id_in_mainlist)
{
	bNodeTree *ntree = NULL;
	Key *key = NULL;

	BKE_id_lib_local_paths(bmain, id->lib, id);

	id_fake_user_clear(id);

	id->lib = NULL;
	id->tag &= ~(LIB_TAG_INDIRECT | LIB_TAG_EXTERN);
	if (id_in_mainlist)
		new_id(which_libbase(bmain, GS(id->name)), id, NULL);

	/* Internal bNodeTree blocks inside datablocks also stores id->lib, make sure this stays in sync. */
	if ((ntree = ntreeFromID(id))) {
		id_clear_lib_data_ex(bmain, &ntree->id, false);  /* Datablocks' nodetree is never in Main. */
	}

	/* Same goes for shapekeys. */
	if ((key = BKE_key_from_id(id))) {
		id_clear_lib_data_ex(bmain, &key->id, id_in_mainlist);  /* sigh, why are keys in Main? */
	}

	if (GS(id->name) == ID_OB) {
		Object *object = (Object *)id;
		if (object->proxy_from != NULL) {
			object->proxy_from->proxy = NULL;
			object->proxy_from->proxy_group = NULL;
		}
		object->proxy = object->proxy_from = object->proxy_group = NULL;
	}
}

void id_clear_lib_data(Main *bmain, ID *id)
{
	id_clear_lib_data_ex(bmain, id, true);
}

/* next to indirect usage in read/writefile also in editobject.c scene.c */
void BKE_main_id_clear_newpoins(Main *bmain)
{
	ListBase *lbarray[MAX_LIBARRAY];
	ID *id;
	int a;

	a = set_listbasepointers(bmain, lbarray);
	while (a--) {
		id = lbarray[a]->first;
		while (id) {
			id->newid = NULL;
			id->tag &= ~LIB_TAG_NEW;
			id = id->next;
		}
	}
}

/** Make linked datablocks local.
 *
 * \param bmain Almost certainly G.main.
 * \param lib If not NULL, only make local datablocks from this library.
 * \param untagged_only If true, only make local datablocks not tagged with LIB_TAG_PRE_EXISTING.
 * \param set_fake If true, set fake user on all localized datablocks (except group and objects ones).
 */
/* XXX TODO This function should probably be reworked.
 *
 * Old (2.77) version was simply making (tagging) datablocks as local, without actually making any check whether
 * they were also indirectly used or not...
 *
 * Current version uses regular id_make_local callback, but this is not super-efficient since this ends up
 * duplicating some IDs and then removing original ones (due to missing knowledge of which ID uses some other ID).
 *
 * We could first check all IDs and detect those to be made local that are only used by other local or future-local
 * datablocks, and directly tag those as local (instead of going through id_make_local) maybe...
 *
 * We'll probably need at some point a true dependency graph between datablocks, but for now this should work
 * good enough (performances is not a critical point here anyway).
 */
void BKE_library_make_local(Main *bmain, const Library *lib, const bool untagged_only, const bool set_fake)
{
	ListBase *lbarray[MAX_LIBARRAY];
	ID *id, *id_next;
	int a;

	for (a = set_listbasepointers(bmain, lbarray); a--; ) {
		for (id = lbarray[a]->first; id; id = id_next) {
			id->newid = NULL;
			id_next = id->next;  /* id is possibly being inserted again */
			
			/* The check on the second line (LIB_TAG_PRE_EXISTING) is done so its
			 * possible to tag data you don't want to be made local, used for
			 * appending data, so any libdata already linked wont become local
			 * (very nasty to discover all your links are lost after appending)  
			 * */
			if (id->tag & (LIB_TAG_EXTERN | LIB_TAG_INDIRECT | LIB_TAG_NEW) &&
			    ((untagged_only == false) || !(id->tag & LIB_TAG_PRE_EXISTING)))
			{
				if (lib == NULL || id->lib == lib) {
					if (id->lib) {
						/* In this specific case, we do want to make ID local even if it has no local usage yet... */
						id_make_local(bmain, id, false, true);
					}
					else {
						id->tag &= ~(LIB_TAG_EXTERN | LIB_TAG_INDIRECT | LIB_TAG_NEW);
					}
				}

				if (set_fake) {
					if (!ELEM(GS(id->name), ID_OB, ID_GR)) {
						/* do not set fake user on objects, groups (instancing) */
						id_fake_user_set(id);
					}
				}
			}
		}
	}

	/* We have to remap local usages of old (linked) ID to new (local) id in a second loop, as lbarray ordering is not
	 * enough to ensure us we did catch all dependencies (e.g. if making local a parent object before its child...).
	 * See T48907. */
	for (a = set_listbasepointers(bmain, lbarray); a--; ) {
		for (id = lbarray[a]->first; id; id = id->next) {
			if (id->newid) {
				BKE_libblock_remap(bmain, id, id->newid, ID_REMAP_SKIP_INDIRECT_USAGE);
			}
		}
	}

	/* Third step: remove datablocks that have been copied to be localized and are no more used in the end...
	 * Note that we may have to loop more than once here, to tackle dependencies between linked objects... */
	bool do_loop = true;
	while (do_loop) {
		do_loop = false;
		for (a = set_listbasepointers(bmain, lbarray); a--; ) {
			for (id = lbarray[a]->first; id; id = id_next) {
				id_next = id->next;
				if (id->newid) {
					bool is_local = false, is_lib = false;

					BKE_library_ID_test_usages(bmain, id, &is_local, &is_lib);
					if (!is_local && !is_lib) {
						BKE_libblock_free(bmain, id);
						do_loop = true;
					}
				}
			}
		}
	}
}

/**
 * Use after setting the ID's name
 * When name exists: call 'new_id'
 */
void BLI_libblock_ensure_unique_name(Main *bmain, const char *name)
{
	ListBase *lb;
	ID *idtest;


	lb = which_libbase(bmain, GS(name));
	if (lb == NULL) return;
	
	/* search for id */
	idtest = BLI_findstring(lb, name + 2, offsetof(ID, name) + 2);

	if (idtest && !new_id(lb, idtest, idtest->name + 2)) {
		id_sort_by_name(lb, idtest);
	}
}

/**
 * Sets the name of a block to name, suitably adjusted for uniqueness.
 */
void BKE_libblock_rename(Main *bmain, ID *id, const char *name)
{
	ListBase *lb = which_libbase(bmain, GS(id->name));
	new_id(lb, id, name);
}

/**
 * Returns in name the name of the block, with a 3-character prefix prepended
 * indicating whether it comes from a library, has a fake user, or no users.
 */
void BKE_id_ui_prefix(char name[MAX_ID_NAME + 1], const ID *id)
{
	name[0] = id->lib ? (ID_MISSING(id) ? 'M' : 'L') : ' ';
	name[1] = (id->flag & LIB_FAKEUSER) ? 'F' : ((id->us == 0) ? '0' : ' ');
	name[2] = ' ';

	strcpy(name + 3, id->name + 2);
}

void BKE_library_filepath_set(Library *lib, const char *filepath)
{
	/* in some cases this is used to update the absolute path from the
	 * relative */
	if (lib->name != filepath) {
		BLI_strncpy(lib->name, filepath, sizeof(lib->name));
	}

	BLI_strncpy(lib->filepath, filepath, sizeof(lib->filepath));

	/* not essential but set filepath is an absolute copy of value which
	 * is more useful if its kept in sync */
	if (BLI_path_is_rel(lib->filepath)) {
		/* note that the file may be unsaved, in this case, setting the
		 * filepath on an indirectly linked path is not allowed from the
		 * outliner, and its not really supported but allow from here for now
		 * since making local could cause this to be directly linked - campbell
		 */
		const char *basepath = lib->parent ? lib->parent->filepath : G.main->name;
		BLI_path_abs(lib->filepath, basepath);
	}
}<|MERGE_RESOLUTION|>--- conflicted
+++ resolved
@@ -397,12 +397,6 @@
 		case ID_BR:
 			if (!test) BKE_brush_make_local(bmain, (Brush *)id, lib_local);
 			return true;
-<<<<<<< HEAD
-=======
-		case ID_PA:
-			if (!test) BKE_particlesettings_make_local(bmain, (ParticleSettings *)id, lib_local);
-			return true;
->>>>>>> e7721f5e
 		case ID_WM:
 			return false; /* can't be linked */
 		case ID_GD:

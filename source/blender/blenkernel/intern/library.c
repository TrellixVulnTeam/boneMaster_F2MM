--- conflicted
+++ resolved
@@ -342,12 +342,6 @@
 		case ID_BR:
 			if (!test) BKE_brush_make_local(bmain, (Brush *)id, force_local);
 			return true;
-<<<<<<< HEAD
-=======
-		case ID_PA:
-			if (!test) BKE_particlesettings_make_local(bmain, (ParticleSettings *)id, force_local);
-			return true;
->>>>>>> 9946cca1
 		case ID_WM:
 			return false; /* can't be linked */
 		case ID_GD:

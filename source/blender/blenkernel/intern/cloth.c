/*
 * This program is free software; you can redistribute it and/or
 * modify it under the terms of the GNU General Public License
 * as published by the Free Software Foundation; either version 2
 * of the License, or (at your option) any later version.
 *
 * This program is distributed in the hope that it will be useful,
 * but WITHOUT ANY WARRANTY; without even the implied warranty of
 * MERCHANTABILITY or FITNESS FOR A PARTICULAR PURPOSE.  See the
 * GNU General Public License for more details.
 *
 * You should have received a copy of the GNU General Public License
 * along with this program; if not, write to the Free Software Foundation,
 * Inc., 51 Franklin Street, Fifth Floor, Boston, MA 02110-1301, USA.
 *
 * The Original Code is Copyright (C) Blender Foundation
 * All rights reserved.
 */

/** \file
 * \ingroup bke
 */

#include "MEM_guardedalloc.h"

#include "DNA_cloth_types.h"
#include "DNA_mesh_types.h"
#include "DNA_meshdata_types.h"
#include "DNA_object_types.h"
#include "DNA_scene_types.h"

#include "BLI_edgehash.h"
#include "BLI_linklist.h"
#include "BLI_math.h"
#include "BLI_rand.h"
#include "BLI_utildefines.h"

#include "DEG_depsgraph.h"
#include "DEG_depsgraph_query.h"

#include "BKE_bvhutils.h"
#include "BKE_cloth.h"
#include "BKE_effect.h"
#include "BKE_global.h"
#include "BKE_mesh.h"
#include "BKE_mesh_runtime.h"
#include "BKE_modifier.h"
#include "BKE_pointcache.h"

#include "SIM_mass_spring.h"

// #include "PIL_time.h"  /* timing for debug prints */

/* ********** cloth engine ******* */
/* Prototypes for internal functions.
 */
static void cloth_to_object(Object *ob, ClothModifierData *clmd, float (*vertexCos)[3]);
static void cloth_from_mesh(ClothModifierData *clmd, Mesh *mesh);
static bool cloth_from_object(
    Object *ob, ClothModifierData *clmd, Mesh *mesh, float framenr, int first);
static void cloth_update_springs(ClothModifierData *clmd);
static void cloth_update_verts(Object *ob, ClothModifierData *clmd, Mesh *mesh);
static void cloth_update_spring_lengths(ClothModifierData *clmd, Mesh *mesh);
static bool cloth_build_springs(ClothModifierData *clmd, Mesh *mesh);
static void cloth_apply_vgroup(ClothModifierData *clmd, Mesh *mesh);

typedef struct BendSpringRef {
  int index;
  int polys;
  ClothSpring *spring;
} BendSpringRef;

/******************************************************************************
 *
 * External interface called by modifier.c clothModifier functions.
 *
 ******************************************************************************/
<<<<<<< HEAD
/**
 * cloth_init - creates a new cloth simulation.
 *
 * 1. create object
 * 2. fill object with standard values or with the GUI settings if given
 */
void cloth_init(ClothModifierData *clmd)
{
  /* Initialize our new data structure to reasonable values. */
  clmd->sim_parms->gravity[0] = 0.0;
  clmd->sim_parms->gravity[1] = 0.0;
  clmd->sim_parms->gravity[2] = -9.81;
  clmd->sim_parms->tension = 15.0;
  clmd->sim_parms->max_tension = 15.0;
  clmd->sim_parms->compression = 15.0;
  clmd->sim_parms->max_compression = 15.0;
  clmd->sim_parms->shear = 5.0;
  clmd->sim_parms->max_shear = 5.0;
  clmd->sim_parms->bending = 0.5;
  clmd->sim_parms->max_bend = 0.5;
  clmd->sim_parms->tension_damp = 5.0;
  clmd->sim_parms->compression_damp = 5.0;
  clmd->sim_parms->shear_damp = 5.0;
  clmd->sim_parms->bending_damping = 0.5;
  clmd->sim_parms->Cvi = 1.0;
  clmd->sim_parms->mass = 0.3f;
  clmd->sim_parms->stepsPerFrame = 5;
  clmd->sim_parms->flags = 0;
  clmd->sim_parms->solver_type = 0;
  clmd->sim_parms->maxspringlen = 10;
  clmd->sim_parms->vgroup_mass = 0;
  clmd->sim_parms->vgroup_shrink = 0;

  /* Min amount the fabric will shrink by 0.0 = no shrinking, 1.0 = shrink to nothing. */
  clmd->sim_parms->shrink_min = 0.0f;

  clmd->sim_parms->avg_spring_len = 0.0;
  clmd->sim_parms->presets = 2;       /* cotton as start setting */
  clmd->sim_parms->timescale = 1.0f;  /* speed factor, describes how fast cloth moves */
  clmd->sim_parms->time_scale = 1.0f; /* multiplies cloth speed */
  clmd->sim_parms->reset = 0;

  clmd->coll_parms->self_friction = 5.0;
  clmd->coll_parms->friction = 5.0;
  clmd->coll_parms->loop_count = 2;
  clmd->coll_parms->epsilon = 0.015f;
  clmd->coll_parms->flags = CLOTH_COLLSETTINGS_FLAG_ENABLED;
  clmd->coll_parms->collision_list = NULL;
  clmd->coll_parms->selfepsilon = 0.015;
  clmd->coll_parms->vgroup_selfcol = 0;

  /* These defaults are copied from softbody.c's
   * softbody_calc_forces() function.
   */
  clmd->sim_parms->eff_force_scale = 1000.0;
  clmd->sim_parms->eff_wind_scale = 250.0;

  /* Internal spring settings */
  clmd->sim_parms->internal_spring_max_length = 0.0f;
  clmd->sim_parms->internal_spring_max_diversion = M_PI / 4.0f;
  clmd->sim_parms->internal_tension = 15.0f;
  clmd->sim_parms->max_internal_tension = 15.0f;
  clmd->sim_parms->internal_compression = 15.0f;
  clmd->sim_parms->max_internal_compression = 15.0f;
  clmd->sim_parms->vgroup_intern = 0;
  clmd->sim_parms->flags |= CLOTH_SIMSETTINGS_FLAG_INTERNAL_SPRINGS_NORMAL;

  /* Pressure settings */
  clmd->sim_parms->uniform_pressure_force = 0.0f;
  clmd->sim_parms->target_volume = 0.0f;
  clmd->sim_parms->pressure_factor = 1.0f;
  clmd->sim_parms->fluid_density = 0.0f;
  clmd->sim_parms->vgroup_pressure = 0;

  // also from softbodies
  clmd->sim_parms->maxgoal = 1.0f;
  clmd->sim_parms->mingoal = 0.0f;
  clmd->sim_parms->defgoal = 0.0f;
  clmd->sim_parms->goalspring = 1.0f;
  clmd->sim_parms->goalfrict = 0.0f;
  clmd->sim_parms->velocity_smooth = 0.0f;

  clmd->sim_parms->voxel_cell_size = 0.1f;

  clmd->sim_parms->bending_model = CLOTH_BENDING_ANGULAR;

  clmd->sim_parms->struct_plasticity = 0.0f;
  clmd->sim_parms->struct_yield_fact = 1.0f;
  clmd->sim_parms->bend_plasticity = 0.0f;
  clmd->sim_parms->bend_yield_fact = 0.0f;

  if (!clmd->sim_parms->effector_weights) {
    clmd->sim_parms->effector_weights = BKE_effector_add_weights(NULL);
  }

  if (clmd->point_cache) {
    clmd->point_cache->step = 1;
  }
}
=======
>>>>>>> 05bf109b

static BVHTree *bvhtree_build_from_cloth(ClothModifierData *clmd, float epsilon)
{
  if (!clmd) {
    return NULL;
  }

  Cloth *cloth = clmd->clothObject;

  if (!cloth) {
    return NULL;
  }

  ClothVertex *verts = cloth->verts;
  const MVertTri *vt = cloth->tri;

  /* in the moment, return zero if no faces there */
  if (!cloth->primitive_num) {
    return NULL;
  }

  /* create quadtree with k=26 */
  BVHTree *bvhtree = BLI_bvhtree_new(cloth->primitive_num, epsilon, 4, 26);

  /* fill tree */
  if (clmd->hairdata == NULL) {
    for (int i = 0; i < cloth->primitive_num; i++, vt++) {
      float co[3][3];

      copy_v3_v3(co[0], verts[vt->tri[0]].xold);
      copy_v3_v3(co[1], verts[vt->tri[1]].xold);
      copy_v3_v3(co[2], verts[vt->tri[2]].xold);

      BLI_bvhtree_insert(bvhtree, i, co[0], 3);
    }
  }
  else {
    MEdge *edges = cloth->edges;

    for (int i = 0; i < cloth->primitive_num; i++) {
      float co[2][3];

      copy_v3_v3(co[0], verts[edges[i].v1].xold);
      copy_v3_v3(co[1], verts[edges[i].v2].xold);

      BLI_bvhtree_insert(bvhtree, i, co[0], 2);
    }
  }

  /* balance tree */
  BLI_bvhtree_balance(bvhtree);

  return bvhtree;
}

void bvhtree_update_from_cloth(ClothModifierData *clmd, bool moving, bool self)
{
  unsigned int i = 0;
  Cloth *cloth = clmd->clothObject;
  BVHTree *bvhtree;
  ClothVertex *verts = cloth->verts;
  const MVertTri *vt;

  BLI_assert(!(clmd->hairdata != NULL && self));

  if (self) {
    bvhtree = cloth->bvhselftree;
  }
  else {
    bvhtree = cloth->bvhtree;
  }

  if (!bvhtree) {
    return;
  }

  vt = cloth->tri;

  /* update vertex position in bvh tree */
  if (clmd->hairdata == NULL) {
    if (verts && vt) {
      for (i = 0; i < cloth->primitive_num; i++, vt++) {
        float co[3][3], co_moving[3][3];
        bool ret;

        /* copy new locations into array */
        if (moving) {
          copy_v3_v3(co[0], verts[vt->tri[0]].txold);
          copy_v3_v3(co[1], verts[vt->tri[1]].txold);
          copy_v3_v3(co[2], verts[vt->tri[2]].txold);

          /* update moving positions */
          copy_v3_v3(co_moving[0], verts[vt->tri[0]].tx);
          copy_v3_v3(co_moving[1], verts[vt->tri[1]].tx);
          copy_v3_v3(co_moving[2], verts[vt->tri[2]].tx);

          ret = BLI_bvhtree_update_node(bvhtree, i, co[0], co_moving[0], 3);
        }
        else {
          copy_v3_v3(co[0], verts[vt->tri[0]].tx);
          copy_v3_v3(co[1], verts[vt->tri[1]].tx);
          copy_v3_v3(co[2], verts[vt->tri[2]].tx);

          ret = BLI_bvhtree_update_node(bvhtree, i, co[0], NULL, 3);
        }

        /* check if tree is already full */
        if (ret == false) {
          break;
        }
      }

      BLI_bvhtree_update_tree(bvhtree);
    }
  }
  else {
    if (verts) {
      MEdge *edges = cloth->edges;

      for (i = 0; i < cloth->primitive_num; i++) {
        float co[2][3];

        copy_v3_v3(co[0], verts[edges[i].v1].tx);
        copy_v3_v3(co[1], verts[edges[i].v2].tx);

        if (!BLI_bvhtree_update_node(bvhtree, i, co[0], NULL, 2)) {
          break;
        }
      }

      BLI_bvhtree_update_tree(bvhtree);
    }
  }
}

void cloth_clear_cache(Object *ob, ClothModifierData *clmd, float framenr)
{
  PTCacheID pid;

  BKE_ptcache_id_from_cloth(&pid, ob, clmd);

  // don't do anything as long as we're in editmode!
  if (pid.cache->edit && ob->mode & OB_MODE_PARTICLE_EDIT) {
    return;
  }

  BKE_ptcache_id_clear(&pid, PTCACHE_CLEAR_AFTER, framenr);
}

static bool do_init_cloth(Object *ob, ClothModifierData *clmd, Mesh *result, int framenr)
{
  PointCache *cache;

  cache = clmd->point_cache;

  /* initialize simulation data if it didn't exist already */
  if (clmd->clothObject == NULL) {
    if (!cloth_from_object(ob, clmd, result, framenr, 1)) {
      BKE_ptcache_invalidate(cache);
      BKE_modifier_set_error(&(clmd->modifier), "Can't initialize cloth");
      return false;
    }

    if (clmd->clothObject == NULL) {
      BKE_ptcache_invalidate(cache);
      BKE_modifier_set_error(&(clmd->modifier), "Null cloth object");
      return false;
    }

    SIM_cloth_solver_set_positions(clmd);

    ClothSimSettings *parms = clmd->sim_parms;
    if (parms->flags & CLOTH_SIMSETTINGS_FLAG_PRESSURE &&
        !(parms->flags & CLOTH_SIMSETTINGS_FLAG_PRESSURE_VOL)) {
      SIM_cloth_solver_set_volume(clmd);
    }

    clmd->clothObject->last_frame = MINFRAME - 1;
    clmd->sim_parms->dt = 1.0f / clmd->sim_parms->stepsPerFrame;
  }

  return true;
}

static int do_step_cloth(
    Depsgraph *depsgraph, Object *ob, ClothModifierData *clmd, Mesh *result, int framenr)
{
  ClothVertex *verts = NULL;
  Cloth *cloth;
  ListBase *effectors = NULL;
  MVert *mvert;
  unsigned int i = 0;
  int ret = 0;

  /* simulate 1 frame forward */
  cloth = clmd->clothObject;
  verts = cloth->verts;
  mvert = result->mvert;

  /* force any pinned verts to their constrained location. */
  for (i = 0; i < clmd->clothObject->mvert_num; i++, verts++) {
    /* save the previous position. */
    copy_v3_v3(verts->xold, verts->xconst);
    copy_v3_v3(verts->txold, verts->x);

    /* Get the current position. */
    copy_v3_v3(verts->xconst, mvert[i].co);
    mul_m4_v3(ob->obmat, verts->xconst);
  }

  effectors = BKE_effectors_create(depsgraph, ob, NULL, clmd->sim_parms->effector_weights);

  if (clmd->sim_parms->flags & CLOTH_SIMSETTINGS_FLAG_DYNAMIC_BASEMESH) {
    cloth_update_verts(ob, clmd, result);
  }

  /* Support for dynamic vertex groups, changing from frame to frame */
  cloth_apply_vgroup(clmd, result);

  if ((clmd->sim_parms->flags & CLOTH_SIMSETTINGS_FLAG_DYNAMIC_BASEMESH) ||
      (clmd->sim_parms->vgroup_shrink > 0) || (clmd->sim_parms->shrink_min != 0.0f)) {
    cloth_update_spring_lengths(clmd, result);
  }

  cloth_update_springs(clmd);

  // TIMEIT_START(cloth_step)

  /* call the solver. */
  ret = SIM_cloth_solve(depsgraph, ob, framenr, clmd, effectors);

  // TIMEIT_END(cloth_step)

  BKE_effectors_free(effectors);

  // printf ( "%f\n", ( float ) tval() );

  return ret;
}

/************************************************
 * clothModifier_do - main simulation function
 ************************************************/
void clothModifier_do(ClothModifierData *clmd,
                      Depsgraph *depsgraph,
                      Scene *scene,
                      Object *ob,
                      Mesh *mesh,
                      float (*vertexCos)[3])
{
  PointCache *cache;
  PTCacheID pid;
  float timescale;
  int framenr, startframe, endframe;
  int cache_result;

  framenr = DEG_get_ctime(depsgraph);
  cache = clmd->point_cache;

  BKE_ptcache_id_from_cloth(&pid, ob, clmd);
  BKE_ptcache_id_time(&pid, scene, framenr, &startframe, &endframe, &timescale);
  clmd->sim_parms->timescale = timescale * clmd->sim_parms->time_scale;

  if (clmd->sim_parms->reset ||
      (clmd->clothObject && mesh->totvert != clmd->clothObject->mvert_num)) {
    clmd->sim_parms->reset = 0;
    cache->flag |= PTCACHE_OUTDATED;
    BKE_ptcache_id_reset(scene, &pid, PTCACHE_RESET_OUTDATED);
    BKE_ptcache_validate(cache, 0);
    cache->last_exact = 0;
    cache->flag &= ~PTCACHE_REDO_NEEDED;
  }

  /* simulation is only active during a specific period */
  if (framenr < startframe) {
    BKE_ptcache_invalidate(cache);
    return;
  }
  if (framenr > endframe) {
    framenr = endframe;
  }

  /* initialize simulation data if it didn't exist already */
  if (!do_init_cloth(ob, clmd, mesh, framenr)) {
    return;
  }

  if (framenr == startframe) {
    BKE_ptcache_id_reset(scene, &pid, PTCACHE_RESET_OUTDATED);
    do_init_cloth(ob, clmd, mesh, framenr);
    BKE_ptcache_validate(cache, framenr);
    cache->flag &= ~PTCACHE_REDO_NEEDED;
    clmd->clothObject->last_frame = framenr;
    return;
  }

  /* try to read from cache */
  bool can_simulate = (framenr == clmd->clothObject->last_frame + 1) &&
                      !(cache->flag & PTCACHE_BAKED);

  cache_result = BKE_ptcache_read(&pid, (float)framenr + scene->r.subframe, can_simulate);

  if (cache_result == PTCACHE_READ_EXACT || cache_result == PTCACHE_READ_INTERPOLATED ||
      (!can_simulate && cache_result == PTCACHE_READ_OLD)) {
    SIM_cloth_solver_set_positions(clmd);
    cloth_to_object(ob, clmd, vertexCos);

    BKE_ptcache_validate(cache, framenr);

    if (cache_result == PTCACHE_READ_INTERPOLATED && cache->flag & PTCACHE_REDO_NEEDED) {
      BKE_ptcache_write(&pid, framenr);
    }

    clmd->clothObject->last_frame = framenr;

    return;
  }
  if (cache_result == PTCACHE_READ_OLD) {
    SIM_cloth_solver_set_positions(clmd);
  }
  else if (
      /* 2.4x disabled lib, but this can be used in some cases, testing further - campbell */
      /*ob->id.lib ||*/ (cache->flag & PTCACHE_BAKED)) {
    /* if baked and nothing in cache, do nothing */
    BKE_ptcache_invalidate(cache);
    return;
  }

  /* if on second frame, write cache for first frame */
  if (cache->simframe == startframe &&
      (cache->flag & PTCACHE_OUTDATED || cache->last_exact == 0)) {
    BKE_ptcache_write(&pid, startframe);
  }

  clmd->sim_parms->timescale *= framenr - cache->simframe;

  /* do simulation */
  BKE_ptcache_validate(cache, framenr);

  if (!do_step_cloth(depsgraph, ob, clmd, mesh, framenr)) {
    BKE_ptcache_invalidate(cache);
  }
  else {
    BKE_ptcache_write(&pid, framenr);
  }

  cloth_to_object(ob, clmd, vertexCos);
  clmd->clothObject->last_frame = framenr;
}

/* frees all */
void cloth_free_modifier(ClothModifierData *clmd)
{
  Cloth *cloth = NULL;

  if (!clmd) {
    return;
  }

  cloth = clmd->clothObject;

  if (cloth) {
    SIM_cloth_solver_free(clmd);

    // Free the verts.
    if (cloth->verts != NULL) {
      MEM_freeN(cloth->verts);
    }

    cloth->verts = NULL;
    cloth->mvert_num = 0;

    // Free the springs.
    if (cloth->springs != NULL) {
      LinkNode *search = cloth->springs;
      while (search) {
        ClothSpring *spring = search->link;

        MEM_SAFE_FREE(spring->pa);
        MEM_SAFE_FREE(spring->pb);

        MEM_freeN(spring);
        search = search->next;
      }
      BLI_linklist_free(cloth->springs, NULL);

      cloth->springs = NULL;
    }

    cloth->springs = NULL;
    cloth->numsprings = 0;

    // free BVH collision tree
    if (cloth->bvhtree) {
      BLI_bvhtree_free(cloth->bvhtree);
    }

    if (cloth->bvhselftree) {
      BLI_bvhtree_free(cloth->bvhselftree);
    }

    // we save our faces for collision objects
    if (cloth->tri) {
      MEM_freeN(cloth->tri);
    }

    if (cloth->edgeset) {
      BLI_edgeset_free(cloth->edgeset);
    }

    if (cloth->sew_edge_graph) {
      BLI_edgeset_free(cloth->sew_edge_graph);
      cloth->sew_edge_graph = NULL;
    }

#if 0
    if (clmd->clothObject->facemarks) {
      MEM_freeN(clmd->clothObject->facemarks);
    }
#endif
    MEM_freeN(cloth);
    clmd->clothObject = NULL;
  }
}

/* frees all */
void cloth_free_modifier_extern(ClothModifierData *clmd)
{
  Cloth *cloth = NULL;
  if (G.debug & G_DEBUG_SIMDATA) {
    printf("cloth_free_modifier_extern\n");
  }

  if (!clmd) {
    return;
  }

  cloth = clmd->clothObject;

  if (cloth) {
    if (G.debug & G_DEBUG_SIMDATA) {
      printf("cloth_free_modifier_extern in\n");
    }

    SIM_cloth_solver_free(clmd);

    // Free the verts.
    if (cloth->verts != NULL) {
      MEM_freeN(cloth->verts);
    }

    cloth->verts = NULL;
    cloth->mvert_num = 0;

    // Free the springs.
    if (cloth->springs != NULL) {
      LinkNode *search = cloth->springs;
      while (search) {
        ClothSpring *spring = search->link;

        MEM_SAFE_FREE(spring->pa);
        MEM_SAFE_FREE(spring->pb);

        MEM_freeN(spring);
        search = search->next;
      }
      BLI_linklist_free(cloth->springs, NULL);

      cloth->springs = NULL;
    }

    cloth->springs = NULL;
    cloth->numsprings = 0;

    // free BVH collision tree
    if (cloth->bvhtree) {
      BLI_bvhtree_free(cloth->bvhtree);
    }

    if (cloth->bvhselftree) {
      BLI_bvhtree_free(cloth->bvhselftree);
    }

    // we save our faces for collision objects
    if (cloth->tri) {
      MEM_freeN(cloth->tri);
    }

    if (cloth->edgeset) {
      BLI_edgeset_free(cloth->edgeset);
    }

    if (cloth->sew_edge_graph) {
      BLI_edgeset_free(cloth->sew_edge_graph);
      cloth->sew_edge_graph = NULL;
    }

#if 0
    if (clmd->clothObject->facemarks) {
      MEM_freeN(clmd->clothObject->facemarks);
    }
#endif
    MEM_freeN(cloth);
    clmd->clothObject = NULL;
  }
}

/******************************************************************************
 *
 * Internal functions.
 *
 ******************************************************************************/

/**
 * Copies the deformed vertices to the object.
 */
static void cloth_to_object(Object *ob, ClothModifierData *clmd, float (*vertexCos)[3])
{
  unsigned int i = 0;
  Cloth *cloth = clmd->clothObject;

  if (clmd->clothObject) {
    /* inverse matrix is not uptodate... */
    invert_m4_m4(ob->imat, ob->obmat);

    for (i = 0; i < cloth->mvert_num; i++) {
      copy_v3_v3(vertexCos[i], cloth->verts[i].x);
      mul_m4_v3(ob->imat, vertexCos[i]); /* cloth is in global coords */
    }
  }
}

int cloth_uses_vgroup(ClothModifierData *clmd)
{
  return (((clmd->coll_parms->flags & CLOTH_COLLSETTINGS_FLAG_SELF) &&
           (clmd->coll_parms->vgroup_selfcol > 0)) ||
          (clmd->sim_parms->vgroup_pressure > 0) || (clmd->sim_parms->vgroup_struct > 0) ||
          (clmd->sim_parms->vgroup_bend > 0) || (clmd->sim_parms->vgroup_shrink > 0) ||
          (clmd->sim_parms->vgroup_intern > 0) || (clmd->sim_parms->vgroup_mass > 0));
}

/**
 * Applies a vertex group as specified by type.
 */
static void cloth_apply_vgroup(ClothModifierData *clmd, Mesh *mesh)
{
  if (!clmd || !mesh) {
    return;
  }

  int mvert_num = mesh->totvert;

  ClothVertex *verts = clmd->clothObject->verts;

  if (cloth_uses_vgroup(clmd)) {
    for (int i = 0; i < mvert_num; i++, verts++) {

      /* Reset Goal values to standard */
      if (clmd->sim_parms->vgroup_mass > 0) {
        verts->goal = clmd->sim_parms->defgoal;
      }
      else {
        verts->goal = 0.0f;
      }

      /* Compute base cloth shrink weight */
      verts->shrink_factor = 0.0f;

      /* Reset vertex flags */
      verts->flags &= ~CLOTH_VERT_FLAG_PINNED;
      verts->flags &= ~CLOTH_VERT_FLAG_NOSELFCOLL;

      MDeformVert *dvert = CustomData_get(&mesh->vdata, i, CD_MDEFORMVERT);
      if (dvert) {
        for (int j = 0; j < dvert->totweight; j++) {
          if (dvert->dw[j].def_nr == (clmd->sim_parms->vgroup_mass - 1)) {
            verts->goal = dvert->dw[j].weight;

            /* goalfac= 1.0f; */ /* UNUSED */

            // Kicking goal factor to simplify things...who uses that anyway?
            // ABS ( clmd->sim_parms->maxgoal - clmd->sim_parms->mingoal );

            verts->goal = pow4f(verts->goal);
            if (verts->goal >= SOFTGOALSNAP) {
              verts->flags |= CLOTH_VERT_FLAG_PINNED;
            }
          }

          if (dvert->dw[j].def_nr == (clmd->sim_parms->vgroup_struct - 1)) {
            verts->struct_stiff = dvert->dw[j].weight;
          }

          if (dvert->dw[j].def_nr == (clmd->sim_parms->vgroup_shear - 1)) {
            verts->shear_stiff = dvert->dw[j].weight;
          }

          if (dvert->dw[j].def_nr == (clmd->sim_parms->vgroup_bend - 1)) {
            verts->bend_stiff = dvert->dw[j].weight;
          }

          if (dvert->dw[j].def_nr == (clmd->coll_parms->vgroup_selfcol - 1)) {
            if (dvert->dw[j].weight > 0.0f) {
              verts->flags |= CLOTH_VERT_FLAG_NOSELFCOLL;
            }
          }

          if (dvert->dw[j].def_nr == (clmd->sim_parms->vgroup_shrink - 1)) {
            /* Used for linear interpolation between min and max
             * shrink factor based on weight. */
            verts->shrink_factor = dvert->dw[j].weight;
          }

          if (dvert->dw[j].def_nr == (clmd->sim_parms->vgroup_intern - 1)) {
            /* Used to define the stiffness weight on the internal spring connected to this vertex.
             */
            verts->internal_stiff = dvert->dw[j].weight;
          }

          if (dvert->dw[j].def_nr == (clmd->sim_parms->vgroup_pressure - 1)) {
            /* Used to define how much the pressure settings should affect the given vertex. */
            verts->pressure_factor = dvert->dw[j].weight;
          }
        }
      }
    }
  }
}

static float cloth_shrink_factor(ClothModifierData *clmd, ClothVertex *verts, int i1, int i2)
{
  /* Linear interpolation between min and max shrink factor based on weight. */
  float base = 1.0f - clmd->sim_parms->shrink_min;
  float shrink_factor_delta = clmd->sim_parms->shrink_min - clmd->sim_parms->shrink_max;

  float k1 = base + shrink_factor_delta * verts[i1].shrink_factor;
  float k2 = base + shrink_factor_delta * verts[i2].shrink_factor;

  /* Use geometrical mean to average two factors since it behaves better
   * for diagonals when a rectangle transforms into a trapezoid. */
  return sqrtf(k1 * k2);
}

static bool cloth_from_object(
    Object *ob, ClothModifierData *clmd, Mesh *mesh, float UNUSED(framenr), int first)
{
  int i = 0;
  MVert *mvert = NULL;
  ClothVertex *verts = NULL;
  float(*shapekey_rest)[3] = NULL;
  const float tnull[3] = {0, 0, 0};

  // If we have a clothObject, free it.
  if (clmd->clothObject != NULL) {
    cloth_free_modifier(clmd);
    if (G.debug & G_DEBUG_SIMDATA) {
      printf("cloth_free_modifier cloth_from_object\n");
    }
  }

  // Allocate a new cloth object.
  clmd->clothObject = MEM_callocN(sizeof(Cloth), "cloth");
  if (clmd->clothObject) {
    clmd->clothObject->old_solver_type = 255;
    clmd->clothObject->edgeset = NULL;
  }
  else {
    BKE_modifier_set_error(&(clmd->modifier), "Out of memory on allocating clmd->clothObject");
    return false;
  }

  // mesh input objects need Mesh
  if (!mesh) {
    return false;
  }

  cloth_from_mesh(clmd, mesh);

  // create springs
  clmd->clothObject->springs = NULL;
  clmd->clothObject->numsprings = -1;

  clmd->clothObject->sew_edge_graph = NULL;

  if (clmd->sim_parms->shapekey_rest &&
      !(clmd->sim_parms->flags & CLOTH_SIMSETTINGS_FLAG_DYNAMIC_BASEMESH)) {
    shapekey_rest = CustomData_get_layer(&mesh->vdata, CD_CLOTH_ORCO);
  }

  mvert = mesh->mvert;

  verts = clmd->clothObject->verts;

  // set initial values
  for (i = 0; i < mesh->totvert; i++, verts++) {
    if (first) {
      copy_v3_v3(verts->x, mvert[i].co);

      mul_m4_v3(ob->obmat, verts->x);

      if (shapekey_rest) {
        copy_v3_v3(verts->xrest, shapekey_rest[i]);
        mul_m4_v3(ob->obmat, verts->xrest);
      }
      else {
        copy_v3_v3(verts->xrest, verts->x);
      }
    }

    /* no GUI interface yet */
    verts->mass = clmd->sim_parms->mass;
    verts->impulse_count = 0;

    if (clmd->sim_parms->vgroup_mass > 0) {
      verts->goal = clmd->sim_parms->defgoal;
    }
    else {
      verts->goal = 0.0f;
    }

    verts->shrink_factor = 0.0f;

    verts->flags = 0;
    copy_v3_v3(verts->xold, verts->x);
    copy_v3_v3(verts->xconst, verts->x);
    copy_v3_v3(verts->txold, verts->x);
    copy_v3_v3(verts->tx, verts->x);
    mul_v3_fl(verts->v, 0.0f);

    verts->impulse_count = 0;
    copy_v3_v3(verts->impulse, tnull);
  }

  // apply / set vertex groups
  // has to be happen before springs are build!
  cloth_apply_vgroup(clmd, mesh);

  if (!cloth_build_springs(clmd, mesh)) {
    cloth_free_modifier(clmd);
    BKE_modifier_set_error(&(clmd->modifier), "Cannot build springs");
    return false;
  }

  // init our solver
  SIM_cloth_solver_init(ob, clmd);

  if (!first) {
    SIM_cloth_solver_set_positions(clmd);
  }

  clmd->clothObject->bvhtree = bvhtree_build_from_cloth(clmd, clmd->coll_parms->epsilon);
  clmd->clothObject->bvhselftree = bvhtree_build_from_cloth(clmd, clmd->coll_parms->selfepsilon);

  return true;
}

static void cloth_from_mesh(ClothModifierData *clmd, Mesh *mesh)
{
  const MLoop *mloop = mesh->mloop;
  const MLoopTri *looptri = BKE_mesh_runtime_looptri_ensure(mesh);
  const unsigned int mvert_num = mesh->totvert;
  const unsigned int looptri_num = mesh->runtime.looptris.len;

  /* Allocate our vertices. */
  clmd->clothObject->mvert_num = mvert_num;
  clmd->clothObject->verts = MEM_callocN(sizeof(ClothVertex) * clmd->clothObject->mvert_num,
                                         "clothVertex");
  if (clmd->clothObject->verts == NULL) {
    cloth_free_modifier(clmd);
    BKE_modifier_set_error(&(clmd->modifier),
                           "Out of memory on allocating clmd->clothObject->verts");
    printf("cloth_free_modifier clmd->clothObject->verts\n");
    return;
  }

  /* save face information */
  if (clmd->hairdata == NULL) {
    clmd->clothObject->primitive_num = looptri_num;
  }
  else {
    clmd->clothObject->primitive_num = mesh->totedge;
  }

  clmd->clothObject->tri = MEM_mallocN(sizeof(MVertTri) * looptri_num, "clothLoopTris");
  if (clmd->clothObject->tri == NULL) {
    cloth_free_modifier(clmd);
    BKE_modifier_set_error(&(clmd->modifier),
                           "Out of memory on allocating clmd->clothObject->looptri");
    printf("cloth_free_modifier clmd->clothObject->looptri\n");
    return;
  }
  BKE_mesh_runtime_verttri_from_looptri(clmd->clothObject->tri, mloop, looptri, looptri_num);

  clmd->clothObject->edges = mesh->medge;

  /* Free the springs since they can't be correct if the vertices
   * changed.
   */
  if (clmd->clothObject->springs != NULL) {
    MEM_freeN(clmd->clothObject->springs);
  }
}

/* -------------------------------------------------------------------- */
/** \name Spring Network Building Implementation
 * \{ */

BLI_INLINE void spring_verts_ordered_set(ClothSpring *spring, int v0, int v1)
{
  if (v0 < v1) {
    spring->ij = v0;
    spring->kl = v1;
  }
  else {
    spring->ij = v1;
    spring->kl = v0;
  }
}

static void cloth_free_edgelist(LinkNodePair *edgelist, unsigned int mvert_num)
{
  if (edgelist) {
    for (uint i = 0; i < mvert_num; i++) {
      BLI_linklist_free(edgelist[i].list, NULL);
    }

    MEM_freeN(edgelist);
  }
}

static void cloth_free_errorsprings(Cloth *cloth,
                                    LinkNodePair *edgelist,
                                    BendSpringRef *spring_ref)
{
  if (cloth->springs != NULL) {
    LinkNode *search = cloth->springs;
    while (search) {
      ClothSpring *spring = search->link;

      MEM_SAFE_FREE(spring->pa);
      MEM_SAFE_FREE(spring->pb);

      MEM_freeN(spring);
      search = search->next;
    }
    BLI_linklist_free(cloth->springs, NULL);

    cloth->springs = NULL;
  }

  cloth_free_edgelist(edgelist, cloth->mvert_num);

  MEM_SAFE_FREE(spring_ref);

  if (cloth->edgeset) {
    BLI_edgeset_free(cloth->edgeset);
    cloth->edgeset = NULL;
  }
}

BLI_INLINE void cloth_bend_poly_dir(
    ClothVertex *verts, int i, int j, const int *inds, int len, float r_dir[3])
{
  float cent[3] = {0};
  float fact = 1.0f / len;

  for (int x = 0; x < len; x++) {
    madd_v3_v3fl(cent, verts[inds[x]].xrest, fact);
  }

  normal_tri_v3(r_dir, verts[i].xrest, verts[j].xrest, cent);
}

static float cloth_spring_angle(
    ClothVertex *verts, int i, int j, int *i_a, int *i_b, int len_a, int len_b)
{
  float dir_a[3], dir_b[3];
  float tmp[3], vec_e[3];
  float sin, cos;

  /* Poly vectors. */
  cloth_bend_poly_dir(verts, j, i, i_a, len_a, dir_a);
  cloth_bend_poly_dir(verts, i, j, i_b, len_b, dir_b);

  /* Edge vector. */
  sub_v3_v3v3(vec_e, verts[i].xrest, verts[j].xrest);
  normalize_v3(vec_e);

  /* Compute angle. */
  cos = dot_v3v3(dir_a, dir_b);

  cross_v3_v3v3(tmp, dir_a, dir_b);
  sin = dot_v3v3(tmp, vec_e);

  return atan2f(sin, cos);
}

static void cloth_hair_update_bending_targets(ClothModifierData *clmd)
{
  Cloth *cloth = clmd->clothObject;
  LinkNode *search = NULL;
  float hair_frame[3][3], dir_old[3], dir_new[3];
  int prev_mn; /* to find hair chains */

  if (!clmd->hairdata) {
    return;
  }

  /* XXX Note: we need to propagate frames from the root up,
   * but structural hair springs are stored in reverse order.
   * The bending springs however are then inserted in the same
   * order as vertices again ...
   * This messy situation can be resolved when solver data is
   * generated directly from a dedicated hair system.
   */

  prev_mn = -1;
  for (search = cloth->springs; search; search = search->next) {
    ClothSpring *spring = search->link;
    ClothHairData *hair_ij, *hair_kl;
    bool is_root = spring->kl != prev_mn;

    if (spring->type != CLOTH_SPRING_TYPE_BENDING_HAIR) {
      continue;
    }

    hair_ij = &clmd->hairdata[spring->ij];
    hair_kl = &clmd->hairdata[spring->kl];
    if (is_root) {
      /* initial hair frame from root orientation */
      copy_m3_m3(hair_frame, hair_ij->rot);
      /* surface normal is the initial direction,
       * parallel transport then keeps it aligned to the hair direction
       */
      copy_v3_v3(dir_new, hair_frame[2]);
    }

    copy_v3_v3(dir_old, dir_new);
    sub_v3_v3v3(dir_new, cloth->verts[spring->mn].x, cloth->verts[spring->kl].x);
    normalize_v3(dir_new);

    /* get local targets for kl/mn vertices by putting rest targets into the current frame,
     * then multiply with the rest length to get the actual goals
     */

    mul_v3_m3v3(spring->target, hair_frame, hair_kl->rest_target);
    mul_v3_fl(spring->target, spring->restlen);

    /* move frame to next hair segment */
    cloth_parallel_transport_hair_frame(hair_frame, dir_old, dir_new);

    prev_mn = spring->mn;
  }
}

static void cloth_hair_update_bending_rest_targets(ClothModifierData *clmd)
{
  Cloth *cloth = clmd->clothObject;
  LinkNode *search = NULL;
  float hair_frame[3][3], dir_old[3], dir_new[3];
  int prev_mn; /* to find hair roots */

  if (!clmd->hairdata) {
    return;
  }

  /* XXX Note: we need to propagate frames from the root up,
   * but structural hair springs are stored in reverse order.
   * The bending springs however are then inserted in the same
   * order as vertices again ...
   * This messy situation can be resolved when solver data is
   * generated directly from a dedicated hair system.
   */

  prev_mn = -1;
  for (search = cloth->springs; search; search = search->next) {
    ClothSpring *spring = search->link;
    ClothHairData *hair_ij, *hair_kl;
    bool is_root = spring->kl != prev_mn;

    if (spring->type != CLOTH_SPRING_TYPE_BENDING_HAIR) {
      continue;
    }

    hair_ij = &clmd->hairdata[spring->ij];
    hair_kl = &clmd->hairdata[spring->kl];
    if (is_root) {
      /* initial hair frame from root orientation */
      copy_m3_m3(hair_frame, hair_ij->rot);
      /* surface normal is the initial direction,
       * parallel transport then keeps it aligned to the hair direction
       */
      copy_v3_v3(dir_new, hair_frame[2]);
    }

    copy_v3_v3(dir_old, dir_new);
    sub_v3_v3v3(dir_new, cloth->verts[spring->mn].xrest, cloth->verts[spring->kl].xrest);
    normalize_v3(dir_new);

    /* dir expressed in the hair frame defines the rest target direction */
    copy_v3_v3(hair_kl->rest_target, dir_new);
    mul_transposed_m3_v3(hair_frame, hair_kl->rest_target);

    /* move frame to next hair segment */
    cloth_parallel_transport_hair_frame(hair_frame, dir_old, dir_new);

    prev_mn = spring->mn;
  }
}

/* update stiffness if vertex group values are changing from frame to frame */
static void cloth_update_springs(ClothModifierData *clmd)
{
  Cloth *cloth = clmd->clothObject;
  LinkNode *search = NULL;

  search = cloth->springs;
  while (search) {
    ClothSpring *spring = search->link;

    spring->lin_stiffness = 0.0f;

    if (clmd->sim_parms->bending_model == CLOTH_BENDING_ANGULAR) {
      if (spring->type & CLOTH_SPRING_TYPE_BENDING) {
        spring->ang_stiffness = (cloth->verts[spring->kl].bend_stiff +
                                 cloth->verts[spring->ij].bend_stiff) /
                                2.0f;
      }
    }

    if (spring->type & CLOTH_SPRING_TYPE_STRUCTURAL) {
      spring->lin_stiffness = (cloth->verts[spring->kl].struct_stiff +
                               cloth->verts[spring->ij].struct_stiff) /
                              2.0f;
    }
    else if (spring->type & CLOTH_SPRING_TYPE_SHEAR) {
      spring->lin_stiffness = (cloth->verts[spring->kl].shear_stiff +
                               cloth->verts[spring->ij].shear_stiff) /
                              2.0f;
    }
    else if (spring->type == CLOTH_SPRING_TYPE_BENDING) {
      spring->lin_stiffness = (cloth->verts[spring->kl].bend_stiff +
                               cloth->verts[spring->ij].bend_stiff) /
                              2.0f;
    }
    else if (spring->type & CLOTH_SPRING_TYPE_INTERNAL) {
      spring->lin_stiffness = (cloth->verts[spring->kl].internal_stiff +
                               cloth->verts[spring->ij].internal_stiff) /
                              2.0f;
    }
    else if (spring->type == CLOTH_SPRING_TYPE_BENDING_HAIR) {
      ClothVertex *v1 = &cloth->verts[spring->ij];
      ClothVertex *v2 = &cloth->verts[spring->kl];
      if (clmd->hairdata) {
        /* copy extra hair data to generic cloth vertices */
        v1->bend_stiff = clmd->hairdata[spring->ij].bending_stiffness;
        v2->bend_stiff = clmd->hairdata[spring->kl].bending_stiffness;
      }
      spring->lin_stiffness = (v1->bend_stiff + v2->bend_stiff) / 2.0f;
    }
    else if (spring->type == CLOTH_SPRING_TYPE_GOAL) {
      /* Warning: Appending NEW goal springs does not work
       * because implicit solver would need reset! */

      /* Activate / Deactivate existing springs */
      if ((!(cloth->verts[spring->ij].flags & CLOTH_VERT_FLAG_PINNED)) &&
          (cloth->verts[spring->ij].goal > ALMOST_ZERO)) {
        spring->flags &= ~CLOTH_SPRING_FLAG_DEACTIVATE;
      }
      else {
        spring->flags |= CLOTH_SPRING_FLAG_DEACTIVATE;
      }
    }

    search = search->next;
  }

  cloth_hair_update_bending_targets(clmd);
}

/* Update rest verts, for dynamically deformable cloth */
static void cloth_update_verts(Object *ob, ClothModifierData *clmd, Mesh *mesh)
{
  unsigned int i = 0;
  MVert *mvert = mesh->mvert;
  ClothVertex *verts = clmd->clothObject->verts;

  /* vertex count is already ensured to match */
  for (i = 0; i < mesh->totvert; i++, verts++) {
    copy_v3_v3(verts->xrest, mvert[i].co);
    mul_m4_v3(ob->obmat, verts->xrest);
  }
}

/* Write rest vert locations to a copy of the mesh. */
static Mesh *cloth_make_rest_mesh(ClothModifierData *clmd, Mesh *mesh)
{
  Mesh *new_mesh = BKE_mesh_copy_for_eval(mesh, false);
  ClothVertex *verts = clmd->clothObject->verts;
  MVert *mvert = new_mesh->mvert;

  /* vertex count is already ensured to match */
  for (unsigned i = 0; i < mesh->totvert; i++, verts++) {
    copy_v3_v3(mvert[i].co, verts->xrest);
  }

  return new_mesh;
}

/* Update spring rest length, for dynamically deformable cloth */
static void cloth_update_spring_lengths(ClothModifierData *clmd, Mesh *mesh)
{
  Cloth *cloth = clmd->clothObject;
  LinkNode *search = cloth->springs;
  unsigned int struct_springs = 0;
  unsigned int i = 0;
  unsigned int mvert_num = (unsigned int)mesh->totvert;
  float shrink_factor;

  clmd->sim_parms->avg_spring_len = 0.0f;

  for (i = 0; i < mvert_num; i++) {
    cloth->verts[i].avg_spring_len = 0.0f;
  }

  while (search) {
    ClothSpring *spring = search->link;

    if (spring->type != CLOTH_SPRING_TYPE_SEWING) {
      if (spring->type & (CLOTH_SPRING_TYPE_STRUCTURAL | CLOTH_SPRING_TYPE_SHEAR |
                          CLOTH_SPRING_TYPE_BENDING | CLOTH_SPRING_TYPE_INTERNAL)) {
        shrink_factor = cloth_shrink_factor(clmd, cloth->verts, spring->ij, spring->kl);
      }
      else {
        shrink_factor = 1.0f;
      }

      spring->restlen = len_v3v3(cloth->verts[spring->kl].xrest, cloth->verts[spring->ij].xrest) *
                        shrink_factor;

      if (spring->type & CLOTH_SPRING_TYPE_BENDING) {
        spring->restang = cloth_spring_angle(
            cloth->verts, spring->ij, spring->kl, spring->pa, spring->pb, spring->la, spring->lb);
      }
    }

    if (spring->type & CLOTH_SPRING_TYPE_STRUCTURAL) {
      clmd->sim_parms->avg_spring_len += spring->restlen;
      cloth->verts[spring->ij].avg_spring_len += spring->restlen;
      cloth->verts[spring->kl].avg_spring_len += spring->restlen;
      struct_springs++;
    }

    search = search->next;
  }

  if (struct_springs > 0) {
    clmd->sim_parms->avg_spring_len /= struct_springs;
  }

  for (i = 0; i < mvert_num; i++) {
    if (cloth->verts[i].spring_count > 0) {
      cloth->verts[i].avg_spring_len = cloth->verts[i].avg_spring_len * 0.49f /
                                       ((float)cloth->verts[i].spring_count);
    }
  }
}

BLI_INLINE void cross_identity_v3(float r[3][3], const float v[3])
{
  zero_m3(r);
  r[0][1] = v[2];
  r[0][2] = -v[1];
  r[1][0] = -v[2];
  r[1][2] = v[0];
  r[2][0] = v[1];
  r[2][1] = -v[0];
}

BLI_INLINE void madd_m3_m3fl(float r[3][3], const float m[3][3], float f)
{
  r[0][0] += m[0][0] * f;
  r[0][1] += m[0][1] * f;
  r[0][2] += m[0][2] * f;
  r[1][0] += m[1][0] * f;
  r[1][1] += m[1][1] * f;
  r[1][2] += m[1][2] * f;
  r[2][0] += m[2][0] * f;
  r[2][1] += m[2][1] * f;
  r[2][2] += m[2][2] * f;
}

void cloth_parallel_transport_hair_frame(float mat[3][3],
                                         const float dir_old[3],
                                         const float dir_new[3])
{
  float rot[3][3];

  /* rotation between segments */
  rotation_between_vecs_to_mat3(rot, dir_old, dir_new);

  /* rotate the frame */
  mul_m3_m3m3(mat, rot, mat);
}

/* Add a shear and a bend spring between two verts within a poly. */
static bool cloth_add_shear_bend_spring(ClothModifierData *clmd,
                                        LinkNodePair *edgelist,
                                        const MLoop *mloop,
                                        const MPoly *mpoly,
                                        int i,
                                        int j,
                                        int k)
{
  Cloth *cloth = clmd->clothObject;
  ClothSpring *spring;
  const MLoop *tmp_loop;
  float shrink_factor;
  int x, y;

  /* Combined shear/bend properties. */
  spring = (ClothSpring *)MEM_callocN(sizeof(ClothSpring), "cloth spring");

  if (!spring) {
    return false;
  }

  spring_verts_ordered_set(
      spring, mloop[mpoly[i].loopstart + j].v, mloop[mpoly[i].loopstart + k].v);

  shrink_factor = cloth_shrink_factor(clmd, cloth->verts, spring->ij, spring->kl);
  spring->restlen = len_v3v3(cloth->verts[spring->kl].xrest, cloth->verts[spring->ij].xrest) *
                    shrink_factor;
  spring->type |= CLOTH_SPRING_TYPE_SHEAR;
  spring->lin_stiffness = (cloth->verts[spring->kl].shear_stiff +
                           cloth->verts[spring->ij].shear_stiff) /
                          2.0f;
  spring->lenfact = 1.0f;

  if (edgelist) {
    BLI_linklist_append(&edgelist[spring->ij], spring);
    BLI_linklist_append(&edgelist[spring->kl], spring);
  }

  /* Bending specific properties. */
  if (clmd->sim_parms->bending_model == CLOTH_BENDING_ANGULAR) {
    spring->type |= CLOTH_SPRING_TYPE_BENDING;

    spring->la = k - j + 1;
    spring->lb = mpoly[i].totloop - k + j + 1;

    spring->pa = MEM_mallocN(sizeof(*spring->pa) * spring->la, "spring poly");
    if (!spring->pa) {
      return false;
    }

    spring->pb = MEM_mallocN(sizeof(*spring->pb) * spring->lb, "spring poly");
    if (!spring->pb) {
      return false;
    }

    tmp_loop = mloop + mpoly[i].loopstart;

    for (x = 0; x < spring->la; x++) {
      spring->pa[x] = tmp_loop[j + x].v;
    }

    for (x = 0; x <= j; x++) {
      spring->pb[x] = tmp_loop[x].v;
    }

    for (y = k; y < mpoly[i].totloop; x++, y++) {
      spring->pb[x] = tmp_loop[y].v;
    }

    spring->mn = -1;

    spring->restang = cloth_spring_angle(
        cloth->verts, spring->ij, spring->kl, spring->pa, spring->pb, spring->la, spring->lb);

    spring->angoffset = 0.0f;

    spring->ang_stiffness = (cloth->verts[spring->ij].bend_stiff +
                             cloth->verts[spring->kl].bend_stiff) /
                            2.0f;
  }

  BLI_linklist_prepend(&cloth->springs, spring);

  return true;
}

BLI_INLINE bool cloth_bend_set_poly_vert_array(int **poly, int len, const MLoop *mloop)
{
  int *p = MEM_mallocN(sizeof(int) * len, "spring poly");

  if (!p) {
    return false;
  }

  for (int i = 0; i < len; i++, mloop++) {
    p[i] = mloop->v;
  }

  *poly = p;

  return true;
}

static bool find_internal_spring_target_vertex(BVHTreeFromMesh *treedata,
                                               unsigned int v_idx,
                                               RNG *rng,
                                               float max_length,
                                               float max_diversion,
                                               bool check_normal,
                                               unsigned int *r_tar_v_idx)
{
  float co[3], no[3], new_co[3];
  float radius;

  copy_v3_v3(co, treedata->vert[v_idx].co);
  normal_short_to_float_v3(no, treedata->vert[v_idx].no);
  negate_v3(no);

  float vec_len = sin(max_diversion);
  float offset[3];

  offset[0] = 0.5f - BLI_rng_get_float(rng);
  offset[1] = 0.5f - BLI_rng_get_float(rng);
  offset[2] = 0.5f - BLI_rng_get_float(rng);

  normalize_v3(offset);
  mul_v3_fl(offset, vec_len);
  add_v3_v3(no, offset);
  normalize_v3(no);

  /* Nudge the start point so we do not hit it with the ray. */
  copy_v3_v3(new_co, no);
  mul_v3_fl(new_co, FLT_EPSILON);
  add_v3_v3(new_co, co);

  radius = 0.0f;
  if (max_length == 0.0f) {
    max_length = FLT_MAX;
  }

  BVHTreeRayHit rayhit = {0};
  rayhit.index = -1;
  rayhit.dist = max_length;

  BLI_bvhtree_ray_cast(
      treedata->tree, new_co, no, radius, &rayhit, treedata->raycast_callback, treedata);

  unsigned int vert_idx = -1;
  const MLoop *mloop = treedata->loop;
  const MLoopTri *lt = NULL;

  if (rayhit.index != -1 && rayhit.dist <= max_length) {
    if (check_normal && dot_v3v3(rayhit.no, no) < 0.0f) {
      /* We hit a point that points in the same direction as our starting point. */
      return false;
    }

    float min_len = FLT_MAX;
    lt = &treedata->looptri[rayhit.index];

    for (int i = 0; i < 3; i++) {
      unsigned int tmp_vert_idx = mloop[lt->tri[i]].v;
      if (tmp_vert_idx == v_idx) {
        /* We managed to hit ourselves. */
        return false;
      }

      float len = len_v3v3(co, rayhit.co);
      if (len < min_len) {
        min_len = len;
        vert_idx = tmp_vert_idx;
      }
    }

    *r_tar_v_idx = vert_idx;
    return true;
  }

  return false;
}

static bool cloth_build_springs(ClothModifierData *clmd, Mesh *mesh)
{
  Cloth *cloth = clmd->clothObject;
  ClothSpring *spring = NULL, *tspring = NULL, *tspring2 = NULL;
  unsigned int struct_springs = 0, shear_springs = 0, bend_springs = 0, struct_springs_real = 0;
  unsigned int mvert_num = (unsigned int)mesh->totvert;
  unsigned int numedges = (unsigned int)mesh->totedge;
  unsigned int numpolys = (unsigned int)mesh->totpoly;
  float shrink_factor;
  const MEdge *medge = mesh->medge;
  const MPoly *mpoly = mesh->mpoly;
  const MLoop *mloop = mesh->mloop;
  int index2 = 0;  // our second vertex index
  LinkNodePair *edgelist = NULL;
  EdgeSet *edgeset = NULL;
  LinkNode *search = NULL, *search2 = NULL;
  BendSpringRef *spring_ref = NULL;

  // error handling
  if (numedges == 0) {
    return false;
  }

  /* NOTE: handling ownership of springs and edgeset is quite sloppy
   * currently they are never initialized but assert just to be sure */
  BLI_assert(cloth->springs == NULL);
  BLI_assert(cloth->edgeset == NULL);

  cloth->springs = NULL;
  cloth->edgeset = NULL;

  if (clmd->sim_parms->bending_model == CLOTH_BENDING_ANGULAR) {
    spring_ref = MEM_callocN(sizeof(*spring_ref) * numedges, "temp bend spring reference");

    if (!spring_ref) {
      return false;
    }
  }
  else {
    edgelist = MEM_callocN(sizeof(*edgelist) * mvert_num, "cloth_edgelist_alloc");

    if (!edgelist) {
      return false;
    }
  }

  bool use_internal_springs = (clmd->sim_parms->flags & CLOTH_SIMSETTINGS_FLAG_INTERNAL_SPRINGS);

  if (use_internal_springs && numpolys > 0) {
    BVHTreeFromMesh treedata = {NULL};
    unsigned int tar_v_idx;
    Mesh *tmp_mesh = NULL;
    RNG *rng;

    /* If using the rest shape key, it's necessary to make a copy of the mesh. */
    if (clmd->sim_parms->shapekey_rest &&
        !(clmd->sim_parms->flags & CLOTH_SIMSETTINGS_FLAG_DYNAMIC_BASEMESH)) {
      tmp_mesh = cloth_make_rest_mesh(clmd, mesh);
      BKE_mesh_calc_normals(tmp_mesh);
    }

    EdgeSet *existing_vert_pairs = BLI_edgeset_new("cloth_sewing_edges_graph");
    BKE_bvhtree_from_mesh_get(&treedata, tmp_mesh ? tmp_mesh : mesh, BVHTREE_FROM_LOOPTRI, 2);
    rng = BLI_rng_new_srandom(0);

    for (int i = 0; i < mvert_num; i++) {
      if (find_internal_spring_target_vertex(
              &treedata,
              i,
              rng,
              clmd->sim_parms->internal_spring_max_length,
              clmd->sim_parms->internal_spring_max_diversion,
              (clmd->sim_parms->flags & CLOTH_SIMSETTINGS_FLAG_INTERNAL_SPRINGS_NORMAL),
              &tar_v_idx)) {
        if (BLI_edgeset_haskey(existing_vert_pairs, i, tar_v_idx)) {
          /* We have already created a spring between these verts! */
          continue;
        }

        BLI_edgeset_insert(existing_vert_pairs, i, tar_v_idx);

        spring = (ClothSpring *)MEM_callocN(sizeof(ClothSpring), "cloth spring");

        if (spring) {
          spring_verts_ordered_set(spring, i, tar_v_idx);

          shrink_factor = cloth_shrink_factor(clmd, cloth->verts, spring->ij, spring->kl);
          spring->restlen = len_v3v3(cloth->verts[spring->kl].xrest,
                                     cloth->verts[spring->ij].xrest) *
                            shrink_factor;
          spring->lin_stiffness = (cloth->verts[spring->kl].internal_stiff +
                                   cloth->verts[spring->ij].internal_stiff) /
                                  2.0f;
          spring->type = CLOTH_SPRING_TYPE_INTERNAL;
          spring->lenfact = 1.0f;

          spring->flags = 0;

          BLI_linklist_prepend(&cloth->springs, spring);

          if (spring_ref) {
            spring_ref[i].spring = spring;
          }
        }
        else {
          cloth_free_errorsprings(cloth, edgelist, spring_ref);
          BLI_edgeset_free(existing_vert_pairs);
          free_bvhtree_from_mesh(&treedata);
          if (tmp_mesh) {
            BKE_mesh_free(tmp_mesh);
          }
          return false;
        }
      }
    }
    BLI_edgeset_free(existing_vert_pairs);
    free_bvhtree_from_mesh(&treedata);
    if (tmp_mesh) {
      BKE_mesh_free(tmp_mesh);
    }
    BLI_rng_free(rng);
  }

  clmd->sim_parms->avg_spring_len = 0.0f;
  for (int i = 0; i < mvert_num; i++) {
    cloth->verts[i].avg_spring_len = 0.0f;
  }

  if (clmd->sim_parms->flags & CLOTH_SIMSETTINGS_FLAG_SEW) {
    /* cloth->sew_edge_graph should not exist before this */
    BLI_assert(cloth->sew_edge_graph == NULL);
    cloth->sew_edge_graph = BLI_edgeset_new("cloth_sewing_edges_graph");
  }

  /* Structural springs. */
  for (int i = 0; i < numedges; i++) {
    spring = (ClothSpring *)MEM_callocN(sizeof(ClothSpring), "cloth spring");

    if (spring) {
      spring_verts_ordered_set(spring, medge[i].v1, medge[i].v2);
      if (clmd->sim_parms->flags & CLOTH_SIMSETTINGS_FLAG_SEW && medge[i].flag & ME_LOOSEEDGE) {
        // handle sewing (loose edges will be pulled together)
        spring->restlen = 0.0f;
        spring->lin_stiffness = 1.0f;
        spring->type = CLOTH_SPRING_TYPE_SEWING;

        BLI_edgeset_insert(cloth->sew_edge_graph, medge[i].v1, medge[i].v2);
      }
      else {
        shrink_factor = cloth_shrink_factor(clmd, cloth->verts, spring->ij, spring->kl);
        spring->restlen = len_v3v3(cloth->verts[spring->kl].xrest,
                                   cloth->verts[spring->ij].xrest) *
                          shrink_factor;
        spring->lin_stiffness = (cloth->verts[spring->kl].struct_stiff +
                                 cloth->verts[spring->ij].struct_stiff) /
                                2.0f;
        spring->type = CLOTH_SPRING_TYPE_STRUCTURAL;

        clmd->sim_parms->avg_spring_len += spring->restlen;
        cloth->verts[spring->ij].avg_spring_len += spring->restlen;
        cloth->verts[spring->kl].avg_spring_len += spring->restlen;
        cloth->verts[spring->ij].spring_count++;
        cloth->verts[spring->kl].spring_count++;
        struct_springs_real++;
      }

      spring->lenfact = 1.0f;

      spring->flags = 0;
      struct_springs++;

      BLI_linklist_prepend(&cloth->springs, spring);

      if (spring_ref) {
        spring_ref[i].spring = spring;
      }
    }
    else {
      cloth_free_errorsprings(cloth, edgelist, spring_ref);
      return false;
    }
  }

  if (struct_springs_real > 0) {
    clmd->sim_parms->avg_spring_len /= struct_springs_real;
  }

  for (int i = 0; i < mvert_num; i++) {
    if (cloth->verts[i].spring_count > 0) {
      cloth->verts[i].avg_spring_len = cloth->verts[i].avg_spring_len * 0.49f /
                                       ((float)cloth->verts[i].spring_count);
    }
  }

  edgeset = BLI_edgeset_new_ex(__func__, numedges);
  cloth->edgeset = edgeset;

  if (numpolys) {
    for (int i = 0; i < numpolys; i++) {
      /* Shear springs. */
      /* Triangle faces already have shear springs due to structural geometry. */
      if (mpoly[i].totloop > 3) {
        for (int j = 1; j < mpoly[i].totloop - 1; j++) {
          if (j > 1) {
            if (cloth_add_shear_bend_spring(clmd, edgelist, mloop, mpoly, i, 0, j)) {
              shear_springs++;

              if (clmd->sim_parms->bending_model == CLOTH_BENDING_ANGULAR) {
                bend_springs++;
              }
            }
            else {
              cloth_free_errorsprings(cloth, edgelist, spring_ref);
              return false;
            }
          }

          for (int k = j + 2; k < mpoly[i].totloop; k++) {
            if (cloth_add_shear_bend_spring(clmd, edgelist, mloop, mpoly, i, j, k)) {
              shear_springs++;

              if (clmd->sim_parms->bending_model == CLOTH_BENDING_ANGULAR) {
                bend_springs++;
              }
            }
            else {
              cloth_free_errorsprings(cloth, edgelist, spring_ref);
              return false;
            }
          }
        }
      }

      /* Angular bending springs along struct springs. */
      if (clmd->sim_parms->bending_model == CLOTH_BENDING_ANGULAR) {
        const MLoop *ml = mloop + mpoly[i].loopstart;

        for (int j = 0; j < mpoly[i].totloop; j++, ml++) {
          BendSpringRef *curr_ref = &spring_ref[ml->e];
          curr_ref->polys++;

          /* First poly found for this edge, store poly index. */
          if (curr_ref->polys == 1) {
            curr_ref->index = i;
          }
          /* Second poly found for this edge, add bending data. */
          else if (curr_ref->polys == 2) {
            spring = curr_ref->spring;

            spring->type |= CLOTH_SPRING_TYPE_BENDING;

            spring->la = mpoly[curr_ref->index].totloop;
            spring->lb = mpoly[i].totloop;

            if (!cloth_bend_set_poly_vert_array(
                    &spring->pa, spring->la, &mloop[mpoly[curr_ref->index].loopstart]) ||
                !cloth_bend_set_poly_vert_array(
                    &spring->pb, spring->lb, &mloop[mpoly[i].loopstart])) {
              cloth_free_errorsprings(cloth, edgelist, spring_ref);
              return false;
            }

            spring->mn = ml->e;

            spring->restang = cloth_spring_angle(cloth->verts,
                                                 spring->ij,
                                                 spring->kl,
                                                 spring->pa,
                                                 spring->pb,
                                                 spring->la,
                                                 spring->lb);

            spring->angoffset = 0.0f;

            spring->ang_stiffness = (cloth->verts[spring->ij].bend_stiff +
                                     cloth->verts[spring->kl].bend_stiff) /
                                    2.0f;

            bend_springs++;
          }
          /* Third poly found for this edge, remove bending data. */
          else if (curr_ref->polys == 3) {
            spring = curr_ref->spring;

            spring->type &= ~CLOTH_SPRING_TYPE_BENDING;
            MEM_freeN(spring->pa);
            MEM_freeN(spring->pb);
            spring->pa = NULL;
            spring->pb = NULL;

            bend_springs--;
          }
        }
      }
    }

    /* Linear bending springs. */
    if (clmd->sim_parms->bending_model == CLOTH_BENDING_LINEAR) {
      search2 = cloth->springs;

      for (int i = struct_springs; i < struct_springs + shear_springs; i++) {
        if (!search2) {
          break;
        }

        tspring2 = search2->link;
        search = edgelist[tspring2->kl].list;

        while (search) {
          tspring = search->link;
          index2 = ((tspring->ij == tspring2->kl) ? (tspring->kl) : (tspring->ij));

          /* Check for existing spring. */
          /* Check also if startpoint is equal to endpoint. */
          if ((index2 != tspring2->ij) && !BLI_edgeset_haskey(edgeset, tspring2->ij, index2)) {
            spring = (ClothSpring *)MEM_callocN(sizeof(ClothSpring), "cloth spring");

            if (!spring) {
              cloth_free_errorsprings(cloth, edgelist, spring_ref);
              return false;
            }

            spring_verts_ordered_set(spring, tspring2->ij, index2);
            shrink_factor = cloth_shrink_factor(clmd, cloth->verts, spring->ij, spring->kl);
            spring->restlen = len_v3v3(cloth->verts[spring->kl].xrest,
                                       cloth->verts[spring->ij].xrest) *
                              shrink_factor;
            spring->type = CLOTH_SPRING_TYPE_BENDING;
            spring->lenfact = 1.0f;
            spring->lin_stiffness = (cloth->verts[spring->kl].bend_stiff +
                                     cloth->verts[spring->ij].bend_stiff) /
                                    2.0f;
            BLI_edgeset_insert(edgeset, spring->ij, spring->kl);
            bend_springs++;

            BLI_linklist_prepend(&cloth->springs, spring);
          }

          search = search->next;
        }

        search2 = search2->next;
      }
    }
  }
  else if (struct_springs > 2) {
    if (G.debug_value != 1112) {
      search = cloth->springs;
      search2 = search->next;
      while (search && search2) {
        tspring = search->link;
        tspring2 = search2->link;

        if (tspring->ij == tspring2->kl) {
          spring = (ClothSpring *)MEM_callocN(sizeof(ClothSpring), "cloth spring");

          if (!spring) {
            cloth_free_errorsprings(cloth, edgelist, spring_ref);
            return false;
          }

          spring->ij = tspring2->ij;
          spring->kl = tspring->ij;
          spring->mn = tspring->kl;
          spring->restlen = len_v3v3(cloth->verts[spring->kl].xrest,
                                     cloth->verts[spring->ij].xrest);
          spring->type = CLOTH_SPRING_TYPE_BENDING_HAIR;
          spring->lenfact = 1.0f;
          spring->lin_stiffness = (cloth->verts[spring->kl].bend_stiff +
                                   cloth->verts[spring->ij].bend_stiff) /
                                  2.0f;
          bend_springs++;

          BLI_linklist_prepend(&cloth->springs, spring);
        }

        search = search->next;
        search2 = search2->next;
      }
    }
    else {
      /* bending springs for hair strands
       * The current algorithm only goes through the edges in order of the mesh edges list
       * and makes springs between the outer vert of edges sharing a vertice. This works just
       * fine for hair, but not for user generated string meshes. This could/should be later
       * extended to work with non-ordered edges so that it can be used for general "rope
       * dynamics" without the need for the vertices or edges to be ordered through the length
       * of the strands. -jahka */
      search = cloth->springs;
      search2 = search->next;
      while (search && search2) {
        tspring = search->link;
        tspring2 = search2->link;

        if (tspring->ij == tspring2->kl) {
          spring = (ClothSpring *)MEM_callocN(sizeof(ClothSpring), "cloth spring");

          if (!spring) {
            cloth_free_errorsprings(cloth, edgelist, spring_ref);
            return false;
          }

          spring->ij = tspring2->ij;
          spring->kl = tspring->kl;
          spring->restlen = len_v3v3(cloth->verts[spring->kl].xrest,
                                     cloth->verts[spring->ij].xrest);
          spring->type = CLOTH_SPRING_TYPE_BENDING;
          spring->lenfact = 1.0f;
          spring->lin_stiffness = (cloth->verts[spring->kl].bend_stiff +
                                   cloth->verts[spring->ij].bend_stiff) /
                                  2.0f;
          bend_springs++;

          BLI_linklist_prepend(&cloth->springs, spring);
        }

        search = search->next;
        search2 = search2->next;
      }
    }

    cloth_hair_update_bending_rest_targets(clmd);
  }

  /* note: the edges may already exist so run reinsert */

  /* insert other near springs in edgeset AFTER bending springs are calculated (for selfcolls) */
  for (int i = 0; i < numedges; i++) { /* struct springs */
    BLI_edgeset_add(edgeset, medge[i].v1, medge[i].v2);
  }

  for (int i = 0; i < numpolys; i++) { /* edge springs */
    if (mpoly[i].totloop == 4) {
      BLI_edgeset_add(edgeset, mloop[mpoly[i].loopstart + 0].v, mloop[mpoly[i].loopstart + 2].v);
      BLI_edgeset_add(edgeset, mloop[mpoly[i].loopstart + 1].v, mloop[mpoly[i].loopstart + 3].v);
    }
  }

  MEM_SAFE_FREE(spring_ref);

  cloth->numsprings = struct_springs + shear_springs + bend_springs;

  cloth_free_edgelist(edgelist, mvert_num);

#if 0
  if (G.debug_value > 0) {
    printf("avg_len: %f\n", clmd->sim_parms->avg_spring_len);
  }
#endif

  return true;
}

/** \} */<|MERGE_RESOLUTION|>--- conflicted
+++ resolved
@@ -75,108 +75,6 @@
  * External interface called by modifier.c clothModifier functions.
  *
  ******************************************************************************/
-<<<<<<< HEAD
-/**
- * cloth_init - creates a new cloth simulation.
- *
- * 1. create object
- * 2. fill object with standard values or with the GUI settings if given
- */
-void cloth_init(ClothModifierData *clmd)
-{
-  /* Initialize our new data structure to reasonable values. */
-  clmd->sim_parms->gravity[0] = 0.0;
-  clmd->sim_parms->gravity[1] = 0.0;
-  clmd->sim_parms->gravity[2] = -9.81;
-  clmd->sim_parms->tension = 15.0;
-  clmd->sim_parms->max_tension = 15.0;
-  clmd->sim_parms->compression = 15.0;
-  clmd->sim_parms->max_compression = 15.0;
-  clmd->sim_parms->shear = 5.0;
-  clmd->sim_parms->max_shear = 5.0;
-  clmd->sim_parms->bending = 0.5;
-  clmd->sim_parms->max_bend = 0.5;
-  clmd->sim_parms->tension_damp = 5.0;
-  clmd->sim_parms->compression_damp = 5.0;
-  clmd->sim_parms->shear_damp = 5.0;
-  clmd->sim_parms->bending_damping = 0.5;
-  clmd->sim_parms->Cvi = 1.0;
-  clmd->sim_parms->mass = 0.3f;
-  clmd->sim_parms->stepsPerFrame = 5;
-  clmd->sim_parms->flags = 0;
-  clmd->sim_parms->solver_type = 0;
-  clmd->sim_parms->maxspringlen = 10;
-  clmd->sim_parms->vgroup_mass = 0;
-  clmd->sim_parms->vgroup_shrink = 0;
-
-  /* Min amount the fabric will shrink by 0.0 = no shrinking, 1.0 = shrink to nothing. */
-  clmd->sim_parms->shrink_min = 0.0f;
-
-  clmd->sim_parms->avg_spring_len = 0.0;
-  clmd->sim_parms->presets = 2;       /* cotton as start setting */
-  clmd->sim_parms->timescale = 1.0f;  /* speed factor, describes how fast cloth moves */
-  clmd->sim_parms->time_scale = 1.0f; /* multiplies cloth speed */
-  clmd->sim_parms->reset = 0;
-
-  clmd->coll_parms->self_friction = 5.0;
-  clmd->coll_parms->friction = 5.0;
-  clmd->coll_parms->loop_count = 2;
-  clmd->coll_parms->epsilon = 0.015f;
-  clmd->coll_parms->flags = CLOTH_COLLSETTINGS_FLAG_ENABLED;
-  clmd->coll_parms->collision_list = NULL;
-  clmd->coll_parms->selfepsilon = 0.015;
-  clmd->coll_parms->vgroup_selfcol = 0;
-
-  /* These defaults are copied from softbody.c's
-   * softbody_calc_forces() function.
-   */
-  clmd->sim_parms->eff_force_scale = 1000.0;
-  clmd->sim_parms->eff_wind_scale = 250.0;
-
-  /* Internal spring settings */
-  clmd->sim_parms->internal_spring_max_length = 0.0f;
-  clmd->sim_parms->internal_spring_max_diversion = M_PI / 4.0f;
-  clmd->sim_parms->internal_tension = 15.0f;
-  clmd->sim_parms->max_internal_tension = 15.0f;
-  clmd->sim_parms->internal_compression = 15.0f;
-  clmd->sim_parms->max_internal_compression = 15.0f;
-  clmd->sim_parms->vgroup_intern = 0;
-  clmd->sim_parms->flags |= CLOTH_SIMSETTINGS_FLAG_INTERNAL_SPRINGS_NORMAL;
-
-  /* Pressure settings */
-  clmd->sim_parms->uniform_pressure_force = 0.0f;
-  clmd->sim_parms->target_volume = 0.0f;
-  clmd->sim_parms->pressure_factor = 1.0f;
-  clmd->sim_parms->fluid_density = 0.0f;
-  clmd->sim_parms->vgroup_pressure = 0;
-
-  // also from softbodies
-  clmd->sim_parms->maxgoal = 1.0f;
-  clmd->sim_parms->mingoal = 0.0f;
-  clmd->sim_parms->defgoal = 0.0f;
-  clmd->sim_parms->goalspring = 1.0f;
-  clmd->sim_parms->goalfrict = 0.0f;
-  clmd->sim_parms->velocity_smooth = 0.0f;
-
-  clmd->sim_parms->voxel_cell_size = 0.1f;
-
-  clmd->sim_parms->bending_model = CLOTH_BENDING_ANGULAR;
-
-  clmd->sim_parms->struct_plasticity = 0.0f;
-  clmd->sim_parms->struct_yield_fact = 1.0f;
-  clmd->sim_parms->bend_plasticity = 0.0f;
-  clmd->sim_parms->bend_yield_fact = 0.0f;
-
-  if (!clmd->sim_parms->effector_weights) {
-    clmd->sim_parms->effector_weights = BKE_effector_add_weights(NULL);
-  }
-
-  if (clmd->point_cache) {
-    clmd->point_cache->step = 1;
-  }
-}
-=======
->>>>>>> 05bf109b
 
 static BVHTree *bvhtree_build_from_cloth(ClothModifierData *clmd, float epsilon)
 {

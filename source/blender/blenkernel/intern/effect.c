/*
 * ***** BEGIN GPL LICENSE BLOCK *****
 *
 * This program is free software; you can redistribute it and/or
 * modify it under the terms of the GNU General Public License
 * as published by the Free Software Foundation; either version 2
 * of the License, or (at your option) any later version.
 *
 * This program is distributed in the hope that it will be useful,
 * but WITHOUT ANY WARRANTY; without even the implied warranty of
 * MERCHANTABILITY or FITNESS FOR A PARTICULAR PURPOSE.  See the
 * GNU General Public License for more details.
 *
 * You should have received a copy of the GNU General Public License
 * along with this program; if not, write to the Free Software Foundation,
 * Inc., 51 Franklin Street, Fifth Floor, Boston, MA 02110-1301, USA.
 *
 * The Original Code is Copyright (C) 2001-2002 by NaN Holding BV.
 * All rights reserved.
 *
 * The Original Code is: all of this file.
 *
 * Contributor(s): none yet.
 *
 * ***** END GPL LICENSE BLOCK *****
 */

/** \file blender/blenkernel/intern/effect.c
 *  \ingroup bke
 */

#include <stddef.h>
#include <stdarg.h>

#include <math.h>
#include <stdlib.h>

#include "MEM_guardedalloc.h"

#include "DNA_curve_types.h"
#include "DNA_group_types.h"
#include "DNA_listBase.h"
#include "DNA_meshdata_types.h"
#include "DNA_object_types.h"
#include "DNA_object_force.h"
#include "DNA_texture_types.h"
#include "DNA_scene_types.h"

#include "BLI_math.h"
#include "BLI_blenlib.h"
#include "BLI_noise.h"
#include "BLI_rand.h"
#include "BLI_utildefines.h"
#include "BLI_ghash.h"

#include "PIL_time.h"

#include "BKE_anim.h"		/* needed for where_on_path */
#include "BKE_collision.h"
#include "BKE_curve.h"
#include "BKE_displist.h"
#include "BKE_DerivedMesh.h"
#include "BKE_cdderivedmesh.h"
#include "BKE_effect.h"
#include "BKE_global.h"
#include "BKE_library.h"
#include "BKE_modifier.h"
#include "BKE_object.h"
#include "BKE_scene.h"
#include "BKE_smoke.h"


#include "RE_render_ext.h"
#include "RE_shader_ext.h"

/* fluid sim particle import */
#ifdef WITH_MOD_FLUID
#include "LBM_fluidsim.h"
#include <zlib.h>
#include <string.h>
#endif // WITH_MOD_FLUID

EffectorWeights *BKE_add_effector_weights(Group *group)
{
	EffectorWeights *weights = MEM_callocN(sizeof(EffectorWeights), "EffectorWeights");
	int i;

	for (i=0; i<NUM_PFIELD_TYPES; i++)
		weights->weight[i] = 1.0f;

	weights->global_gravity = 1.0f;

	weights->group = group;

	return weights;
}
PartDeflect *object_add_collision_fields(int type)
{
	PartDeflect *pd;

	pd= MEM_callocN(sizeof(PartDeflect), "PartDeflect");

	pd->forcefield = type;
	pd->pdef_sbdamp = 0.1f;
	pd->pdef_sbift  = 0.2f;
	pd->pdef_sboft  = 0.02f;
	pd->seed = ((unsigned int)(ceil(PIL_check_seconds_timer()))+1) % 128;
	pd->f_strength = 1.0f;
	pd->f_damp = 1.0f;

	/* set sensible defaults based on type */
	switch (type) {
		case PFIELD_VORTEX:
			pd->shape = PFIELD_SHAPE_PLANE;
			break;
		case PFIELD_WIND:
			pd->shape = PFIELD_SHAPE_PLANE;
			pd->f_flow = 1.0f; /* realistic wind behavior */
			break;
		case PFIELD_TEXTURE:
			pd->f_size = 1.0f;
			break;
		case PFIELD_SMOKEFLOW:
			pd->f_flow = 1.0f;
			break;
	}
	pd->flag = PFIELD_DO_LOCATION|PFIELD_DO_ROTATION;

	return pd;
}

/* ***************** PARTICLES ***************** */

/* -------------------------- Effectors ------------------ */
void free_partdeflect(PartDeflect *pd)
{
	if (!pd)
		return;

	if (pd->rng)
		BLI_rng_free(pd->rng);

	MEM_freeN(pd);
}

static EffectorCache *new_effector_cache(Scene *scene, Object *ob, PartDeflect *pd)
{
	EffectorCache *eff = MEM_callocN(sizeof(EffectorCache), "EffectorCache");
	eff->scene = scene;
	eff->ob = ob;
	eff->pd = pd;
	eff->frame = -1;
	return eff;
}
static void add_object_to_effectors(ListBase **effectors, Scene *scene, EffectorWeights *weights, Object *ob, Object *ob_src, bool for_simulation)
{
	EffectorCache *eff = NULL;

	if ( ob == ob_src )
		return;

	if (for_simulation) {
		if (weights->weight[ob->pd->forcefield] == 0.0f )
			return;

		if (ob->pd->shape == PFIELD_SHAPE_POINTS && !ob->derivedFinal )
			return;
	}

	if (*effectors == NULL)
		*effectors = MEM_callocN(sizeof(ListBase), "effectors list");

	eff = new_effector_cache(scene, ob, ob->pd);

	/* make sure imat is up to date */
	invert_m4_m4(ob->imat, ob->obmat);

	BLI_addtail(*effectors, eff);
}
<<<<<<< HEAD

/* returns ListBase handle with objects taking part in the effecting */
ListBase *pdInitEffectors(Scene *scene, Object *ob_src,
                          EffectorWeights *weights, bool precalc)
=======
static void add_particles_to_effectors(ListBase **effectors, Scene *scene, EffectorWeights *weights, Object *ob, ParticleSystem *psys, ParticleSystem *psys_src, bool for_simulation)
{
	ParticleSettings *part= psys->part;

	if ( !psys_check_enabled(ob, psys, G.is_rendering) )
		return;

	if ( psys == psys_src && (part->flag & PART_SELF_EFFECT) == 0)
		return;

	if ( part->pd && part->pd->forcefield && (!for_simulation || weights->weight[part->pd->forcefield] != 0.0f)) {
		if (*effectors == NULL)
			*effectors = MEM_callocN(sizeof(ListBase), "effectors list");

		BLI_addtail(*effectors, new_effector_cache(scene, ob, psys, part->pd));
	}

	if (part->pd2 && part->pd2->forcefield && (!for_simulation || weights->weight[part->pd2->forcefield] != 0.0f)) {
		if (*effectors == NULL)
			*effectors = MEM_callocN(sizeof(ListBase), "effectors list");

		BLI_addtail(*effectors, new_effector_cache(scene, ob, psys, part->pd2));
	}
}

/* returns ListBase handle with objects taking part in the effecting */
ListBase *pdInitEffectors(Scene *scene, Object *ob_src, ParticleSystem *psys_src,
                          EffectorWeights *weights, bool for_simulation)
>>>>>>> 43bb8f12
{
	Base *base;
	unsigned int layer= ob_src->lay;
	ListBase *effectors = NULL;
	
	if (weights->group) {
		GroupObject *go;
		
		for (go= weights->group->gobject.first; go; go= go->next) {
			if ( (go->ob->lay & layer) ) {
				if ( go->ob->pd && go->ob->pd->forcefield )
<<<<<<< HEAD
					add_object_to_effectors(&effectors, scene, weights, go->ob, ob_src);
=======
					add_object_to_effectors(&effectors, scene, weights, go->ob, ob_src, for_simulation);

				if ( go->ob->particlesystem.first ) {
					ParticleSystem *psys= go->ob->particlesystem.first;

					for ( ; psys; psys=psys->next )
						add_particles_to_effectors(&effectors, scene, weights, go->ob, psys, psys_src, for_simulation);
				}
>>>>>>> 43bb8f12
			}
		}
	}
	else {
		for (base = scene->base.first; base; base= base->next) {
			if ( (base->lay & layer) ) {
				if ( base->object->pd && base->object->pd->forcefield )
<<<<<<< HEAD
					add_object_to_effectors(&effectors, scene, weights, base->object, ob_src);
=======
					add_object_to_effectors(&effectors, scene, weights, base->object, ob_src, for_simulation);

				if ( base->object->particlesystem.first ) {
					ParticleSystem *psys= base->object->particlesystem.first;

					for ( ; psys; psys=psys->next )
						add_particles_to_effectors(&effectors, scene, weights, base->object, psys, psys_src, for_simulation);
				}
>>>>>>> 43bb8f12
			}
		}
	}
	
	if (for_simulation)
		pdPrecalculateEffectors(effectors);
	
	return effectors;
}

void pdEndEffectors(ListBase **effectors)
{
	if (*effectors) {
		EffectorCache *eff = (*effectors)->first;

		for (; eff; eff=eff->next) {
			if (eff->guide_data)
				MEM_freeN(eff->guide_data);
		}

		BLI_freelistN(*effectors);
		MEM_freeN(*effectors);
		*effectors = NULL;
	}
}

static void precalculate_effector(EffectorCache *eff)
{
	unsigned int cfra = (unsigned int)(eff->scene->r.cfra >= 0 ? eff->scene->r.cfra : -eff->scene->r.cfra);
	if (!eff->pd->rng)
		eff->pd->rng = BLI_rng_new(eff->pd->seed + cfra);
	else
		BLI_rng_srandom(eff->pd->rng, eff->pd->seed + cfra);

	if (eff->pd->forcefield == PFIELD_GUIDE && eff->ob->type==OB_CURVE) {
		Curve *cu= eff->ob->data;
		if (cu->flag & CU_PATH) {
			if (eff->ob->curve_cache == NULL || eff->ob->curve_cache->path==NULL || eff->ob->curve_cache->path->data==NULL)
				BKE_displist_make_curveTypes(eff->scene, eff->ob, 0);

			if (eff->ob->curve_cache->path && eff->ob->curve_cache->path->data) {
				where_on_path(eff->ob, 0.0, eff->guide_loc, eff->guide_dir, NULL, &eff->guide_radius, NULL);
				mul_m4_v3(eff->ob->obmat, eff->guide_loc);
				mul_mat3_m4_v3(eff->ob->obmat, eff->guide_dir);
			}
		}
	}
	else if (eff->pd->shape == PFIELD_SHAPE_SURFACE) {
		eff->surmd = (SurfaceModifierData *)modifiers_findByType( eff->ob, eModifierType_Surface );
		if (eff->ob->type == OB_CURVE)
			eff->flag |= PE_USE_NORMAL_DATA;
	}

	/* Store object velocity */
	if (eff->ob) {
		float old_vel[3];

		BKE_object_where_is_calc_time(eff->scene, eff->ob, cfra - 1.0f);
		copy_v3_v3(old_vel, eff->ob->obmat[3]);
		BKE_object_where_is_calc_time(eff->scene, eff->ob, cfra);
		sub_v3_v3v3(eff->velocity, eff->ob->obmat[3], old_vel);
	}
}

void pdPrecalculateEffectors(ListBase *effectors)
{
	if (effectors) {
		EffectorCache *eff = effectors->first;
		for (; eff; eff=eff->next)
			precalculate_effector(eff);
	}
}


void pd_point_from_loc(Scene *scene, float *loc, float *vel, int index, EffectedPoint *point)
{
	point->loc = loc;
	point->vel = vel;
	point->index = index;
	point->size = 0.0f;

	point->vel_to_sec = (float)scene->r.frs_sec;
	point->vel_to_frame = 1.0f;

	point->flag = 0;

	point->ave = point->rot = NULL;
}
void pd_point_from_soft(Scene *scene, float *loc, float *vel, int index, EffectedPoint *point)
{
	point->loc = loc;
	point->vel = vel;
	point->index = index;
	point->size = 0.0f;

	point->vel_to_sec = (float)scene->r.frs_sec;
	point->vel_to_frame = 1.0f;

	point->flag = PE_WIND_AS_SPEED;

	point->ave = point->rot = NULL;
}
/************************************************/
/*			Effectors		*/
/************************************************/

// triangle - ray callback function
static void eff_tri_ray_hit(void *UNUSED(userData), int UNUSED(index), const BVHTreeRay *UNUSED(ray), BVHTreeRayHit *hit)
{	
	/* whenever we hit a bounding box, we don't check further */
	hit->dist = -1;
	hit->index = 1;
}

// get visibility of a wind ray
static float eff_calc_visibility(ListBase *colliders, EffectorCache *eff, EffectorData *efd, EffectedPoint *point)
{
	const int raycast_flag = BVH_RAYCAST_DEFAULT & ~(BVH_RAYCAST_WATERTIGHT);
	ListBase *colls = colliders;
	ColliderCache *col;
	float norm[3], len = 0.0;
	float visibility = 1.0, absorption = 0.0;
	
	if (!(eff->pd->flag & PFIELD_VISIBILITY))
		return visibility;

	if (!colls)
		colls = get_collider_cache(eff->scene, eff->ob, NULL);

	if (!colls)
		return visibility;

	negate_v3_v3(norm, efd->vec_to_point);
	len = normalize_v3(norm);
	
	/* check all collision objects */
	for (col = colls->first; col; col = col->next) {
		CollisionModifierData *collmd = col->collmd;

		if (col->ob == eff->ob)
			continue;

		if (collmd->bvhtree) {
			BVHTreeRayHit hit;

			hit.index = -1;
			hit.dist = len + FLT_EPSILON;

			/* check if the way is blocked */
			if (BLI_bvhtree_ray_cast_ex(
			        collmd->bvhtree, point->loc, norm, 0.0f, &hit,
			        eff_tri_ray_hit, NULL, raycast_flag) != -1)
			{
				absorption= col->ob->pd->absorption;

				/* visibility is only between 0 and 1, calculated from 1-absorption */
				visibility *= CLAMPIS(1.0f-absorption, 0.0f, 1.0f);
				
				if (visibility <= 0.0f)
					break;
			}
		}
	}

	if (!colliders)
		free_collider_cache(&colls);
	
	return visibility;
}

// noise function for wind e.g.
static float wind_func(struct RNG *rng, float strength)
{
	int random = (BLI_rng_get_int(rng)+1) % 128; // max 2357
	float force = BLI_rng_get_float(rng) + 1.0f;
	float ret;
	float sign = 0;
	
	sign = ((float)random > 64.0f) ? 1.0f: -1.0f; // dividing by 2 is not giving equal sign distribution
	
	ret = sign*((float)random / force)*strength/128.0f;
	
	return ret;
}

/* maxdist: zero effect from this distance outwards (if usemax) */
/* mindist: full effect up to this distance (if usemin) */
/* power: falloff with formula 1/r^power */
static float falloff_func(float fac, int usemin, float mindist, int usemax, float maxdist, float power)
{
	/* first quick checks */
	if (usemax && fac > maxdist)
		return 0.0f;

	if (usemin && fac < mindist)
		return 1.0f;

	if (!usemin)
		mindist = 0.0;

	return pow((double)(1.0f+fac-mindist), (double)(-power));
}

static float falloff_func_dist(PartDeflect *pd, float fac)
{
	return falloff_func(fac, pd->flag&PFIELD_USEMIN, pd->mindist, pd->flag&PFIELD_USEMAX, pd->maxdist, pd->f_power);
}

static float falloff_func_rad(PartDeflect *pd, float fac)
{
	return falloff_func(fac, pd->flag&PFIELD_USEMINR, pd->minrad, pd->flag&PFIELD_USEMAXR, pd->maxrad, pd->f_power_r);
}

static float effector_falloff(EffectorCache *eff, EffectorData *efd, EffectedPoint *UNUSED(point), EffectorWeights *weights)
{
	float temp[3];
	float falloff = weights ? weights->weight[0] * weights->weight[eff->pd->forcefield] : 1.0f;
	float fac, r_fac;

	fac = dot_v3v3(efd->nor, efd->vec_to_point2);

	if (eff->pd->zdir == PFIELD_Z_POS && fac < 0.0f)
		falloff=0.0f;
	else if (eff->pd->zdir == PFIELD_Z_NEG && fac > 0.0f)
		falloff=0.0f;
	else {
		switch (eff->pd->falloff) {
		case PFIELD_FALL_SPHERE:
			falloff*= falloff_func_dist(eff->pd, efd->distance);
			break;

		case PFIELD_FALL_TUBE:
			falloff*= falloff_func_dist(eff->pd, ABS(fac));
			if (falloff == 0.0f)
				break;

			madd_v3_v3v3fl(temp, efd->vec_to_point2, efd->nor, -fac);
			r_fac= len_v3(temp);
			falloff*= falloff_func_rad(eff->pd, r_fac);
			break;
		case PFIELD_FALL_CONE:
			falloff*= falloff_func_dist(eff->pd, ABS(fac));
			if (falloff == 0.0f)
				break;

			r_fac= RAD2DEGF(saacos(fac/len_v3(efd->vec_to_point)));
			falloff*= falloff_func_rad(eff->pd, r_fac);

			break;
		}
	}

	return falloff;
}

int closest_point_on_surface(SurfaceModifierData *surmd, const float co[3], float surface_co[3], float surface_nor[3], float surface_vel[3])
{
	BVHTreeNearest nearest;

	nearest.index = -1;
	nearest.dist_sq = FLT_MAX;

	BLI_bvhtree_find_nearest(surmd->bvhtree->tree, co, &nearest, surmd->bvhtree->nearest_callback, surmd->bvhtree);

	if (nearest.index != -1) {
		copy_v3_v3(surface_co, nearest.co);

		if (surface_nor) {
			copy_v3_v3(surface_nor, nearest.no);
		}

		if (surface_vel) {
			const MLoop *mloop = surmd->bvhtree->loop;
			const MLoopTri *lt = &surmd->bvhtree->looptri[nearest.index];
			
			copy_v3_v3(surface_vel, surmd->v[mloop[lt->tri[0]].v].co);
			add_v3_v3(surface_vel, surmd->v[mloop[lt->tri[1]].v].co);
			add_v3_v3(surface_vel, surmd->v[mloop[lt->tri[2]].v].co);

			mul_v3_fl(surface_vel, (1.0f / 3.0f));
		}
		return 1;
	}

	return 0;
}
int get_effector_data(EffectorCache *eff, EffectorData *efd, EffectedPoint *point, int real_velocity)
{
	int ret = 0;

	/* In case surface object is in Edit mode when loading the .blend, surface modifier is never executed
	 * and bvhtree never built, see T48415. */
	if (eff->pd && eff->pd->shape==PFIELD_SHAPE_SURFACE && eff->surmd && eff->surmd->bvhtree) {
		/* closest point in the object surface is an effector */
		float vec[3];

		/* using velocity corrected location allows for easier sliding over effector surface */
		copy_v3_v3(vec, point->vel);
		mul_v3_fl(vec, point->vel_to_frame);
		add_v3_v3(vec, point->loc);

		ret = closest_point_on_surface(eff->surmd, vec, efd->loc, efd->nor, real_velocity ? efd->vel : NULL);

		efd->size = 0.0f;
	}
	else if (eff->pd && eff->pd->shape==PFIELD_SHAPE_POINTS) {

		if (eff->ob->derivedFinal) {
			DerivedMesh *dm = eff->ob->derivedFinal;

			dm->getVertCo(dm, *efd->index, efd->loc);
			dm->getVertNo(dm, *efd->index, efd->nor);

			mul_m4_v3(eff->ob->obmat, efd->loc);
			mul_mat3_m4_v3(eff->ob->obmat, efd->nor);

			normalize_v3(efd->nor);

			efd->size = 0.0f;

			/**/
			ret = 1;
		}
	}
	else {
		/* use center of object for distance calculus */
		const Object *ob = eff->ob;

		/* use z-axis as normal*/
		normalize_v3_v3(efd->nor, ob->obmat[2]);

		if (eff->pd && eff->pd->shape == PFIELD_SHAPE_PLANE) {
			float temp[3], translate[3];
			sub_v3_v3v3(temp, point->loc, ob->obmat[3]);
			project_v3_v3v3(translate, temp, efd->nor);

			/* for vortex the shape chooses between old / new force */
			if (eff->pd->forcefield == PFIELD_VORTEX)
				add_v3_v3v3(efd->loc, ob->obmat[3], translate);
			else /* normally efd->loc is closest point on effector xy-plane */
				sub_v3_v3v3(efd->loc, point->loc, translate);
		}
		else {
			copy_v3_v3(efd->loc, ob->obmat[3]);
		}

		if (real_velocity)
			copy_v3_v3(efd->vel, eff->velocity);

		efd->size = 0.0f;

		ret = 1;
	}

	if (ret) {
		sub_v3_v3v3(efd->vec_to_point, point->loc, efd->loc);
		efd->distance = len_v3(efd->vec_to_point);

		/* rest length for harmonic effector, will have to see later if this could be extended to other effectors */
		if (eff->pd && eff->pd->forcefield == PFIELD_HARMONIC && eff->pd->f_size)
			mul_v3_fl(efd->vec_to_point, (efd->distance-eff->pd->f_size)/efd->distance);

		if (eff->flag & PE_USE_NORMAL_DATA) {
			copy_v3_v3(efd->vec_to_point2, efd->vec_to_point);
			copy_v3_v3(efd->nor2, efd->nor);
		}
		else {
			/* for some effectors we need the object center every time */
			sub_v3_v3v3(efd->vec_to_point2, point->loc, eff->ob->obmat[3]);
			normalize_v3_v3(efd->nor2, eff->ob->obmat[2]);
		}
	}

	return ret;
}
static void get_effector_tot(EffectorCache *eff, EffectorData *efd, EffectedPoint *point, int *tot, int *p)
{
	*p = 0;
	efd->index = p;

	if (eff->pd->shape == PFIELD_SHAPE_POINTS) {
		*tot = eff->ob->derivedFinal ? eff->ob->derivedFinal->numVertData : 1;

		if (*tot && eff->pd->forcefield == PFIELD_HARMONIC && point->index >= 0) {
			*p = point->index % *tot;
			*tot = *p+1;
		}
	}
	else {
		*tot = 1;
	}
}
static void do_texture_effector(EffectorCache *eff, EffectorData *efd, EffectedPoint *point, float *total_force)
{
	TexResult result[4];
	float tex_co[3], strength, force[3];
	float nabla = eff->pd->tex_nabla;
	int hasrgb;
	short mode = eff->pd->tex_mode;
	bool scene_color_manage;

	if (!eff->pd->tex)
		return;

	result[0].nor = result[1].nor = result[2].nor = result[3].nor = NULL;

	strength= eff->pd->f_strength * efd->falloff;

	copy_v3_v3(tex_co, point->loc);

	if (eff->pd->flag & PFIELD_TEX_OBJECT) {
		mul_m4_v3(eff->ob->imat, tex_co);

		if (eff->pd->flag & PFIELD_TEX_2D)
			tex_co[2] = 0.0f;
	}
	else if (eff->pd->flag & PFIELD_TEX_2D) {
		float fac=-dot_v3v3(tex_co, efd->nor);
		madd_v3_v3fl(tex_co, efd->nor, fac);
	}

	scene_color_manage = BKE_scene_check_color_management_enabled(eff->scene);

	hasrgb = multitex_ext(eff->pd->tex, tex_co, NULL, NULL, 0, result, 0, NULL, scene_color_manage, false);

	if (hasrgb && mode==PFIELD_TEX_RGB) {
		force[0] = (0.5f - result->tr) * strength;
		force[1] = (0.5f - result->tg) * strength;
		force[2] = (0.5f - result->tb) * strength;
	}
	else {
		strength/=nabla;

		tex_co[0] += nabla;
		multitex_ext(eff->pd->tex, tex_co, NULL, NULL, 0, result+1, 0, NULL, scene_color_manage, false);

		tex_co[0] -= nabla;
		tex_co[1] += nabla;
		multitex_ext(eff->pd->tex, tex_co, NULL, NULL, 0, result+2, 0, NULL, scene_color_manage, false);

		tex_co[1] -= nabla;
		tex_co[2] += nabla;
		multitex_ext(eff->pd->tex, tex_co, NULL, NULL, 0, result+3, 0, NULL, scene_color_manage, false);

		if (mode == PFIELD_TEX_GRAD || !hasrgb) { /* if we don't have rgb fall back to grad */
			/* generate intensity if texture only has rgb value */
			if (hasrgb & TEX_RGB) {
				int i;
				for (i=0; i<4; i++)
					result[i].tin = (1.0f / 3.0f) * (result[i].tr + result[i].tg + result[i].tb);
			}
			force[0] = (result[0].tin - result[1].tin) * strength;
			force[1] = (result[0].tin - result[2].tin) * strength;
			force[2] = (result[0].tin - result[3].tin) * strength;
		}
		else { /*PFIELD_TEX_CURL*/
			float dbdy, dgdz, drdz, dbdx, dgdx, drdy;

			dbdy = result[2].tb - result[0].tb;
			dgdz = result[3].tg - result[0].tg;
			drdz = result[3].tr - result[0].tr;
			dbdx = result[1].tb - result[0].tb;
			dgdx = result[1].tg - result[0].tg;
			drdy = result[2].tr - result[0].tr;

			force[0] = (dbdy - dgdz) * strength;
			force[1] = (drdz - dbdx) * strength;
			force[2] = (dgdx - drdy) * strength;
		}
	}

	if (eff->pd->flag & PFIELD_TEX_2D) {
		float fac = -dot_v3v3(force, efd->nor);
		madd_v3_v3fl(force, efd->nor, fac);
	}

	add_v3_v3(total_force, force);
}
static void do_physical_effector(EffectorCache *eff, EffectorData *efd, EffectedPoint *point, float *total_force)
{
	PartDeflect *pd = eff->pd;
	RNG *rng = pd->rng;
	float force[3] = {0, 0, 0};
	float temp[3];
	float fac;
	float strength = pd->f_strength;
	float damp = pd->f_damp;
	float noise_factor = pd->f_noise;

	if (noise_factor > 0.0f) {
		strength += wind_func(rng, noise_factor);

		if (ELEM(pd->forcefield, PFIELD_HARMONIC, PFIELD_DRAG))
			damp += wind_func(rng, noise_factor);
	}

	copy_v3_v3(force, efd->vec_to_point);

	switch (pd->forcefield) {
		case PFIELD_WIND:
			copy_v3_v3(force, efd->nor);
			mul_v3_fl(force, strength * efd->falloff);
			break;
		case PFIELD_FORCE:
			normalize_v3(force);
			mul_v3_fl(force, strength * efd->falloff);
			break;
		case PFIELD_VORTEX:
			/* old vortex force */
			if (pd->shape == PFIELD_SHAPE_POINT) {
				cross_v3_v3v3(force, efd->nor, efd->vec_to_point);
				normalize_v3(force);
				mul_v3_fl(force, strength * efd->distance * efd->falloff);
			}
			else {
				/* new vortex force */
				cross_v3_v3v3(temp, efd->nor2, efd->vec_to_point2);
				mul_v3_fl(temp, strength * efd->falloff);
				
				cross_v3_v3v3(force, efd->nor2, temp);
				mul_v3_fl(force, strength * efd->falloff);
				
				madd_v3_v3fl(temp, point->vel, -point->vel_to_sec);
				add_v3_v3(force, temp);
			}
			break;
		case PFIELD_MAGNET:
			if (eff->pd->shape == PFIELD_SHAPE_POINT)
				/* magnetic field of a moving charge */
				cross_v3_v3v3(temp, efd->nor, efd->vec_to_point);
			else
				copy_v3_v3(temp, efd->nor);

			normalize_v3(temp);
			mul_v3_fl(temp, strength * efd->falloff);
			cross_v3_v3v3(force, point->vel, temp);
			mul_v3_fl(force, point->vel_to_sec);
			break;
		case PFIELD_HARMONIC:
			mul_v3_fl(force, -strength * efd->falloff);
			copy_v3_v3(temp, point->vel);
			mul_v3_fl(temp, -damp * 2.0f * sqrtf(fabsf(strength)) * point->vel_to_sec);
			add_v3_v3(force, temp);
			break;
		case PFIELD_CHARGE:
			mul_v3_fl(force, point->charge * strength * efd->falloff);
			break;
		case PFIELD_LENNARDJ:
			fac = pow((efd->size + point->size) / efd->distance, 6.0);
			
			fac = - fac * (1.0f - fac) / efd->distance;

			/* limit the repulsive term drastically to avoid huge forces */
			fac = ((fac>2.0f) ? 2.0f : fac);

			mul_v3_fl(force, strength * fac);
			break;
		case PFIELD_BOID:
			/* Boid field is handled completely in boids code. */
			return;
		case PFIELD_TURBULENCE:
			if (pd->flag & PFIELD_GLOBAL_CO) {
				copy_v3_v3(temp, point->loc);
			}
			else {
				add_v3_v3v3(temp, efd->vec_to_point2, efd->nor2);
			}
			force[0] = -1.0f + 2.0f * BLI_gTurbulence(pd->f_size, temp[0], temp[1], temp[2], 2, 0, 2);
			force[1] = -1.0f + 2.0f * BLI_gTurbulence(pd->f_size, temp[1], temp[2], temp[0], 2, 0, 2);
			force[2] = -1.0f + 2.0f * BLI_gTurbulence(pd->f_size, temp[2], temp[0], temp[1], 2, 0, 2);
			mul_v3_fl(force, strength * efd->falloff);
			break;
		case PFIELD_DRAG:
			copy_v3_v3(force, point->vel);
			fac = normalize_v3(force) * point->vel_to_sec;

			strength = MIN2(strength, 2.0f);
			damp = MIN2(damp, 2.0f);

			mul_v3_fl(force, -efd->falloff * fac * (strength * fac + damp));
			break;
		case PFIELD_SMOKEFLOW:
			zero_v3(force);
			if (pd->f_source) {
				float density;
				if ((density = smoke_get_velocity_at(pd->f_source, point->loc, force)) >= 0.0f) {
					float influence = strength * efd->falloff;
					if (pd->flag & PFIELD_SMOKE_DENSITY)
						influence *= density;
					mul_v3_fl(force, influence);
					/* apply flow */
					madd_v3_v3fl(total_force, point->vel, -pd->f_flow * influence);
				}
			}
			break;

	}

	if (pd->flag & PFIELD_DO_LOCATION) {
		madd_v3_v3fl(total_force, force, 1.0f/point->vel_to_sec);

		if (ELEM(pd->forcefield, PFIELD_HARMONIC, PFIELD_DRAG, PFIELD_SMOKEFLOW)==0 && pd->f_flow != 0.0f) {
			madd_v3_v3fl(total_force, point->vel, -pd->f_flow * efd->falloff);
		}
	}

	if (point->ave)
		zero_v3(point->ave);
	if (pd->flag & PFIELD_DO_ROTATION && point->ave && point->rot) {
		float xvec[3] = {1.0f, 0.0f, 0.0f};
		float dave[3];
		mul_qt_v3(point->rot, xvec);
		cross_v3_v3v3(dave, xvec, force);
		if (pd->f_flow != 0.0f) {
			madd_v3_v3fl(dave, point->ave, -pd->f_flow * efd->falloff);
		}
		add_v3_v3(point->ave, dave);
	}
}

/*  -------- pdDoEffectors() --------
 * generic force/speed system, now used for particles and softbodies
 * scene       = scene where it runs in, for time and stuff
 * lb			= listbase with objects that take part in effecting
 * opco		= global coord, as input
 * force		= force accumulator
 * speed		= actual current speed which can be altered
 * cur_time	= "external" time in frames, is constant for static particles
 * loc_time	= "local" time in frames, range <0-1> for the lifetime of particle
 * par_layer	= layer the caller is in
 * flags		= only used for softbody wind now
 * guide		= old speed of particle
 */
void pdDoEffectors(ListBase *effectors, ListBase *colliders, EffectorWeights *weights, EffectedPoint *point, float *force, float *impulse)
{
/*
 * Modifies the force on a particle according to its
 * relation with the effector object
 * Different kind of effectors include:
 *     Forcefields: Gravity-like attractor
 *     (force power is related to the inverse of distance to the power of a falloff value)
 *     Vortex fields: swirling effectors
 *     (particles rotate around Z-axis of the object. otherwise, same relation as)
 *     (Forcefields, but this is not done through a force/acceleration)
 *     Guide: particles on a path
 *     (particles are guided along a curve bezier or old nurbs)
 *     (is independent of other effectors)
 */
	EffectorCache *eff;
	EffectorData efd;
	int p=0, tot = 1;

	/* Cycle through collected objects, get total of (1/(gravity_strength * dist^gravity_power)) */
	/* Check for min distance here? (yes would be cool to add that, ton) */
	
	if (effectors) for (eff = effectors->first; eff; eff=eff->next) {
		/* object effectors were fully checked to be OK to evaluate! */

		get_effector_tot(eff, &efd, point, &tot, &p);

		for (; p<tot; p++) {
			if (get_effector_data(eff, &efd, point, 0)) {
				efd.falloff= effector_falloff(eff, &efd, point, weights);
				
				if (efd.falloff > 0.0f)
					efd.falloff *= eff_calc_visibility(colliders, eff, &efd, point);

				if (efd.falloff <= 0.0f) {
					/* don't do anything */
				}
				else if (eff->pd->forcefield == PFIELD_TEXTURE) {
					do_texture_effector(eff, &efd, point, force);
				}
				else {
					float temp1[3] = {0, 0, 0}, temp2[3];
					copy_v3_v3(temp1, force);

					do_physical_effector(eff, &efd, point, force);
					
					/* for softbody backward compatibility */
					if (point->flag & PE_WIND_AS_SPEED && impulse) {
						sub_v3_v3v3(temp2, force, temp1);
						sub_v3_v3v3(impulse, impulse, temp2);
					}
				}
			}
			else if (eff->flag & PE_VELOCITY_TO_IMPULSE && impulse) {
				/* special case for harmonic effector */
				add_v3_v3v3(impulse, impulse, efd.vel);
			}
		}
	}
}

/* ======== Simulation Debugging ======== */

SimDebugData *_sim_debug_data = NULL;

unsigned int BKE_sim_debug_data_hash(int i)
{
	return BLI_ghashutil_uinthash((unsigned int)i);
}

unsigned int BKE_sim_debug_data_hash_combine(unsigned int kx, unsigned int ky)
{
#define rot(x,k) (((x)<<(k)) | ((x)>>(32-(k))))

	unsigned int a, b, c;

	a = b = c = 0xdeadbeef + (2 << 2) + 13;
	a += kx;
	b += ky;

	c ^= b; c -= rot(b,14);
	a ^= c; a -= rot(c,11);
	b ^= a; b -= rot(a,25);
	c ^= b; c -= rot(b,16);
	a ^= c; a -= rot(c,4);
	b ^= a; b -= rot(a,14);
	c ^= b; c -= rot(b,24);

	return c;

#undef rot
}

static unsigned int debug_element_hash(const void *key)
{
	const SimDebugElement *elem = key;
	return elem->hash;
}

static bool debug_element_compare(const void *a, const void *b)
{
	const SimDebugElement *elem1 = a;
	const SimDebugElement *elem2 = b;

	if (elem1->hash == elem2->hash) {
		return 0;
	}
	return 1;
}

static void debug_element_free(void *val)
{
	SimDebugElement *elem = val;
	MEM_freeN(elem);
}

void BKE_sim_debug_data_set_enabled(bool enable)
{
	if (enable) {
		if (!_sim_debug_data) {
			_sim_debug_data = MEM_callocN(sizeof(SimDebugData), "sim debug data");
			_sim_debug_data->gh = BLI_ghash_new(debug_element_hash, debug_element_compare, "sim debug element hash");
		}
	}
	else {
		BKE_sim_debug_data_free();
	}
}

bool BKE_sim_debug_data_get_enabled(void)
{
	return _sim_debug_data != NULL;
}

void BKE_sim_debug_data_free(void)
{
	if (_sim_debug_data) {
		if (_sim_debug_data->gh)
			BLI_ghash_free(_sim_debug_data->gh, NULL, debug_element_free);
		MEM_freeN(_sim_debug_data);
	}
}

static void debug_data_insert(SimDebugData *debug_data, SimDebugElement *elem)
{
	SimDebugElement *old_elem = BLI_ghash_lookup(debug_data->gh, elem);
	if (old_elem) {
		*old_elem = *elem;
		MEM_freeN(elem);
	}
	else
		BLI_ghash_insert(debug_data->gh, elem, elem);
}

void BKE_sim_debug_data_add_element(int type, const float v1[3], const float v2[3], float r, float g, float b, const char *category, unsigned int hash)
{
	unsigned int category_hash = BLI_ghashutil_strhash_p(category);
	SimDebugElement *elem;
	
	if (!_sim_debug_data) {
		if (G.debug & G_DEBUG_SIMDATA)
			BKE_sim_debug_data_set_enabled(true);
		else
			return;
	}
	
	elem = MEM_callocN(sizeof(SimDebugElement), "sim debug data element");
	elem->type = type;
	elem->category_hash = category_hash;
	elem->hash = hash;
	elem->color[0] = r;
	elem->color[1] = g;
	elem->color[2] = b;
	copy_v3_v3(elem->v1, v1);
	copy_v3_v3(elem->v2, v2);
	
	debug_data_insert(_sim_debug_data, elem);
}

void BKE_sim_debug_data_remove_element(unsigned int hash)
{
	SimDebugElement dummy;
	if (!_sim_debug_data)
		return;
	
	dummy.hash = hash;
	BLI_ghash_remove(_sim_debug_data->gh, &dummy, NULL, debug_element_free);
}

void BKE_sim_debug_data_clear(void)
{
	if (!_sim_debug_data)
		return;
	
	if (_sim_debug_data->gh)
		BLI_ghash_clear(_sim_debug_data->gh, NULL, debug_element_free);
}

void BKE_sim_debug_data_clear_category(const char *category)
{
	int category_hash = (int)BLI_ghashutil_strhash_p(category);
	
	if (!_sim_debug_data)
		return;
	
	if (_sim_debug_data->gh) {
		GHashIterator iter;
		BLI_ghashIterator_init(&iter, _sim_debug_data->gh);
		while (!BLI_ghashIterator_done(&iter)) {
			const SimDebugElement *elem = BLI_ghashIterator_getValue(&iter);
			BLI_ghashIterator_step(&iter); /* removing invalidates the current iterator, so step before removing */
			
			if (elem->category_hash == category_hash)
				BLI_ghash_remove(_sim_debug_data->gh, elem, NULL, debug_element_free);
		}
	}
}<|MERGE_RESOLUTION|>--- conflicted
+++ resolved
@@ -177,41 +177,10 @@
 
 	BLI_addtail(*effectors, eff);
 }
-<<<<<<< HEAD
 
 /* returns ListBase handle with objects taking part in the effecting */
 ListBase *pdInitEffectors(Scene *scene, Object *ob_src,
-                          EffectorWeights *weights, bool precalc)
-=======
-static void add_particles_to_effectors(ListBase **effectors, Scene *scene, EffectorWeights *weights, Object *ob, ParticleSystem *psys, ParticleSystem *psys_src, bool for_simulation)
-{
-	ParticleSettings *part= psys->part;
-
-	if ( !psys_check_enabled(ob, psys, G.is_rendering) )
-		return;
-
-	if ( psys == psys_src && (part->flag & PART_SELF_EFFECT) == 0)
-		return;
-
-	if ( part->pd && part->pd->forcefield && (!for_simulation || weights->weight[part->pd->forcefield] != 0.0f)) {
-		if (*effectors == NULL)
-			*effectors = MEM_callocN(sizeof(ListBase), "effectors list");
-
-		BLI_addtail(*effectors, new_effector_cache(scene, ob, psys, part->pd));
-	}
-
-	if (part->pd2 && part->pd2->forcefield && (!for_simulation || weights->weight[part->pd2->forcefield] != 0.0f)) {
-		if (*effectors == NULL)
-			*effectors = MEM_callocN(sizeof(ListBase), "effectors list");
-
-		BLI_addtail(*effectors, new_effector_cache(scene, ob, psys, part->pd2));
-	}
-}
-
-/* returns ListBase handle with objects taking part in the effecting */
-ListBase *pdInitEffectors(Scene *scene, Object *ob_src, ParticleSystem *psys_src,
                           EffectorWeights *weights, bool for_simulation)
->>>>>>> 43bb8f12
 {
 	Base *base;
 	unsigned int layer= ob_src->lay;
@@ -223,18 +192,7 @@
 		for (go= weights->group->gobject.first; go; go= go->next) {
 			if ( (go->ob->lay & layer) ) {
 				if ( go->ob->pd && go->ob->pd->forcefield )
-<<<<<<< HEAD
-					add_object_to_effectors(&effectors, scene, weights, go->ob, ob_src);
-=======
 					add_object_to_effectors(&effectors, scene, weights, go->ob, ob_src, for_simulation);
-
-				if ( go->ob->particlesystem.first ) {
-					ParticleSystem *psys= go->ob->particlesystem.first;
-
-					for ( ; psys; psys=psys->next )
-						add_particles_to_effectors(&effectors, scene, weights, go->ob, psys, psys_src, for_simulation);
-				}
->>>>>>> 43bb8f12
 			}
 		}
 	}
@@ -242,18 +200,7 @@
 		for (base = scene->base.first; base; base= base->next) {
 			if ( (base->lay & layer) ) {
 				if ( base->object->pd && base->object->pd->forcefield )
-<<<<<<< HEAD
-					add_object_to_effectors(&effectors, scene, weights, base->object, ob_src);
-=======
 					add_object_to_effectors(&effectors, scene, weights, base->object, ob_src, for_simulation);
-
-				if ( base->object->particlesystem.first ) {
-					ParticleSystem *psys= base->object->particlesystem.first;
-
-					for ( ; psys; psys=psys->next )
-						add_particles_to_effectors(&effectors, scene, weights, base->object, psys, psys_src, for_simulation);
-				}
->>>>>>> 43bb8f12
 			}
 		}
 	}

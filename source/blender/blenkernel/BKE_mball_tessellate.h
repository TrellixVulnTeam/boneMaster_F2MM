/*
 * This program is free software; you can redistribute it and/or
 * modify it under the terms of the GNU General Public License
 * as published by the Free Software Foundation; either version 2
 * of the License, or (at your option) any later version.
 *
 * This program is distributed in the hope that it will be useful,
 * but WITHOUT ANY WARRANTY; without even the implied warranty of
 * MERCHANTABILITY or FITNESS FOR A PARTICULAR PURPOSE.  See the
 * GNU General Public License for more details.
 *
 * You should have received a copy of the GNU General Public License
 * along with this program; if not, write to the Free Software Foundation,
 * Inc., 51 Franklin Street, Fifth Floor, Boston, MA 02110-1301, USA.
 */
#ifndef __BKE_MBALL_TESSELLATE_H__
#define __BKE_MBALL_TESSELLATE_H__

/** \file
 * \ingroup bke
 */

#ifdef __cplusplus
extern "C" {
#endif

struct Depsgraph;
struct Object;
struct Scene;
struct Mesh;

void BKE_mball_polygonize(
        struct Depsgraph *depsgraph, struct Scene *scene,
        struct Object *ob, struct ListBase *dispbase);

void BKE_mball_cubeTable_free(void);

<<<<<<< HEAD
struct Mesh* BKE_repolygonize_dm(struct Mesh *dm, float thresh, float basesize[3], float wiresize, float rendersize,
                                 bool render, bool override_size, int defgrp_size);

#endif  /* __BKE_MBALL_TESSELLATE_H__ */
=======
#ifdef __cplusplus
}
#endif

#endif /* __BKE_MBALL_TESSELLATE_H__ */
>>>>>>> 40343a76
<|MERGE_RESOLUTION|>--- conflicted
+++ resolved
@@ -35,15 +35,11 @@
 
 void BKE_mball_cubeTable_free(void);
 
-<<<<<<< HEAD
 struct Mesh* BKE_repolygonize_dm(struct Mesh *dm, float thresh, float basesize[3], float wiresize, float rendersize,
                                  bool render, bool override_size, int defgrp_size);
 
-#endif  /* __BKE_MBALL_TESSELLATE_H__ */
-=======
 #ifdef __cplusplus
 }
 #endif
 
-#endif /* __BKE_MBALL_TESSELLATE_H__ */
->>>>>>> 40343a76
+#endif  /* __BKE_MBALL_TESSELLATE_H__ */
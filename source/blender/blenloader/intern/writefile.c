/*
 * This program is free software; you can redistribute it and/or
 * modify it under the terms of the GNU General Public License
 * as published by the Free Software Foundation; either version 2
 * of the License, or (at your option) any later version.
 *
 * This program is distributed in the hope that it will be useful,
 * but WITHOUT ANY WARRANTY; without even the implied warranty of
 * MERCHANTABILITY or FITNESS FOR A PARTICULAR PURPOSE.  See the
 * GNU General Public License for more details.
 *
 * You should have received a copy of the GNU General Public License
 * along with this program; if not, write to the Free Software Foundation,
 * Inc., 51 Franklin Street, Fifth Floor, Boston, MA 02110-1301, USA.
 *
 * The Original Code is Copyright (C) 2001-2002 by NaN Holding BV.
 * All rights reserved.
 */

/** \file
 * \ingroup blenloader
 */

/**
 *
 * FILE FORMAT
 * ===========
 *
 * IFF-style structure (but not IFF compatible!)
 *
 * Start file:
 * <pre>
 * `BLENDER_V100`  `12` bytes  (version 1.00 is just an example).
 *                 `V` = big endian, `v` = little endian.
 *                 `_` = 4 byte pointer, `-` = 8 byte pointer.
 * </pre>
 *
 * data-blocks: (also see struct #BHead).
 * <pre>
 * `bh.code`       `char[4]` see `BLO_blend_defs.h` for a list of known types.
 * `bh.len`        `int32` length data after #BHead in bytes.
 * `bh.old`        `void *` old pointer (the address at the time of writing the file).
 * `bh.SDNAnr`     `int32` struct index of structs stored in #DNA1 data.
 * `bh.nr`         `int32` in case of array: number of structs.
 * data
 * ...
 * ...
 * </pre>
 *
 * Almost all data in Blender are structures. Each struct saved
 * gets a BHead header.  With BHead the struct can be linked again
 * and compared with #StructDNA.

 * WRITE
 * =====
 *
 * Preferred writing order: (not really a must, but why would you do it random?)
 * Any case: direct data is ALWAYS after the lib block.
 *
 * (Local file data)
 * - for each LibBlock
 *   - write LibBlock
 *   - write associated direct data
 * (External file data)
 * - per library
 *   - write library block
 *   - per LibBlock
 *     - write the ID of LibBlock
 * - write #TEST (#RenderInfo struct. 128x128 blend file preview is optional).
 * - write #GLOB (#FileGlobal struct) (some global vars).
 * - write #DNA1 (#SDNA struct)
 * - write #USER (#UserDef struct) if filename is ``~/.config/blender/X.XX/config/startup.blend``.
 */

#include <math.h>
#include <fcntl.h>
#include <limits.h>
#include <stdio.h>
#include <string.h>
#include <stdlib.h>

#ifdef WIN32
#  include <zlib.h> /* odd include order-issue */
#  include "winsock2.h"
#  include <io.h>
#  include "BLI_winstuff.h"
#else
#  include <unistd.h> /* FreeBSD, for write() and close(). */
#endif

#include "BLI_utildefines.h"

/* allow writefile to use deprecated functionality (for forward compatibility code) */
#define DNA_DEPRECATED_ALLOW

#include "DNA_anim_types.h"
#include "DNA_armature_types.h"
#include "DNA_brush_types.h"
#include "DNA_cachefile_types.h"
#include "DNA_camera_types.h"
#include "DNA_cloth_types.h"
#include "DNA_collection_types.h"
#include "DNA_constraint_types.h"
#include "DNA_dynamicpaint_types.h"
#include "DNA_genfile.h"
#include "DNA_gpencil_types.h"
#include "DNA_gpencil_modifier_types.h"
#include "DNA_shader_fx_types.h"
#include "DNA_fileglobal_types.h"
#include "DNA_key_types.h"
#include "DNA_lattice_types.h"
#include "DNA_light_types.h"
#include "DNA_layer_types.h"
#include "DNA_linestyle_types.h"
#include "DNA_meta_types.h"
#include "DNA_mesh_types.h"
#include "DNA_meshdata_types.h"
#include "DNA_material_types.h"
#include "DNA_node_types.h"
#include "DNA_object_types.h"
#include "DNA_object_force_types.h"
#include "DNA_packedFile_types.h"
#include "DNA_particle_types.h"
#include "DNA_lightprobe_types.h"
#include "DNA_rigidbody_types.h"
#include "DNA_scene_types.h"
#include "DNA_sdna_types.h"
#include "DNA_sequence_types.h"
#include "DNA_smoke_types.h"
#include "DNA_space_types.h"
#include "DNA_screen_types.h"
#include "DNA_speaker_types.h"
#include "DNA_sound_types.h"
#include "DNA_text_types.h"
#include "DNA_view3d_types.h"
#include "DNA_vfont_types.h"
#include "DNA_world_types.h"
#include "DNA_windowmanager_types.h"
#include "DNA_workspace_types.h"
#include "DNA_movieclip_types.h"
#include "DNA_mask_types.h"
#include "DNA_curveprofile_types.h"

#include "MEM_guardedalloc.h"  // MEM_freeN
#include "BLI_bitmap.h"
#include "BLI_blenlib.h"
#include "BLI_mempool.h"

#include "BKE_action.h"
#include "BKE_blender_version.h"
#include "BKE_bpath.h"
#include "BKE_collection.h"
#include "BKE_constraint.h"
#include "BKE_curve.h"
#include "BKE_fcurve.h"
#include "BKE_global.h"  // for G
#include "BKE_gpencil_modifier.h"
#include "BKE_idcode.h"
#include "BKE_layer.h"
#include "BKE_library_override.h"
#include "BKE_main.h"
#include "BKE_modifier.h"
#include "BKE_node.h"
#include "BKE_pointcache.h"
#include "BKE_report.h"
#include "BKE_sequencer.h"
#include "BKE_shader_fx.h"
#include "BKE_subsurf.h"
#include "BKE_workspace.h"

#include "BLO_blend_defs.h"
#include "BLO_blend_validate.h"
#include "BLO_readfile.h"
#include "BLO_undofile.h"
#include "BLO_writefile.h"

#include "readfile.h"

/* for SDNA_TYPE_FROM_STRUCT() macro */
#include "dna_type_offsets.h"

#include <errno.h>

/* ********* my write, buffered writing with minimum size chunks ************ */

/* Use optimal allocation since blocks of this size are kept in memory for undo. */
#define MYWRITE_BUFFER_SIZE (MEM_SIZE_OPTIMAL(1 << 17)) /* 128kb */
#define MYWRITE_MAX_CHUNK (MEM_SIZE_OPTIMAL(1 << 15))   /* ~32kb */

/** Use if we want to store how many bytes have been written to the file. */
// #define USE_WRITE_DATA_LEN

/* -------------------------------------------------------------------- */
/** \name Internal Write Wrapper's (Abstracts Compression)
 * \{ */

typedef enum {
  WW_WRAP_NONE = 1,
  WW_WRAP_ZLIB,
} eWriteWrapType;

typedef struct WriteWrap WriteWrap;
struct WriteWrap {
  /* callbacks */
  bool (*open)(WriteWrap *ww, const char *filepath);
  bool (*close)(WriteWrap *ww);
  size_t (*write)(WriteWrap *ww, const char *data, size_t data_len);

  /* Buffer output (we only want when output isn't already buffered). */
  bool use_buf;

  /* internal */
  union {
    int file_handle;
    gzFile gz_handle;
  } _user_data;
};

/* none */
#define FILE_HANDLE(ww) (ww)->_user_data.file_handle

static bool ww_open_none(WriteWrap *ww, const char *filepath)
{
  int file;

  file = BLI_open(filepath, O_BINARY + O_WRONLY + O_CREAT + O_TRUNC, 0666);

  if (file != -1) {
    FILE_HANDLE(ww) = file;
    return true;
  }
  else {
    return false;
  }
}
static bool ww_close_none(WriteWrap *ww)
{
  return (close(FILE_HANDLE(ww)) != -1);
}
static size_t ww_write_none(WriteWrap *ww, const char *buf, size_t buf_len)
{
  return write(FILE_HANDLE(ww), buf, buf_len);
}
#undef FILE_HANDLE

/* zlib */
#define FILE_HANDLE(ww) (ww)->_user_data.gz_handle

static bool ww_open_zlib(WriteWrap *ww, const char *filepath)
{
  gzFile file;

  file = BLI_gzopen(filepath, "wb1");

  if (file != Z_NULL) {
    FILE_HANDLE(ww) = file;
    return true;
  }
  else {
    return false;
  }
}
static bool ww_close_zlib(WriteWrap *ww)
{
  return (gzclose(FILE_HANDLE(ww)) == Z_OK);
}
static size_t ww_write_zlib(WriteWrap *ww, const char *buf, size_t buf_len)
{
  return gzwrite(FILE_HANDLE(ww), buf, buf_len);
}
#undef FILE_HANDLE

/* --- end compression types --- */

static void ww_handle_init(eWriteWrapType ww_type, WriteWrap *r_ww)
{
  memset(r_ww, 0, sizeof(*r_ww));

  switch (ww_type) {
    case WW_WRAP_ZLIB: {
      r_ww->open = ww_open_zlib;
      r_ww->close = ww_close_zlib;
      r_ww->write = ww_write_zlib;
      r_ww->use_buf = false;
      break;
    }
    default: {
      r_ww->open = ww_open_none;
      r_ww->close = ww_close_none;
      r_ww->write = ww_write_none;
      r_ww->use_buf = true;
      break;
    }
  }
}

/** \} */

/* -------------------------------------------------------------------- */
/** \name Write Data Type & Functions
 * \{ */

typedef struct {
  const struct SDNA *sdna;

  /** Use for file and memory writing (fixed size of #MYWRITE_BUFFER_SIZE). */
  uchar *buf;
  /** Number of bytes used in #WriteData.buf (flushed when exceeded). */
  int buf_used_len;

#ifdef USE_WRITE_DATA_LEN
  /** Total number of bytes written. */
  size_t write_len;
#endif

  /** Set on unlikely case of an error (ignores further file writing).  */
  bool error;

  /** #MemFile writing (used for undo). */
  struct {
    MemFile *current;
    MemFile *compare;
    /** Use to de-duplicate chunks when writing. */
    MemFileChunk *compare_chunk;
  } mem;
  /** When true, write to #WriteData.current, could also call 'is_undo'. */
  bool use_memfile;

  /**
   * Wrap writing, so we can use zlib or
   * other compression types later, see: G_FILE_COMPRESS
   * Will be NULL for UNDO.
   */
  WriteWrap *ww;
} WriteData;

static WriteData *writedata_new(WriteWrap *ww)
{
  WriteData *wd = MEM_callocN(sizeof(*wd), "writedata");

  wd->sdna = DNA_sdna_current_get();

  wd->ww = ww;

  if ((ww == NULL) || (ww->use_buf)) {
    wd->buf = MEM_mallocN(MYWRITE_BUFFER_SIZE, "wd->buf");
  }

  return wd;
}

static void writedata_do_write(WriteData *wd, const void *mem, int memlen)
{
  if ((wd == NULL) || wd->error || (mem == NULL) || memlen < 1) {
    return;
  }

  if (UNLIKELY(wd->error)) {
    return;
  }

  /* memory based save */
  if (wd->use_memfile) {
    memfile_chunk_add(wd->mem.current, mem, memlen, &wd->mem.compare_chunk);
  }
  else {
    if (wd->ww->write(wd->ww, mem, memlen) != memlen) {
      wd->error = true;
    }
  }
}

static void writedata_free(WriteData *wd)
{
  if (wd->buf) {
    MEM_freeN(wd->buf);
  }
  MEM_freeN(wd);
}

/** \} */

/* -------------------------------------------------------------------- */
/** \name Local Writing API 'mywrite'
 * \{ */

/**
 * Flush helps the de-duplicating memory for undo-save by logically segmenting data,
 * so differences in one part of memory won't cause unrelated data to be duplicated.
 */
static void mywrite_flush(WriteData *wd)
{
  if (wd->buf_used_len) {
    writedata_do_write(wd, wd->buf, wd->buf_used_len);
    wd->buf_used_len = 0;
  }
}

/**
 * Low level WRITE(2) wrapper that buffers data
 * \param adr: Pointer to new chunk of data
 * \param len: Length of new chunk of data
 */
static void mywrite(WriteData *wd, const void *adr, int len)
{
  if (UNLIKELY(wd->error)) {
    return;
  }

  if (UNLIKELY(adr == NULL)) {
    BLI_assert(0);
    return;
  }

#ifdef USE_WRITE_DATA_LEN
  wd->write_len += len;
#endif

  if (wd->buf == NULL) {
    writedata_do_write(wd, adr, len);
  }
  else {
    /* if we have a single big chunk, write existing data in
     * buffer and write out big chunk in smaller pieces */
    if (len > MYWRITE_MAX_CHUNK) {
      if (wd->buf_used_len) {
        writedata_do_write(wd, wd->buf, wd->buf_used_len);
        wd->buf_used_len = 0;
      }

      do {
        int writelen = MIN2(len, MYWRITE_MAX_CHUNK);
        writedata_do_write(wd, adr, writelen);
        adr = (const char *)adr + writelen;
        len -= writelen;
      } while (len > 0);

      return;
    }

    /* if data would overflow buffer, write out the buffer */
    if (len + wd->buf_used_len > MYWRITE_BUFFER_SIZE - 1) {
      writedata_do_write(wd, wd->buf, wd->buf_used_len);
      wd->buf_used_len = 0;
    }

    /* append data at end of buffer */
    memcpy(&wd->buf[wd->buf_used_len], adr, len);
    wd->buf_used_len += len;
  }
}

/**
 * BeGiN initializer for mywrite
 * \param ww: File write wrapper.
 * \param compare: Previous memory file (can be NULL).
 * \param current: The current memory file (can be NULL).
 * \warning Talks to other functions with global parameters
 */
static WriteData *mywrite_begin(WriteWrap *ww, MemFile *compare, MemFile *current)
{
  WriteData *wd = writedata_new(ww);

  if (current != NULL) {
    wd->mem.current = current;
    wd->mem.compare = compare;
    wd->mem.compare_chunk = compare ? compare->chunks.first : NULL;
    wd->use_memfile = true;
  }

  return wd;
}

/**
 * END the mywrite wrapper
 * \return 1 if write failed
 * \return unknown global variable otherwise
 * \warning Talks to other functions with global parameters
 */
static bool mywrite_end(WriteData *wd)
{
  if (wd->buf_used_len) {
    writedata_do_write(wd, wd->buf, wd->buf_used_len);
    wd->buf_used_len = 0;
  }

  const bool err = wd->error;
  writedata_free(wd);

  return err;
}

/** \} */

/* -------------------------------------------------------------------- */
/** \name Generic DNA File Writing
 * \{ */

static void writestruct_at_address_nr(
    WriteData *wd, int filecode, const int struct_nr, int nr, const void *adr, const void *data)
{
  BHead bh;
  const short *sp;

  BLI_assert(struct_nr > 0 && struct_nr < SDNA_TYPE_MAX);

  if (adr == NULL || data == NULL || nr == 0) {
    return;
  }

  /* init BHead */
  bh.code = filecode;
  bh.old = adr;
  bh.nr = nr;

  bh.SDNAnr = struct_nr;
  sp = wd->sdna->structs[bh.SDNAnr];

  bh.len = nr * wd->sdna->types_size[sp[0]];

  if (bh.len == 0) {
    return;
  }

  mywrite(wd, &bh, sizeof(BHead));
  mywrite(wd, data, bh.len);
}

static void writestruct_at_address_id(
    WriteData *wd, int filecode, const char *structname, int nr, const void *adr, const void *data)
{
  if (adr == NULL || data == NULL || nr == 0) {
    return;
  }

  const int SDNAnr = DNA_struct_find_nr(wd->sdna, structname);
  if (UNLIKELY(SDNAnr == -1)) {
    printf("error: can't find SDNA code <%s>\n", structname);
    return;
  }

  writestruct_at_address_nr(wd, filecode, SDNAnr, nr, adr, data);
}

static void writestruct_nr(
    WriteData *wd, int filecode, const int struct_nr, int nr, const void *adr)
{
  writestruct_at_address_nr(wd, filecode, struct_nr, nr, adr, adr);
}

static void writestruct_id(
    WriteData *wd, int filecode, const char *structname, int nr, const void *adr)
{
  writestruct_at_address_id(wd, filecode, structname, nr, adr, adr);
}

/* do not use for structs */
static void writedata(WriteData *wd, int filecode, int len, const void *adr)
{
  BHead bh;

  if (adr == NULL || len == 0) {
    return;
  }

  /* align to 4 (writes uninitialized bytes in some cases) */
  len = (len + 3) & ~3;

  /* init BHead */
  bh.code = filecode;
  bh.old = adr;
  bh.nr = 1;
  bh.SDNAnr = 0;
  bh.len = len;

  mywrite(wd, &bh, sizeof(BHead));
  mywrite(wd, adr, len);
}

/* use this to force writing of lists in same order as reading (using link_list) */
static void writelist_nr(WriteData *wd, int filecode, const int struct_nr, const ListBase *lb)
{
  const Link *link = lb->first;

  while (link) {
    writestruct_nr(wd, filecode, struct_nr, 1, link);
    link = link->next;
  }
}

#if 0
static void writelist_id(WriteData *wd, int filecode, const char *structname, const ListBase *lb)
{
  const Link *link = lb->first;
  if (link) {

    const int struct_nr = DNA_struct_find_nr(wd->sdna, structname);
    if (struct_nr == -1) {
      printf("error: can't find SDNA code <%s>\n", structname);
      return;
    }

    while (link) {
      writestruct_nr(wd, filecode, struct_nr, 1, link);
      link = link->next;
    }
  }
}
#endif

#define writestruct_at_address(wd, filecode, struct_id, nr, adr, data) \
  writestruct_at_address_nr(wd, filecode, SDNA_TYPE_FROM_STRUCT(struct_id), nr, adr, data)

#define writestruct(wd, filecode, struct_id, nr, adr) \
  writestruct_nr(wd, filecode, SDNA_TYPE_FROM_STRUCT(struct_id), nr, adr)

#define writelist(wd, filecode, struct_id, lb) \
  writelist_nr(wd, filecode, SDNA_TYPE_FROM_STRUCT(struct_id), lb)

/** \} */

/* -------------------------------------------------------------------- */
/** \name Typed DNA File Writing
 *
 * These functions are used by blender's .blend system for file saving/loading.
 * \{ */

void IDP_WriteProperty_OnlyData(const IDProperty *prop, void *wd);
void IDP_WriteProperty(const IDProperty *prop, void *wd);

static void IDP_WriteArray(const IDProperty *prop, void *wd)
{
  /*REMEMBER to set totalen to len in the linking code!!*/
  if (prop->data.pointer) {
    writedata(wd, DATA, MEM_allocN_len(prop->data.pointer), prop->data.pointer);

    if (prop->subtype == IDP_GROUP) {
      IDProperty **array = prop->data.pointer;
      int a;

      for (a = 0; a < prop->len; a++) {
        IDP_WriteProperty(array[a], wd);
      }
    }
  }
}

static void IDP_WriteIDPArray(const IDProperty *prop, void *wd)
{
  /*REMEMBER to set totalen to len in the linking code!!*/
  if (prop->data.pointer) {
    const IDProperty *array = prop->data.pointer;
    int a;

    writestruct(wd, DATA, IDProperty, prop->len, array);

    for (a = 0; a < prop->len; a++) {
      IDP_WriteProperty_OnlyData(&array[a], wd);
    }
  }
}

static void IDP_WriteString(const IDProperty *prop, void *wd)
{
  /*REMEMBER to set totalen to len in the linking code!!*/
  writedata(wd, DATA, prop->len, prop->data.pointer);
}

static void IDP_WriteGroup(const IDProperty *prop, void *wd)
{
  IDProperty *loop;

  for (loop = prop->data.group.first; loop; loop = loop->next) {
    IDP_WriteProperty(loop, wd);
  }
}

/* Functions to read/write ID Properties */
void IDP_WriteProperty_OnlyData(const IDProperty *prop, void *wd)
{
  switch (prop->type) {
    case IDP_GROUP:
      IDP_WriteGroup(prop, wd);
      break;
    case IDP_STRING:
      IDP_WriteString(prop, wd);
      break;
    case IDP_ARRAY:
      IDP_WriteArray(prop, wd);
      break;
    case IDP_IDPARRAY:
      IDP_WriteIDPArray(prop, wd);
      break;
  }
}

void IDP_WriteProperty(const IDProperty *prop, void *wd)
{
  writestruct(wd, DATA, IDProperty, 1, prop);
  IDP_WriteProperty_OnlyData(prop, wd);
}

static void write_iddata(void *wd, const ID *id)
{
  /* ID_WM's id->properties are considered runtime only, and never written in .blend file. */
  if (id->properties && !ELEM(GS(id->name), ID_WM)) {
    IDP_WriteProperty(id->properties, wd);
  }

  if (id->override_library) {
    writestruct(wd, DATA, IDOverrideLibrary, 1, id->override_library);

    writelist(wd, DATA, IDOverrideLibraryProperty, &id->override_library->properties);
    for (IDOverrideLibraryProperty *op = id->override_library->properties.first; op;
         op = op->next) {
      writedata(wd, DATA, strlen(op->rna_path) + 1, op->rna_path);

      writelist(wd, DATA, IDOverrideLibraryPropertyOperation, &op->operations);
      for (IDOverrideLibraryPropertyOperation *opop = op->operations.first; opop;
           opop = opop->next) {
        if (opop->subitem_reference_name) {
          writedata(
              wd, DATA, strlen(opop->subitem_reference_name) + 1, opop->subitem_reference_name);
        }
        if (opop->subitem_local_name) {
          writedata(wd, DATA, strlen(opop->subitem_local_name) + 1, opop->subitem_local_name);
        }
      }
    }
  }
}

static void write_previews(WriteData *wd, const PreviewImage *prv_orig)
{
  /* Note we write previews also for undo steps. It takes up some memory,
   * but not doing so would causes all previews to be re-rendered after
   * undo which is too expensive. */
  if (prv_orig) {
    PreviewImage prv = *prv_orig;

    /* don't write out large previews if not requested */
    if (!(U.flag & USER_SAVE_PREVIEWS)) {
      prv.w[1] = 0;
      prv.h[1] = 0;
      prv.rect[1] = NULL;
    }
    writestruct_at_address(wd, DATA, PreviewImage, 1, prv_orig, &prv);
    if (prv.rect[0]) {
      writedata(wd, DATA, prv.w[0] * prv.h[0] * sizeof(uint), prv.rect[0]);
    }
    if (prv.rect[1]) {
      writedata(wd, DATA, prv.w[1] * prv.h[1] * sizeof(uint), prv.rect[1]);
    }
  }
}

static void write_fmodifiers(WriteData *wd, ListBase *fmodifiers)
{
  FModifier *fcm;

  /* Write all modifiers first (for faster reloading) */
  writelist(wd, DATA, FModifier, fmodifiers);

  /* Modifiers */
  for (fcm = fmodifiers->first; fcm; fcm = fcm->next) {
    const FModifierTypeInfo *fmi = fmodifier_get_typeinfo(fcm);

    /* Write the specific data */
    if (fmi && fcm->data) {
      /* firstly, just write the plain fmi->data struct */
      writestruct_id(wd, DATA, fmi->structName, 1, fcm->data);

      /* do any modifier specific stuff */
      switch (fcm->type) {
        case FMODIFIER_TYPE_GENERATOR: {
          FMod_Generator *data = fcm->data;

          /* write coefficients array */
          if (data->coefficients) {
            writedata(wd, DATA, sizeof(float) * (data->arraysize), data->coefficients);
          }

          break;
        }
        case FMODIFIER_TYPE_ENVELOPE: {
          FMod_Envelope *data = fcm->data;

          /* write envelope data */
          if (data->data) {
            writestruct(wd, DATA, FCM_EnvelopeData, data->totvert, data->data);
          }

          break;
        }
        case FMODIFIER_TYPE_PYTHON: {
          FMod_Python *data = fcm->data;

          /* Write ID Properties -- and copy this comment EXACTLY for easy finding
           * of library blocks that implement this.*/
          IDP_WriteProperty(data->prop, wd);

          break;
        }
      }
    }
  }
}

static void write_fcurves(WriteData *wd, ListBase *fcurves)
{
  FCurve *fcu;

  writelist(wd, DATA, FCurve, fcurves);
  for (fcu = fcurves->first; fcu; fcu = fcu->next) {
    /* curve data */
    if (fcu->bezt) {
      writestruct(wd, DATA, BezTriple, fcu->totvert, fcu->bezt);
    }
    if (fcu->fpt) {
      writestruct(wd, DATA, FPoint, fcu->totvert, fcu->fpt);
    }

    if (fcu->rna_path) {
      writedata(wd, DATA, strlen(fcu->rna_path) + 1, fcu->rna_path);
    }

    /* driver data */
    if (fcu->driver) {
      ChannelDriver *driver = fcu->driver;
      DriverVar *dvar;

      writestruct(wd, DATA, ChannelDriver, 1, driver);

      /* variables */
      writelist(wd, DATA, DriverVar, &driver->variables);
      for (dvar = driver->variables.first; dvar; dvar = dvar->next) {
        DRIVER_TARGETS_USED_LOOPER_BEGIN (dvar) {
          if (dtar->rna_path) {
            writedata(wd, DATA, strlen(dtar->rna_path) + 1, dtar->rna_path);
          }
        }
        DRIVER_TARGETS_LOOPER_END;
      }
    }

    /* write F-Modifiers */
    write_fmodifiers(wd, &fcu->modifiers);
  }
}

static void write_action(WriteData *wd, bAction *act)
{
  if (act->id.us > 0 || wd->use_memfile) {
    writestruct(wd, ID_AC, bAction, 1, act);
    write_iddata(wd, &act->id);

    write_fcurves(wd, &act->curves);

    for (bActionGroup *grp = act->groups.first; grp; grp = grp->next) {
      writestruct(wd, DATA, bActionGroup, 1, grp);
    }

    for (TimeMarker *marker = act->markers.first; marker; marker = marker->next) {
      writestruct(wd, DATA, TimeMarker, 1, marker);
    }
  }
}

static void write_keyingsets(WriteData *wd, ListBase *list)
{
  KeyingSet *ks;
  KS_Path *ksp;

  for (ks = list->first; ks; ks = ks->next) {
    /* KeyingSet */
    writestruct(wd, DATA, KeyingSet, 1, ks);

    /* Paths */
    for (ksp = ks->paths.first; ksp; ksp = ksp->next) {
      /* Path */
      writestruct(wd, DATA, KS_Path, 1, ksp);

      if (ksp->rna_path) {
        writedata(wd, DATA, strlen(ksp->rna_path) + 1, ksp->rna_path);
      }
    }
  }
}

static void write_nlastrips(WriteData *wd, ListBase *strips)
{
  NlaStrip *strip;

  writelist(wd, DATA, NlaStrip, strips);
  for (strip = strips->first; strip; strip = strip->next) {
    /* write the strip's F-Curves and modifiers */
    write_fcurves(wd, &strip->fcurves);
    write_fmodifiers(wd, &strip->modifiers);

    /* write the strip's children */
    write_nlastrips(wd, &strip->strips);
  }
}

static void write_nladata(WriteData *wd, ListBase *nlabase)
{
  NlaTrack *nlt;

  /* write all the tracks */
  for (nlt = nlabase->first; nlt; nlt = nlt->next) {
    /* write the track first */
    writestruct(wd, DATA, NlaTrack, 1, nlt);

    /* write the track's strips */
    write_nlastrips(wd, &nlt->strips);
  }
}

static void write_animdata(WriteData *wd, AnimData *adt)
{
  AnimOverride *aor;

  /* firstly, just write the AnimData block */
  writestruct(wd, DATA, AnimData, 1, adt);

  /* write drivers */
  write_fcurves(wd, &adt->drivers);

  /* write overrides */
  // FIXME: are these needed?
  for (aor = adt->overrides.first; aor; aor = aor->next) {
    /* overrides consist of base data + rna_path */
    writestruct(wd, DATA, AnimOverride, 1, aor);
    writedata(wd, DATA, strlen(aor->rna_path) + 1, aor->rna_path);
  }

  // TODO write the remaps (if they are needed)

  /* write NLA data */
  write_nladata(wd, &adt->nla_tracks);
}

static void write_curvemapping_curves(WriteData *wd, CurveMapping *cumap)
{
  for (int a = 0; a < CM_TOT; a++) {
    writestruct(wd, DATA, CurveMapPoint, cumap->cm[a].totpoint, cumap->cm[a].curve);
  }
}

static void write_curvemapping(WriteData *wd, CurveMapping *cumap)
{
  writestruct(wd, DATA, CurveMapping, 1, cumap);

  write_curvemapping_curves(wd, cumap);
}

static void write_CurveProfile(WriteData *wd, CurveProfile *profile)
{
  writestruct(wd, DATA, CurveProfile, 1, profile);
  writestruct(wd, DATA, CurveProfilePoint, profile->path_len, profile->path);
}

static void write_node_socket(WriteData *wd, bNodeSocket *sock)
{
  /* actual socket writing */
  writestruct(wd, DATA, bNodeSocket, 1, sock);

  if (sock->prop) {
    IDP_WriteProperty(sock->prop, wd);
  }

  if (sock->default_value) {
    writedata(wd, DATA, MEM_allocN_len(sock->default_value), sock->default_value);
  }
}
static void write_node_socket_interface(WriteData *wd, bNodeSocket *sock)
{
  /* actual socket writing */
  writestruct(wd, DATA, bNodeSocket, 1, sock);

  if (sock->prop) {
    IDP_WriteProperty(sock->prop, wd);
  }

  if (sock->default_value) {
    writedata(wd, DATA, MEM_allocN_len(sock->default_value), sock->default_value);
  }
}
/* this is only direct data, tree itself should have been written */
static void write_nodetree_nolib(WriteData *wd, bNodeTree *ntree)
{
  bNode *node;
  bNodeSocket *sock;
  bNodeLink *link;

  /* for link_list() speed, we write per list */

  if (ntree->adt) {
    write_animdata(wd, ntree->adt);
  }

  for (node = ntree->nodes.first; node; node = node->next) {
    writestruct(wd, DATA, bNode, 1, node);

    if (node->prop) {
      IDP_WriteProperty(node->prop, wd);
    }

    for (sock = node->inputs.first; sock; sock = sock->next) {
      write_node_socket(wd, sock);
    }
    for (sock = node->outputs.first; sock; sock = sock->next) {
      write_node_socket(wd, sock);
    }

    for (link = node->internal_links.first; link; link = link->next) {
      writestruct(wd, DATA, bNodeLink, 1, link);
    }

    if (node->storage) {
      /* could be handlerized at some point, now only 1 exception still */
      if ((ntree->type == NTREE_SHADER) &&
          ELEM(node->type, SH_NODE_CURVE_VEC, SH_NODE_CURVE_RGB)) {
        write_curvemapping(wd, node->storage);
      }
      else if (ntree->type == NTREE_SHADER && (node->type == SH_NODE_SCRIPT)) {
        NodeShaderScript *nss = (NodeShaderScript *)node->storage;
        if (nss->bytecode) {
          writedata(wd, DATA, strlen(nss->bytecode) + 1, nss->bytecode);
        }
        writestruct_id(wd, DATA, node->typeinfo->storagename, 1, node->storage);
      }
      else if ((ntree->type == NTREE_COMPOSIT) && ELEM(node->type,
                                                       CMP_NODE_TIME,
                                                       CMP_NODE_CURVE_VEC,
                                                       CMP_NODE_CURVE_RGB,
                                                       CMP_NODE_HUECORRECT)) {
        write_curvemapping(wd, node->storage);
      }
      else if ((ntree->type == NTREE_TEXTURE) &&
               (node->type == TEX_NODE_CURVE_RGB || node->type == TEX_NODE_CURVE_TIME)) {
        write_curvemapping(wd, node->storage);
      }
      else if ((ntree->type == NTREE_COMPOSIT) && (node->type == CMP_NODE_MOVIEDISTORTION)) {
        /* pass */
      }
      else if ((ntree->type == NTREE_COMPOSIT) && (node->type == CMP_NODE_GLARE)) {
        /* Simple forward compatibility for fix for T50736.
         * Not ideal (there is no ideal solution here), but should do for now. */
        NodeGlare *ndg = node->storage;
        /* Not in undo case. */
        if (wd->use_memfile == false) {
          switch (ndg->type) {
            case 2: /* Grrrr! magic numbers :( */
              ndg->angle = ndg->streaks;
              break;
            case 0:
              ndg->angle = ndg->star_45;
              break;
            default:
              break;
          }
        }
        writestruct_id(wd, DATA, node->typeinfo->storagename, 1, node->storage);
      }
      else if ((ntree->type == NTREE_COMPOSIT) && (node->type == CMP_NODE_CRYPTOMATTE)) {
        NodeCryptomatte *nc = (NodeCryptomatte *)node->storage;
        if (nc->matte_id) {
          writedata(wd, DATA, strlen(nc->matte_id) + 1, nc->matte_id);
        }
        writestruct_id(wd, DATA, node->typeinfo->storagename, 1, node->storage);
      }
      else {
        writestruct_id(wd, DATA, node->typeinfo->storagename, 1, node->storage);
      }
    }

    if (node->type == CMP_NODE_OUTPUT_FILE) {
      /* inputs have own storage data */
      for (sock = node->inputs.first; sock; sock = sock->next) {
        writestruct(wd, DATA, NodeImageMultiFileSocket, 1, sock->storage);
      }
    }
    if (ELEM(node->type, CMP_NODE_IMAGE, CMP_NODE_R_LAYERS)) {
      /* write extra socket info */
      for (sock = node->outputs.first; sock; sock = sock->next) {
        writestruct(wd, DATA, NodeImageLayer, 1, sock->storage);
      }
    }
  }

  for (link = ntree->links.first; link; link = link->next) {
    writestruct(wd, DATA, bNodeLink, 1, link);
  }

  for (sock = ntree->inputs.first; sock; sock = sock->next) {
    write_node_socket_interface(wd, sock);
  }
  for (sock = ntree->outputs.first; sock; sock = sock->next) {
    write_node_socket_interface(wd, sock);
  }
}

/**
 * Take care using 'use_active_win', since we wont want the currently active window
 * to change which scene renders (currently only used for undo).
 */
static void current_screen_compat(Main *mainvar,
                                  bool use_active_win,
                                  bScreen **r_screen,
                                  Scene **r_scene,
                                  ViewLayer **r_view_layer)
{
  wmWindowManager *wm;
  wmWindow *window = NULL;

  /* find a global current screen in the first open window, to have
   * a reasonable default for reading in older versions */
  wm = mainvar->wm.first;

  if (wm) {
    if (use_active_win) {
      /* write the active window into the file, needed for multi-window undo T43424 */
      for (window = wm->windows.first; window; window = window->next) {
        if (window->active) {
          break;
        }
      }

      /* fallback */
      if (window == NULL) {
        window = wm->windows.first;
      }
    }
    else {
      window = wm->windows.first;
    }
  }

  *r_screen = (window) ? BKE_workspace_active_screen_get(window->workspace_hook) : NULL;
  *r_scene = (window) ? window->scene : NULL;
  *r_view_layer = (window && *r_scene) ? BKE_view_layer_find(*r_scene, window->view_layer_name) :
                                         NULL;
}

typedef struct RenderInfo {
  int sfra;
  int efra;
  char scene_name[MAX_ID_NAME - 2];
} RenderInfo;

/**
 * This was originally added for the historic render-daemon feature,
 * now write because it can be easily extracted without reading the whole blend file.
 *
 * See: `release/scripts/modules/blend_render_info.py`
 */
static void write_renderinfo(WriteData *wd, Main *mainvar)
{
  bScreen *curscreen;
  Scene *sce, *curscene = NULL;
  ViewLayer *view_layer;
  RenderInfo data;

  /* XXX in future, handle multiple windows with multiple screens? */
  current_screen_compat(mainvar, false, &curscreen, &curscene, &view_layer);

  for (sce = mainvar->scenes.first; sce; sce = sce->id.next) {
    if (sce->id.lib == NULL && (sce == curscene || (sce->r.scemode & R_BG_RENDER))) {
      data.sfra = sce->r.sfra;
      data.efra = sce->r.efra;
      memset(data.scene_name, 0, sizeof(data.scene_name));

      BLI_strncpy(data.scene_name, sce->id.name + 2, sizeof(data.scene_name));

      writedata(wd, REND, sizeof(data), &data);
    }
  }
}

static void write_keymapitem(WriteData *wd, const wmKeyMapItem *kmi)
{
  writestruct(wd, DATA, wmKeyMapItem, 1, kmi);
  if (kmi->properties) {
    IDP_WriteProperty(kmi->properties, wd);
  }
}

static void write_userdef(WriteData *wd, const UserDef *userdef)
{
  writestruct(wd, USER, UserDef, 1, userdef);

  for (const bTheme *btheme = userdef->themes.first; btheme; btheme = btheme->next) {
    writestruct(wd, DATA, bTheme, 1, btheme);
  }

  for (const wmKeyMap *keymap = userdef->user_keymaps.first; keymap; keymap = keymap->next) {
    writestruct(wd, DATA, wmKeyMap, 1, keymap);

    for (const wmKeyMapDiffItem *kmdi = keymap->diff_items.first; kmdi; kmdi = kmdi->next) {
      writestruct(wd, DATA, wmKeyMapDiffItem, 1, kmdi);
      if (kmdi->remove_item) {
        write_keymapitem(wd, kmdi->remove_item);
      }
      if (kmdi->add_item) {
        write_keymapitem(wd, kmdi->add_item);
      }
    }

    for (const wmKeyMapItem *kmi = keymap->items.first; kmi; kmi = kmi->next) {
      write_keymapitem(wd, kmi);
    }
  }

  for (const wmKeyConfigPref *kpt = userdef->user_keyconfig_prefs.first; kpt; kpt = kpt->next) {
    writestruct(wd, DATA, wmKeyConfigPref, 1, kpt);
    if (kpt->prop) {
      IDP_WriteProperty(kpt->prop, wd);
    }
  }

  for (const bUserMenu *um = userdef->user_menus.first; um; um = um->next) {
    writestruct(wd, DATA, bUserMenu, 1, um);
    for (const bUserMenuItem *umi = um->items.first; umi; umi = umi->next) {
      if (umi->type == USER_MENU_TYPE_OPERATOR) {
        const bUserMenuItem_Op *umi_op = (const bUserMenuItem_Op *)umi;
        writestruct(wd, DATA, bUserMenuItem_Op, 1, umi_op);
        if (umi_op->prop) {
          IDP_WriteProperty(umi_op->prop, wd);
        }
      }
      else if (umi->type == USER_MENU_TYPE_MENU) {
        const bUserMenuItem_Menu *umi_mt = (const bUserMenuItem_Menu *)umi;
        writestruct(wd, DATA, bUserMenuItem_Menu, 1, umi_mt);
      }
      else if (umi->type == USER_MENU_TYPE_PROP) {
        const bUserMenuItem_Prop *umi_pr = (const bUserMenuItem_Prop *)umi;
        writestruct(wd, DATA, bUserMenuItem_Prop, 1, umi_pr);
      }
      else {
        writestruct(wd, DATA, bUserMenuItem, 1, umi);
      }
    }
  }

  for (const bAddon *bext = userdef->addons.first; bext; bext = bext->next) {
    writestruct(wd, DATA, bAddon, 1, bext);
    if (bext->prop) {
      IDP_WriteProperty(bext->prop, wd);
    }
  }

  for (const bPathCompare *path_cmp = userdef->autoexec_paths.first; path_cmp;
       path_cmp = path_cmp->next) {
    writestruct(wd, DATA, bPathCompare, 1, path_cmp);
  }

  for (const uiStyle *style = userdef->uistyles.first; style; style = style->next) {
    writestruct(wd, DATA, uiStyle, 1, style);
  }
}

static void write_boid_state(WriteData *wd, BoidState *state)
{
  BoidRule *rule = state->rules.first;

  writestruct(wd, DATA, BoidState, 1, state);

  for (; rule; rule = rule->next) {
    switch (rule->type) {
      case eBoidRuleType_Goal:
      case eBoidRuleType_Avoid:
        writestruct(wd, DATA, BoidRuleGoalAvoid, 1, rule);
        break;
      case eBoidRuleType_AvoidCollision:
        writestruct(wd, DATA, BoidRuleAvoidCollision, 1, rule);
        break;
      case eBoidRuleType_FollowLeader:
        writestruct(wd, DATA, BoidRuleFollowLeader, 1, rule);
        break;
      case eBoidRuleType_AverageSpeed:
        writestruct(wd, DATA, BoidRuleAverageSpeed, 1, rule);
        break;
      case eBoidRuleType_Fight:
        writestruct(wd, DATA, BoidRuleFight, 1, rule);
        break;
      default:
        writestruct(wd, DATA, BoidRule, 1, rule);
        break;
    }
  }
#if 0
  BoidCondition *cond = state->conditions.first;
  for (; cond; cond = cond->next) {
    writestruct(wd, DATA, BoidCondition, 1, cond);
  }
#endif
}

/* update this also to readfile.c */
static const char *ptcache_data_struct[] = {
    "",          // BPHYS_DATA_INDEX
    "",          // BPHYS_DATA_LOCATION
    "",          // BPHYS_DATA_VELOCITY
    "",          // BPHYS_DATA_ROTATION
    "",          // BPHYS_DATA_AVELOCITY / BPHYS_DATA_XCONST */
    "",          // BPHYS_DATA_SIZE:
    "",          // BPHYS_DATA_TIMES:
    "BoidData",  // case BPHYS_DATA_BOIDS:
};
static const char *ptcache_extra_struct[] = {
    "",
    "ParticleSpring",
};
static void write_pointcaches(WriteData *wd, ListBase *ptcaches)
{
  PointCache *cache = ptcaches->first;
  int i;

  for (; cache; cache = cache->next) {
    writestruct(wd, DATA, PointCache, 1, cache);

    if ((cache->flag & PTCACHE_DISK_CACHE) == 0) {
      PTCacheMem *pm = cache->mem_cache.first;

      for (; pm; pm = pm->next) {
        PTCacheExtra *extra = pm->extradata.first;

        writestruct(wd, DATA, PTCacheMem, 1, pm);

        for (i = 0; i < BPHYS_TOT_DATA; i++) {
          if (pm->data[i] && pm->data_types & (1 << i)) {
            if (ptcache_data_struct[i][0] == '\0') {
              writedata(wd, DATA, MEM_allocN_len(pm->data[i]), pm->data[i]);
            }
            else {
              writestruct_id(wd, DATA, ptcache_data_struct[i], pm->totpoint, pm->data[i]);
            }
          }
        }

        for (; extra; extra = extra->next) {
          if (ptcache_extra_struct[extra->type][0] == '\0') {
            continue;
          }
          writestruct(wd, DATA, PTCacheExtra, 1, extra);
          writestruct_id(wd, DATA, ptcache_extra_struct[extra->type], extra->totdata, extra->data);
        }
      }
    }
  }
}

static void write_particlesettings(WriteData *wd, ParticleSettings *part)
{
  if (part->id.us > 0 || wd->use_memfile) {
    /* write LibData */
    writestruct(wd, ID_PA, ParticleSettings, 1, part);
    write_iddata(wd, &part->id);

    if (part->adt) {
      write_animdata(wd, part->adt);
    }
    writestruct(wd, DATA, PartDeflect, 1, part->pd);
    writestruct(wd, DATA, PartDeflect, 1, part->pd2);
    writestruct(wd, DATA, EffectorWeights, 1, part->effector_weights);

    if (part->clumpcurve) {
      write_curvemapping(wd, part->clumpcurve);
    }
    if (part->roughcurve) {
      write_curvemapping(wd, part->roughcurve);
    }
    if (part->twistcurve) {
      write_curvemapping(wd, part->twistcurve);
    }

    for (ParticleDupliWeight *dw = part->instance_weights.first; dw; dw = dw->next) {
      /* update indices, but only if dw->ob is set (can be NULL after loading e.g.) */
      if (dw->ob != NULL) {
        dw->index = 0;
        if (part->instance_collection) { /* can be NULL if lining fails or set to None */
          FOREACH_COLLECTION_OBJECT_RECURSIVE_BEGIN (part->instance_collection, object) {
            if (object == dw->ob) {
              break;
            }
            dw->index++;
          }
          FOREACH_COLLECTION_OBJECT_RECURSIVE_END;
        }
      }
      writestruct(wd, DATA, ParticleDupliWeight, 1, dw);
    }

    if (part->boids && part->phystype == PART_PHYS_BOIDS) {
      writestruct(wd, DATA, BoidSettings, 1, part->boids);

      for (BoidState *state = part->boids->states.first; state; state = state->next) {
        write_boid_state(wd, state);
      }
    }
    if (part->fluid && part->phystype == PART_PHYS_FLUID) {
      writestruct(wd, DATA, SPHFluidSettings, 1, part->fluid);
    }

    for (int a = 0; a < MAX_MTEX; a++) {
      if (part->mtex[a]) {
        writestruct(wd, DATA, MTex, 1, part->mtex[a]);
      }
    }
  }
}

static void write_particlesystems(WriteData *wd, ListBase *particles)
{
  ParticleSystem *psys = particles->first;
  ParticleTarget *pt;
  int a;

  for (; psys; psys = psys->next) {
    writestruct(wd, DATA, ParticleSystem, 1, psys);

    if (psys->particles) {
      writestruct(wd, DATA, ParticleData, psys->totpart, psys->particles);

      if (psys->particles->hair) {
        ParticleData *pa = psys->particles;

        for (a = 0; a < psys->totpart; a++, pa++) {
          writestruct(wd, DATA, HairKey, pa->totkey, pa->hair);
        }
      }

      if (psys->particles->boid && (psys->part->phystype == PART_PHYS_BOIDS)) {
        writestruct(wd, DATA, BoidParticle, psys->totpart, psys->particles->boid);
      }

      if (psys->part->fluid && (psys->part->phystype == PART_PHYS_FLUID) &&
          (psys->part->fluid->flag & SPH_VISCOELASTIC_SPRINGS)) {
        writestruct(wd, DATA, ParticleSpring, psys->tot_fluidsprings, psys->fluid_springs);
      }
    }
    pt = psys->targets.first;
    for (; pt; pt = pt->next) {
      writestruct(wd, DATA, ParticleTarget, 1, pt);
    }

    if (psys->child) {
      writestruct(wd, DATA, ChildParticle, psys->totchild, psys->child);
    }

    if (psys->clmd) {
      writestruct(wd, DATA, ClothModifierData, 1, psys->clmd);
      writestruct(wd, DATA, ClothSimSettings, 1, psys->clmd->sim_parms);
      writestruct(wd, DATA, ClothCollSettings, 1, psys->clmd->coll_parms);
    }

    write_pointcaches(wd, &psys->ptcaches);
  }
}

static void write_motionpath(WriteData *wd, bMotionPath *mpath)
{
  /* sanity checks */
  if (mpath == NULL) {
    return;
  }

  /* firstly, just write the motionpath struct */
  writestruct(wd, DATA, bMotionPath, 1, mpath);

  /* now write the array of data */
  writestruct(wd, DATA, bMotionPathVert, mpath->length, mpath->points);
}

static void write_constraints(WriteData *wd, ListBase *conlist)
{
  bConstraint *con;

  for (con = conlist->first; con; con = con->next) {
    const bConstraintTypeInfo *cti = BKE_constraint_typeinfo_get(con);

    /* Write the specific data */
    if (cti && con->data) {
      /* firstly, just write the plain con->data struct */
      writestruct_id(wd, DATA, cti->structName, 1, con->data);

      /* do any constraint specific stuff */
      switch (con->type) {
        case CONSTRAINT_TYPE_PYTHON: {
          bPythonConstraint *data = con->data;
          bConstraintTarget *ct;

          /* write targets */
          for (ct = data->targets.first; ct; ct = ct->next) {
            writestruct(wd, DATA, bConstraintTarget, 1, ct);
          }

          /* Write ID Properties -- and copy this comment EXACTLY for easy finding
           * of library blocks that implement this.*/
          IDP_WriteProperty(data->prop, wd);

          break;
        }
        case CONSTRAINT_TYPE_ARMATURE: {
          bArmatureConstraint *data = con->data;
          bConstraintTarget *ct;

          /* write targets */
          for (ct = data->targets.first; ct; ct = ct->next) {
            writestruct(wd, DATA, bConstraintTarget, 1, ct);
          }

          break;
        }
        case CONSTRAINT_TYPE_SPLINEIK: {
          bSplineIKConstraint *data = con->data;

          /* write points array */
          writedata(wd, DATA, sizeof(float) * (data->numpoints), data->points);

          break;
        }
      }
    }

    /* Write the constraint */
    writestruct(wd, DATA, bConstraint, 1, con);
  }
}

static void write_pose(WriteData *wd, bPose *pose)
{
  bPoseChannel *chan;
  bActionGroup *grp;

  /* Write each channel */
  if (pose == NULL) {
    return;
  }

  /* Write channels */
  for (chan = pose->chanbase.first; chan; chan = chan->next) {
    /* Write ID Properties -- and copy this comment EXACTLY for easy finding
     * of library blocks that implement this.*/
    if (chan->prop) {
      IDP_WriteProperty(chan->prop, wd);
    }

    write_constraints(wd, &chan->constraints);

    write_motionpath(wd, chan->mpath);

    /* prevent crashes with autosave,
     * when a bone duplicated in editmode has not yet been assigned to its posechannel */
    if (chan->bone) {
      /* gets restored on read, for library armatures */
      chan->selectflag = chan->bone->flag & BONE_SELECTED;
    }

    writestruct(wd, DATA, bPoseChannel, 1, chan);
  }

  /* Write groups */
  for (grp = pose->agroups.first; grp; grp = grp->next) {
    writestruct(wd, DATA, bActionGroup, 1, grp);
  }

  /* write IK param */
  if (pose->ikparam) {
    const char *structname = BKE_pose_ikparam_get_name(pose);
    if (structname) {
      writestruct_id(wd, DATA, structname, 1, pose->ikparam);
    }
  }

  /* Write this pose */
  writestruct(wd, DATA, bPose, 1, pose);
}

static void write_defgroups(WriteData *wd, ListBase *defbase)
{
  for (bDeformGroup *defgroup = defbase->first; defgroup; defgroup = defgroup->next) {
    writestruct(wd, DATA, bDeformGroup, 1, defgroup);
  }
}

static void write_fmaps(WriteData *wd, ListBase *fbase)
{
  for (bFaceMap *fmap = fbase->first; fmap; fmap = fmap->next) {
    writestruct(wd, DATA, bFaceMap, 1, fmap);
  }
}

static void write_modifiers(WriteData *wd, ListBase *modbase)
{
  ModifierData *md;

  if (modbase == NULL) {
    return;
  }

  for (md = modbase->first; md; md = md->next) {
    const ModifierTypeInfo *mti = modifierType_getInfo(md->type);
    if (mti == NULL) {
      return;
    }

    writestruct_id(wd, DATA, mti->structName, 1, md);

    if (md->type == eModifierType_Hook) {
      HookModifierData *hmd = (HookModifierData *)md;

      if (hmd->curfalloff) {
        write_curvemapping(wd, hmd->curfalloff);
      }

      writedata(wd, DATA, sizeof(int) * hmd->totindex, hmd->indexar);
    }
    else if (md->type == eModifierType_Cloth) {
      ClothModifierData *clmd = (ClothModifierData *)md;

      writestruct(wd, DATA, ClothSimSettings, 1, clmd->sim_parms);
      writestruct(wd, DATA, ClothCollSettings, 1, clmd->coll_parms);
      writestruct(wd, DATA, EffectorWeights, 1, clmd->sim_parms->effector_weights);
      write_pointcaches(wd, &clmd->ptcaches);
    }
    else if (md->type == eModifierType_Smoke) {
      SmokeModifierData *smd = (SmokeModifierData *)md;

      if (smd->type & MOD_SMOKE_TYPE_DOMAIN) {
        writestruct(wd, DATA, SmokeDomainSettings, 1, smd->domain);

        if (smd->domain) {
          write_pointcaches(wd, &(smd->domain->ptcaches[0]));

          /* create fake pointcache so that old blender versions can read it */
          smd->domain->point_cache[1] = BKE_ptcache_add(&smd->domain->ptcaches[1]);
          smd->domain->point_cache[1]->flag |= PTCACHE_DISK_CACHE | PTCACHE_FAKE_SMOKE;
          smd->domain->point_cache[1]->step = 1;

          write_pointcaches(wd, &(smd->domain->ptcaches[1]));

          if (smd->domain->coba) {
            writestruct(wd, DATA, ColorBand, 1, smd->domain->coba);
          }

          /* cleanup the fake pointcache */
          BKE_ptcache_free_list(&smd->domain->ptcaches[1]);
          smd->domain->point_cache[1] = NULL;

          writestruct(wd, DATA, EffectorWeights, 1, smd->domain->effector_weights);
        }
      }
      else if (smd->type & MOD_SMOKE_TYPE_FLOW) {
        writestruct(wd, DATA, SmokeFlowSettings, 1, smd->flow);
      }
      else if (smd->type & MOD_SMOKE_TYPE_COLL) {
        writestruct(wd, DATA, SmokeCollSettings, 1, smd->coll);
      }
    }
    else if (md->type == eModifierType_Fluidsim) {
      FluidsimModifierData *fluidmd = (FluidsimModifierData *)md;

      writestruct(wd, DATA, FluidsimSettings, 1, fluidmd->fss);
    }
    else if (md->type == eModifierType_DynamicPaint) {
      DynamicPaintModifierData *pmd = (DynamicPaintModifierData *)md;

      if (pmd->canvas) {
        DynamicPaintSurface *surface;
        writestruct(wd, DATA, DynamicPaintCanvasSettings, 1, pmd->canvas);

        /* write surfaces */
        for (surface = pmd->canvas->surfaces.first; surface; surface = surface->next) {
          writestruct(wd, DATA, DynamicPaintSurface, 1, surface);
        }
        /* write caches and effector weights */
        for (surface = pmd->canvas->surfaces.first; surface; surface = surface->next) {
          write_pointcaches(wd, &(surface->ptcaches));

          writestruct(wd, DATA, EffectorWeights, 1, surface->effector_weights);
        }
      }
      if (pmd->brush) {
        writestruct(wd, DATA, DynamicPaintBrushSettings, 1, pmd->brush);
        writestruct(wd, DATA, ColorBand, 1, pmd->brush->paint_ramp);
        writestruct(wd, DATA, ColorBand, 1, pmd->brush->vel_ramp);
      }
    }
    else if (md->type == eModifierType_Collision) {

#if 0
      CollisionModifierData *collmd = (CollisionModifierData *)md;
      // TODO: CollisionModifier should use pointcache
      // + have proper reset events before enabling this
      writestruct(wd, DATA, MVert, collmd->numverts, collmd->x);
      writestruct(wd, DATA, MVert, collmd->numverts, collmd->xnew);
      writestruct(wd, DATA, MFace, collmd->numfaces, collmd->mfaces);
#endif
    }
    else if (md->type == eModifierType_MeshDeform) {
      MeshDeformModifierData *mmd = (MeshDeformModifierData *)md;
      int size = mmd->dyngridsize;

      writestruct(wd, DATA, MDefInfluence, mmd->totinfluence, mmd->bindinfluences);
      writedata(wd, DATA, sizeof(int) * (mmd->totvert + 1), mmd->bindoffsets);
      writedata(wd, DATA, sizeof(float) * 3 * mmd->totcagevert, mmd->bindcagecos);
      writestruct(wd, DATA, MDefCell, size * size * size, mmd->dyngrid);
      writestruct(wd, DATA, MDefInfluence, mmd->totinfluence, mmd->dyninfluences);
      writedata(wd, DATA, sizeof(int) * mmd->totvert, mmd->dynverts);
    }
    else if (md->type == eModifierType_Warp) {
      WarpModifierData *tmd = (WarpModifierData *)md;
      if (tmd->curfalloff) {
        write_curvemapping(wd, tmd->curfalloff);
      }
    }
    else if (md->type == eModifierType_WeightVGEdit) {
      WeightVGEditModifierData *wmd = (WeightVGEditModifierData *)md;

      if (wmd->cmap_curve) {
        write_curvemapping(wd, wmd->cmap_curve);
      }
    }
    else if (md->type == eModifierType_LaplacianDeform) {
      LaplacianDeformModifierData *lmd = (LaplacianDeformModifierData *)md;

      writedata(wd, DATA, sizeof(float) * lmd->total_verts * 3, lmd->vertexco);
    }
    else if (md->type == eModifierType_CorrectiveSmooth) {
      CorrectiveSmoothModifierData *csmd = (CorrectiveSmoothModifierData *)md;

      if (csmd->bind_coords) {
        writedata(wd, DATA, sizeof(float[3]) * csmd->bind_coords_num, csmd->bind_coords);
      }
    }
    else if (md->type == eModifierType_SurfaceDeform) {
      SurfaceDeformModifierData *smd = (SurfaceDeformModifierData *)md;

      writestruct(wd, DATA, SDefVert, smd->numverts, smd->verts);

      if (smd->verts) {
        for (int i = 0; i < smd->numverts; i++) {
          writestruct(wd, DATA, SDefBind, smd->verts[i].numbinds, smd->verts[i].binds);

          if (smd->verts[i].binds) {
            for (int j = 0; j < smd->verts[i].numbinds; j++) {
              writedata(wd,
                        DATA,
                        sizeof(int) * smd->verts[i].binds[j].numverts,
                        smd->verts[i].binds[j].vert_inds);

              if (smd->verts[i].binds[j].mode == MOD_SDEF_MODE_CENTROID ||
                  smd->verts[i].binds[j].mode == MOD_SDEF_MODE_LOOPTRI) {
                writedata(wd, DATA, sizeof(float) * 3, smd->verts[i].binds[j].vert_weights);
              }
              else {
                writedata(wd,
                          DATA,
                          sizeof(float) * smd->verts[i].binds[j].numverts,
                          smd->verts[i].binds[j].vert_weights);
              }
            }
          }
        }
      }
    }
<<<<<<< HEAD
    else if (md->type == eModifierType_Remesh) {
      RemeshModifierData *rmd = (RemeshModifierData *)md;
      CSGVolume_Object *vcob;
      for (vcob = rmd->csg_operands.first; vcob; vcob = vcob->next) {
        writestruct(wd, DATA, CSGVolume_Object, 1, vcob);
=======
    else if (md->type == eModifierType_Bevel) {
      BevelModifierData *bmd = (BevelModifierData *)md;
      if (bmd->custom_profile) {
        write_CurveProfile(wd, bmd->custom_profile);
>>>>>>> 373e936e
      }
    }
  }
}

static void write_gpencil_modifiers(WriteData *wd, ListBase *modbase)
{
  GpencilModifierData *md;

  if (modbase == NULL) {
    return;
  }

  for (md = modbase->first; md; md = md->next) {
    const GpencilModifierTypeInfo *mti = BKE_gpencil_modifierType_getInfo(md->type);
    if (mti == NULL) {
      return;
    }

    writestruct_id(wd, DATA, mti->struct_name, 1, md);

    if (md->type == eGpencilModifierType_Thick) {
      ThickGpencilModifierData *gpmd = (ThickGpencilModifierData *)md;

      if (gpmd->curve_thickness) {
        write_curvemapping(wd, gpmd->curve_thickness);
      }
    }
    else if (md->type == eGpencilModifierType_Hook) {
      HookGpencilModifierData *gpmd = (HookGpencilModifierData *)md;

      if (gpmd->curfalloff) {
        write_curvemapping(wd, gpmd->curfalloff);
      }
    }
  }
}

static void write_shaderfxs(WriteData *wd, ListBase *fxbase)
{
  ShaderFxData *fx;

  if (fxbase == NULL) {
    return;
  }

  for (fx = fxbase->first; fx; fx = fx->next) {
    const ShaderFxTypeInfo *fxi = BKE_shaderfxType_getInfo(fx->type);
    if (fxi == NULL) {
      return;
    }

    writestruct_id(wd, DATA, fxi->struct_name, 1, fx);
  }
}

static void write_object(WriteData *wd, Object *ob)
{
  if (ob->id.us > 0 || wd->use_memfile) {
    /* write LibData */
    writestruct(wd, ID_OB, Object, 1, ob);
    write_iddata(wd, &ob->id);

    if (ob->adt) {
      write_animdata(wd, ob->adt);
    }

    /* direct data */
    writedata(wd, DATA, sizeof(void *) * ob->totcol, ob->mat);
    writedata(wd, DATA, sizeof(char) * ob->totcol, ob->matbits);
    /* write_effects(wd, &ob->effect); */ /* not used anymore */

    if (ob->type == OB_ARMATURE) {
      bArmature *arm = ob->data;
      if (arm && ob->pose && arm->act_bone) {
        BLI_strncpy(
            ob->pose->proxy_act_bone, arm->act_bone->name, sizeof(ob->pose->proxy_act_bone));
      }
    }

    write_pose(wd, ob->pose);
    write_defgroups(wd, &ob->defbase);
    write_fmaps(wd, &ob->fmaps);
    write_constraints(wd, &ob->constraints);
    write_motionpath(wd, ob->mpath);

    writestruct(wd, DATA, PartDeflect, 1, ob->pd);
    if (ob->soft) {
      /* Set deprecated pointers to prevent crashes of older Blenders */
      ob->soft->pointcache = ob->soft->shared->pointcache;
      ob->soft->ptcaches = ob->soft->shared->ptcaches;
      writestruct(wd, DATA, SoftBody, 1, ob->soft);
      writestruct(wd, DATA, SoftBody_Shared, 1, ob->soft->shared);
      write_pointcaches(wd, &(ob->soft->shared->ptcaches));
      writestruct(wd, DATA, EffectorWeights, 1, ob->soft->effector_weights);
    }

    if (ob->rigidbody_object) {
      /* TODO: if any extra data is added to handle duplis, will need separate function then */
      writestruct(wd, DATA, RigidBodyOb, 1, ob->rigidbody_object);
    }
    if (ob->rigidbody_constraint) {
      writestruct(wd, DATA, RigidBodyCon, 1, ob->rigidbody_constraint);
    }

    if (ob->type == OB_EMPTY && ob->empty_drawtype == OB_EMPTY_IMAGE) {
      writestruct(wd, DATA, ImageUser, 1, ob->iuser);
    }

    write_particlesystems(wd, &ob->particlesystem);
    write_modifiers(wd, &ob->modifiers);
    write_gpencil_modifiers(wd, &ob->greasepencil_modifiers);
    write_shaderfxs(wd, &ob->shader_fx);

    writelist(wd, DATA, LinkData, &ob->pc_ids);
    writelist(wd, DATA, LodLevel, &ob->lodlevels);

    write_previews(wd, ob->preview);
  }
}

static void write_vfont(WriteData *wd, VFont *vf)
{
  if (vf->id.us > 0 || wd->use_memfile) {
    /* write LibData */
    writestruct(wd, ID_VF, VFont, 1, vf);
    write_iddata(wd, &vf->id);

    /* direct data */
    if (vf->packedfile) {
      PackedFile *pf = vf->packedfile;
      writestruct(wd, DATA, PackedFile, 1, pf);
      writedata(wd, DATA, pf->size, pf->data);
    }
  }
}

static void write_key(WriteData *wd, Key *key)
{
  if (key->id.us > 0 || wd->use_memfile) {
    /* write LibData */
    writestruct(wd, ID_KE, Key, 1, key);
    write_iddata(wd, &key->id);

    if (key->adt) {
      write_animdata(wd, key->adt);
    }

    /* direct data */
    for (KeyBlock *kb = key->block.first; kb; kb = kb->next) {
      writestruct(wd, DATA, KeyBlock, 1, kb);
      if (kb->data) {
        writedata(wd, DATA, kb->totelem * key->elemsize, kb->data);
      }
    }
  }
}

static void write_camera(WriteData *wd, Camera *cam)
{
  if (cam->id.us > 0 || wd->use_memfile) {
    /* write LibData */
    writestruct(wd, ID_CA, Camera, 1, cam);
    write_iddata(wd, &cam->id);

    if (cam->adt) {
      write_animdata(wd, cam->adt);
    }

    for (CameraBGImage *bgpic = cam->bg_images.first; bgpic; bgpic = bgpic->next) {
      writestruct(wd, DATA, CameraBGImage, 1, bgpic);
    }
  }
}

static void write_mball(WriteData *wd, MetaBall *mb)
{
  if (mb->id.us > 0 || wd->use_memfile) {
    /* write LibData */
    writestruct(wd, ID_MB, MetaBall, 1, mb);
    write_iddata(wd, &mb->id);

    /* direct data */
    writedata(wd, DATA, sizeof(void *) * mb->totcol, mb->mat);
    if (mb->adt) {
      write_animdata(wd, mb->adt);
    }

    for (MetaElem *ml = mb->elems.first; ml; ml = ml->next) {
      writestruct(wd, DATA, MetaElem, 1, ml);
    }
  }
}

static void write_curve(WriteData *wd, Curve *cu)
{
  if (cu->id.us > 0 || wd->use_memfile) {
    /* write LibData */
    writestruct(wd, ID_CU, Curve, 1, cu);
    write_iddata(wd, &cu->id);

    /* direct data */
    writedata(wd, DATA, sizeof(void *) * cu->totcol, cu->mat);
    if (cu->adt) {
      write_animdata(wd, cu->adt);
    }

    if (cu->vfont) {
      writedata(wd, DATA, cu->len + 1, cu->str);
      writestruct(wd, DATA, CharInfo, cu->len_wchar + 1, cu->strinfo);
      writestruct(wd, DATA, TextBox, cu->totbox, cu->tb);
    }
    else {
      /* is also the order of reading */
      for (Nurb *nu = cu->nurb.first; nu; nu = nu->next) {
        writestruct(wd, DATA, Nurb, 1, nu);
      }
      for (Nurb *nu = cu->nurb.first; nu; nu = nu->next) {
        if (nu->type == CU_BEZIER) {
          writestruct(wd, DATA, BezTriple, nu->pntsu, nu->bezt);
        }
        else {
          writestruct(wd, DATA, BPoint, nu->pntsu * nu->pntsv, nu->bp);
          if (nu->knotsu) {
            writedata(wd, DATA, KNOTSU(nu) * sizeof(float), nu->knotsu);
          }
          if (nu->knotsv) {
            writedata(wd, DATA, KNOTSV(nu) * sizeof(float), nu->knotsv);
          }
        }
      }
    }
  }
}

static void write_dverts(WriteData *wd, int count, MDeformVert *dvlist)
{
  if (dvlist) {

    /* Write the dvert list */
    writestruct(wd, DATA, MDeformVert, count, dvlist);

    /* Write deformation data for each dvert */
    for (int i = 0; i < count; i++) {
      if (dvlist[i].dw) {
        writestruct(wd, DATA, MDeformWeight, dvlist[i].totweight, dvlist[i].dw);
      }
    }
  }
}

static void write_mdisps(WriteData *wd, int count, MDisps *mdlist, int external)
{
  if (mdlist) {
    int i;

    writestruct(wd, DATA, MDisps, count, mdlist);
    for (i = 0; i < count; i++) {
      MDisps *md = &mdlist[i];
      if (md->disps) {
        if (!external) {
          writedata(wd, DATA, sizeof(float) * 3 * md->totdisp, md->disps);
        }
      }

      if (md->hidden) {
        writedata(wd, DATA, BLI_BITMAP_SIZE(md->totdisp), md->hidden);
      }
    }
  }
}

static void write_grid_paint_mask(WriteData *wd, int count, GridPaintMask *grid_paint_mask)
{
  if (grid_paint_mask) {
    int i;

    writestruct(wd, DATA, GridPaintMask, count, grid_paint_mask);
    for (i = 0; i < count; i++) {
      GridPaintMask *gpm = &grid_paint_mask[i];
      if (gpm->data) {
        const int gridsize = BKE_ccg_gridsize(gpm->level);
        writedata(wd, DATA, sizeof(*gpm->data) * gridsize * gridsize, gpm->data);
      }
    }
  }
}

static void write_customdata(WriteData *wd,
                             ID *id,
                             int count,
                             CustomData *data,
                             CustomDataLayer *layers,
                             CustomDataMask cddata_mask,
                             int partial_type,
                             int partial_count)
{
  int i;

  /* write external customdata (not for undo) */
  if (data->external && (wd->use_memfile == false)) {
    CustomData_external_write(data, id, cddata_mask, count, 0);
  }

  writestruct_at_address(wd, DATA, CustomDataLayer, data->totlayer, data->layers, layers);

  for (i = 0; i < data->totlayer; i++) {
    CustomDataLayer *layer = &layers[i];
    const char *structname;
    int structnum, datasize;

    if (layer->type == CD_MDEFORMVERT) {
      /* layer types that allocate own memory need special handling */
      write_dverts(wd, count, layer->data);
    }
    else if (layer->type == CD_MDISPS) {
      write_mdisps(wd, count, layer->data, layer->flag & CD_FLAG_EXTERNAL);
    }
    else if (layer->type == CD_PAINT_MASK) {
      const float *layer_data = layer->data;
      writedata(wd, DATA, sizeof(*layer_data) * count, layer_data);
    }
    else if (layer->type == CD_GRID_PAINT_MASK) {
      write_grid_paint_mask(wd, count, layer->data);
    }
    else if (layer->type == CD_FACEMAP) {
      const int *layer_data = layer->data;
      writedata(wd, DATA, sizeof(*layer_data) * count, layer_data);
    }
    else {
      CustomData_file_write_info(layer->type, &structname, &structnum);
      if (structnum) {
        /* when using partial visibility, the MEdge and MFace layers
         * are smaller than the original, so their type and count is
         * passed to make this work */
        if (layer->type != partial_type) {
          datasize = structnum * count;
        }
        else {
          datasize = structnum * partial_count;
        }

        writestruct_id(wd, DATA, structname, datasize, layer->data);
      }
      else {
        printf("%s error: layer '%s':%d - can't be written to file\n",
               __func__,
               structname,
               layer->type);
      }
    }
  }

  if (data->external) {
    writestruct(wd, DATA, CustomDataExternal, 1, data->external);
  }
}

static void write_mesh(WriteData *wd, Mesh *mesh)
{
  CustomDataLayer *vlayers = NULL, vlayers_buff[CD_TEMP_CHUNK_SIZE];
  CustomDataLayer *elayers = NULL, elayers_buff[CD_TEMP_CHUNK_SIZE];
  CustomDataLayer *flayers = NULL, flayers_buff[CD_TEMP_CHUNK_SIZE];
  CustomDataLayer *llayers = NULL, llayers_buff[CD_TEMP_CHUNK_SIZE];
  CustomDataLayer *players = NULL, players_buff[CD_TEMP_CHUNK_SIZE];

  if (mesh->id.us > 0 || wd->use_memfile) {
    /* write LibData */
    {
      /* write a copy of the mesh, don't modify in place because it is
       * not thread safe for threaded renders that are reading this */
      Mesh *old_mesh = mesh;
      Mesh copy_mesh = *mesh;
      mesh = &copy_mesh;

      /* cache only - don't write */
      mesh->mface = NULL;
      mesh->totface = 0;
      memset(&mesh->fdata, 0, sizeof(mesh->fdata));

      /**
       * Those calls:
       * - Reduce mesh->xdata.totlayer to number of layers to write.
       * - Fill xlayers with those layers to be written.
       * Note that mesh->xdata is from now on invalid for Blender,
       * but this is why the whole mesh is a temp local copy!
       */
      CustomData_file_write_prepare(
          &mesh->vdata, &vlayers, vlayers_buff, ARRAY_SIZE(vlayers_buff));
      CustomData_file_write_prepare(
          &mesh->edata, &elayers, elayers_buff, ARRAY_SIZE(elayers_buff));
      flayers = flayers_buff;
      CustomData_file_write_prepare(
          &mesh->ldata, &llayers, llayers_buff, ARRAY_SIZE(llayers_buff));
      CustomData_file_write_prepare(
          &mesh->pdata, &players, players_buff, ARRAY_SIZE(players_buff));

      writestruct_at_address(wd, ID_ME, Mesh, 1, old_mesh, mesh);
      write_iddata(wd, &mesh->id);

      /* direct data */
      if (mesh->adt) {
        write_animdata(wd, mesh->adt);
      }

      writedata(wd, DATA, sizeof(void *) * mesh->totcol, mesh->mat);
      writedata(wd, DATA, sizeof(MSelect) * mesh->totselect, mesh->mselect);

      write_customdata(
          wd, &mesh->id, mesh->totvert, &mesh->vdata, vlayers, CD_MASK_MESH.vmask, -1, 0);
      write_customdata(
          wd, &mesh->id, mesh->totedge, &mesh->edata, elayers, CD_MASK_MESH.emask, -1, 0);
      /* fdata is really a dummy - written so slots align */
      write_customdata(
          wd, &mesh->id, mesh->totface, &mesh->fdata, flayers, CD_MASK_MESH.fmask, -1, 0);
      write_customdata(
          wd, &mesh->id, mesh->totloop, &mesh->ldata, llayers, CD_MASK_MESH.lmask, -1, 0);
      write_customdata(
          wd, &mesh->id, mesh->totpoly, &mesh->pdata, players, CD_MASK_MESH.pmask, -1, 0);

      /* restore pointer */
      mesh = old_mesh;
    }
  }

  if (vlayers && vlayers != vlayers_buff) {
    MEM_freeN(vlayers);
  }
  if (elayers && elayers != elayers_buff) {
    MEM_freeN(elayers);
  }
  if (flayers && flayers != flayers_buff) {
    MEM_freeN(flayers);
  }
  if (llayers && llayers != llayers_buff) {
    MEM_freeN(llayers);
  }
  if (players && players != players_buff) {
    MEM_freeN(players);
  }
}

static void write_lattice(WriteData *wd, Lattice *lt)
{
  if (lt->id.us > 0 || wd->use_memfile) {
    /* write LibData */
    writestruct(wd, ID_LT, Lattice, 1, lt);
    write_iddata(wd, &lt->id);

    /* write animdata */
    if (lt->adt) {
      write_animdata(wd, lt->adt);
    }

    /* direct data */
    writestruct(wd, DATA, BPoint, lt->pntsu * lt->pntsv * lt->pntsw, lt->def);

    write_dverts(wd, lt->pntsu * lt->pntsv * lt->pntsw, lt->dvert);
  }
}

static void write_image(WriteData *wd, Image *ima)
{
  if (ima->id.us > 0 || wd->use_memfile) {
    ImagePackedFile *imapf;

    /* Some trickery to keep forward compatibility of packed images. */
    BLI_assert(ima->packedfile == NULL);
    if (ima->packedfiles.first != NULL) {
      imapf = ima->packedfiles.first;
      ima->packedfile = imapf->packedfile;
    }

    /* write LibData */
    writestruct(wd, ID_IM, Image, 1, ima);
    write_iddata(wd, &ima->id);

    for (imapf = ima->packedfiles.first; imapf; imapf = imapf->next) {
      writestruct(wd, DATA, ImagePackedFile, 1, imapf);
      if (imapf->packedfile) {
        PackedFile *pf = imapf->packedfile;
        writestruct(wd, DATA, PackedFile, 1, pf);
        writedata(wd, DATA, pf->size, pf->data);
      }
    }

    write_previews(wd, ima->preview);

    for (ImageView *iv = ima->views.first; iv; iv = iv->next) {
      writestruct(wd, DATA, ImageView, 1, iv);
    }
    writestruct(wd, DATA, Stereo3dFormat, 1, ima->stereo3d_format);

    ima->packedfile = NULL;

    writelist(wd, DATA, RenderSlot, &ima->renderslots);
  }
}

static void write_texture(WriteData *wd, Tex *tex)
{
  if (tex->id.us > 0 || wd->use_memfile) {
    /* write LibData */
    writestruct(wd, ID_TE, Tex, 1, tex);
    write_iddata(wd, &tex->id);

    if (tex->adt) {
      write_animdata(wd, tex->adt);
    }

    /* direct data */
    if (tex->coba) {
      writestruct(wd, DATA, ColorBand, 1, tex->coba);
    }

    /* nodetree is integral part of texture, no libdata */
    if (tex->nodetree) {
      writestruct(wd, DATA, bNodeTree, 1, tex->nodetree);
      write_nodetree_nolib(wd, tex->nodetree);
    }

    write_previews(wd, tex->preview);
  }
}

static void write_material(WriteData *wd, Material *ma)
{
  if (ma->id.us > 0 || wd->use_memfile) {
    /* write LibData */
    writestruct(wd, ID_MA, Material, 1, ma);
    write_iddata(wd, &ma->id);

    if (ma->adt) {
      write_animdata(wd, ma->adt);
    }

    /* nodetree is integral part of material, no libdata */
    if (ma->nodetree) {
      writestruct(wd, DATA, bNodeTree, 1, ma->nodetree);
      write_nodetree_nolib(wd, ma->nodetree);
    }

    write_previews(wd, ma->preview);

    /* grease pencil settings */
    if (ma->gp_style) {
      writestruct(wd, DATA, MaterialGPencilStyle, 1, ma->gp_style);
    }
  }
}

static void write_world(WriteData *wd, World *wrld)
{
  if (wrld->id.us > 0 || wd->use_memfile) {
    /* write LibData */
    writestruct(wd, ID_WO, World, 1, wrld);
    write_iddata(wd, &wrld->id);

    if (wrld->adt) {
      write_animdata(wd, wrld->adt);
    }

    /* nodetree is integral part of world, no libdata */
    if (wrld->nodetree) {
      writestruct(wd, DATA, bNodeTree, 1, wrld->nodetree);
      write_nodetree_nolib(wd, wrld->nodetree);
    }

    write_previews(wd, wrld->preview);
  }
}

static void write_light(WriteData *wd, Light *la)
{
  if (la->id.us > 0 || wd->use_memfile) {
    /* write LibData */
    writestruct(wd, ID_LA, Light, 1, la);
    write_iddata(wd, &la->id);

    if (la->adt) {
      write_animdata(wd, la->adt);
    }

    if (la->curfalloff) {
      write_curvemapping(wd, la->curfalloff);
    }

    /* Node-tree is integral part of lights, no libdata. */
    if (la->nodetree) {
      writestruct(wd, DATA, bNodeTree, 1, la->nodetree);
      write_nodetree_nolib(wd, la->nodetree);
    }

    write_previews(wd, la->preview);
  }
}

static void write_collection_nolib(WriteData *wd, Collection *collection)
{
  /* Shared function for collection data-blocks and scene master collection. */
  write_previews(wd, collection->preview);

  for (CollectionObject *cob = collection->gobject.first; cob; cob = cob->next) {
    writestruct(wd, DATA, CollectionObject, 1, cob);
  }

  for (CollectionChild *child = collection->children.first; child; child = child->next) {
    writestruct(wd, DATA, CollectionChild, 1, child);
  }
}

static void write_collection(WriteData *wd, Collection *collection)
{
  if (collection->id.us > 0 || wd->use_memfile) {
    /* write LibData */
    writestruct(wd, ID_GR, Collection, 1, collection);
    write_iddata(wd, &collection->id);

    write_collection_nolib(wd, collection);
  }
}

static void write_sequence_modifiers(WriteData *wd, ListBase *modbase)
{
  SequenceModifierData *smd;

  for (smd = modbase->first; smd; smd = smd->next) {
    const SequenceModifierTypeInfo *smti = BKE_sequence_modifier_type_info_get(smd->type);

    if (smti) {
      writestruct_id(wd, DATA, smti->struct_name, 1, smd);

      if (smd->type == seqModifierType_Curves) {
        CurvesModifierData *cmd = (CurvesModifierData *)smd;

        write_curvemapping(wd, &cmd->curve_mapping);
      }
      else if (smd->type == seqModifierType_HueCorrect) {
        HueCorrectModifierData *hcmd = (HueCorrectModifierData *)smd;

        write_curvemapping(wd, &hcmd->curve_mapping);
      }
    }
    else {
      writestruct(wd, DATA, SequenceModifierData, 1, smd);
    }
  }
}

static void write_view_settings(WriteData *wd, ColorManagedViewSettings *view_settings)
{
  if (view_settings->curve_mapping) {
    write_curvemapping(wd, view_settings->curve_mapping);
  }
}

static void write_view3dshading(WriteData *wd, View3DShading *shading)
{
  if (shading->prop) {
    IDP_WriteProperty(shading->prop, wd);
  }
}

static void write_paint(WriteData *wd, Paint *p)
{
  if (p->cavity_curve) {
    write_curvemapping(wd, p->cavity_curve);
  }
  writestruct(wd, DATA, PaintToolSlot, p->tool_slots_len, p->tool_slots);
}

static void write_layer_collections(WriteData *wd, ListBase *lb)
{
  for (LayerCollection *lc = lb->first; lc; lc = lc->next) {
    writestruct(wd, DATA, LayerCollection, 1, lc);

    write_layer_collections(wd, &lc->layer_collections);
  }
}

static void write_view_layer(WriteData *wd, ViewLayer *view_layer)
{
  writestruct(wd, DATA, ViewLayer, 1, view_layer);
  writelist(wd, DATA, Base, &view_layer->object_bases);

  if (view_layer->id_properties) {
    IDP_WriteProperty(view_layer->id_properties, wd);
  }

  for (FreestyleModuleConfig *fmc = view_layer->freestyle_config.modules.first; fmc;
       fmc = fmc->next) {
    writestruct(wd, DATA, FreestyleModuleConfig, 1, fmc);
  }

  for (FreestyleLineSet *fls = view_layer->freestyle_config.linesets.first; fls; fls = fls->next) {
    writestruct(wd, DATA, FreestyleLineSet, 1, fls);
  }
  write_layer_collections(wd, &view_layer->layer_collections);
}

static void write_lightcache_texture(WriteData *wd, LightCacheTexture *tex)
{
  if (tex->data) {
    size_t data_size = tex->components * tex->tex_size[0] * tex->tex_size[1] * tex->tex_size[2];
    if (tex->data_type == LIGHTCACHETEX_FLOAT) {
      data_size *= sizeof(float);
    }
    else if (tex->data_type == LIGHTCACHETEX_UINT) {
      data_size *= sizeof(uint);
    }
    writedata(wd, DATA, data_size, tex->data);
  }
}

static void write_lightcache(WriteData *wd, LightCache *cache)
{
  write_lightcache_texture(wd, &cache->grid_tx);
  write_lightcache_texture(wd, &cache->cube_tx);

  if (cache->cube_mips) {
    writestruct(wd, DATA, LightCacheTexture, cache->mips_len, cache->cube_mips);
    for (int i = 0; i < cache->mips_len; i++) {
      write_lightcache_texture(wd, &cache->cube_mips[i]);
    }
  }

  writestruct(wd, DATA, LightGridCache, cache->grid_len, cache->grid_data);
  writestruct(wd, DATA, LightProbeCache, cache->cube_len, cache->cube_data);
}

static void write_scene(WriteData *wd, Scene *sce)
{
  /* write LibData */
  writestruct(wd, ID_SCE, Scene, 1, sce);
  write_iddata(wd, &sce->id);

  if (sce->adt) {
    write_animdata(wd, sce->adt);
  }
  write_keyingsets(wd, &sce->keyingsets);

  /* direct data */
  ToolSettings *tos = sce->toolsettings;
  writestruct(wd, DATA, ToolSettings, 1, tos);
  if (tos->vpaint) {
    writestruct(wd, DATA, VPaint, 1, tos->vpaint);
    write_paint(wd, &tos->vpaint->paint);
  }
  if (tos->wpaint) {
    writestruct(wd, DATA, VPaint, 1, tos->wpaint);
    write_paint(wd, &tos->wpaint->paint);
  }
  if (tos->sculpt) {
    writestruct(wd, DATA, Sculpt, 1, tos->sculpt);
    write_paint(wd, &tos->sculpt->paint);
  }
  if (tos->uvsculpt) {
    writestruct(wd, DATA, UvSculpt, 1, tos->uvsculpt);
    write_paint(wd, &tos->uvsculpt->paint);
  }
  if (tos->gp_paint) {
    writestruct(wd, DATA, GpPaint, 1, tos->gp_paint);
    write_paint(wd, &tos->gp_paint->paint);
  }
  /* write grease-pencil custom ipo curve to file */
  if (tos->gp_interpolate.custom_ipo) {
    write_curvemapping(wd, tos->gp_interpolate.custom_ipo);
  }
  /* write grease-pencil multiframe falloff curve to file */
  if (tos->gp_sculpt.cur_falloff) {
    write_curvemapping(wd, tos->gp_sculpt.cur_falloff);
  }
  /* write grease-pencil primitive curve to file */
  if (tos->gp_sculpt.cur_primitive) {
    write_curvemapping(wd, tos->gp_sculpt.cur_primitive);
  }
  /* Write the curve profile to the file. */
  if (tos->custom_bevel_profile_preset) {
    write_CurveProfile(wd, tos->custom_bevel_profile_preset);
  }

  write_paint(wd, &tos->imapaint.paint);

  Editing *ed = sce->ed;
  if (ed) {
    Sequence *seq;

    writestruct(wd, DATA, Editing, 1, ed);

    /* reset write flags too */

    SEQ_BEGIN (ed, seq) {
      if (seq->strip) {
        seq->strip->done = false;
      }
      writestruct(wd, DATA, Sequence, 1, seq);
    }
    SEQ_END;

    SEQ_BEGIN (ed, seq) {
      if (seq->strip && seq->strip->done == 0) {
        /* write strip with 'done' at 0 because readfile */

        if (seq->effectdata) {
          switch (seq->type) {
            case SEQ_TYPE_COLOR:
              writestruct(wd, DATA, SolidColorVars, 1, seq->effectdata);
              break;
            case SEQ_TYPE_SPEED:
              writestruct(wd, DATA, SpeedControlVars, 1, seq->effectdata);
              break;
            case SEQ_TYPE_WIPE:
              writestruct(wd, DATA, WipeVars, 1, seq->effectdata);
              break;
            case SEQ_TYPE_GLOW:
              writestruct(wd, DATA, GlowVars, 1, seq->effectdata);
              break;
            case SEQ_TYPE_TRANSFORM:
              writestruct(wd, DATA, TransformVars, 1, seq->effectdata);
              break;
            case SEQ_TYPE_GAUSSIAN_BLUR:
              writestruct(wd, DATA, GaussianBlurVars, 1, seq->effectdata);
              break;
            case SEQ_TYPE_TEXT:
              writestruct(wd, DATA, TextVars, 1, seq->effectdata);
              break;
            case SEQ_TYPE_COLORMIX:
              writestruct(wd, DATA, ColorMixVars, 1, seq->effectdata);
              break;
          }
        }

        writestruct(wd, DATA, Stereo3dFormat, 1, seq->stereo3d_format);

        Strip *strip = seq->strip;
        writestruct(wd, DATA, Strip, 1, strip);
        if (strip->crop) {
          writestruct(wd, DATA, StripCrop, 1, strip->crop);
        }
        if (strip->transform) {
          writestruct(wd, DATA, StripTransform, 1, strip->transform);
        }
        if (strip->proxy) {
          writestruct(wd, DATA, StripProxy, 1, strip->proxy);
        }
        if (seq->type == SEQ_TYPE_IMAGE) {
          writestruct(wd,
                      DATA,
                      StripElem,
                      MEM_allocN_len(strip->stripdata) / sizeof(struct StripElem),
                      strip->stripdata);
        }
        else if (ELEM(seq->type, SEQ_TYPE_MOVIE, SEQ_TYPE_SOUND_RAM, SEQ_TYPE_SOUND_HD)) {
          writestruct(wd, DATA, StripElem, 1, strip->stripdata);
        }

        strip->done = true;
      }

      if (seq->prop) {
        IDP_WriteProperty(seq->prop, wd);
      }

      write_sequence_modifiers(wd, &seq->modifiers);
    }
    SEQ_END;

    /* new; meta stack too, even when its nasty restore code */
    for (MetaStack *ms = ed->metastack.first; ms; ms = ms->next) {
      writestruct(wd, DATA, MetaStack, 1, ms);
    }
  }

  if (sce->r.avicodecdata) {
    writestruct(wd, DATA, AviCodecData, 1, sce->r.avicodecdata);
    if (sce->r.avicodecdata->lpFormat) {
      writedata(wd, DATA, sce->r.avicodecdata->cbFormat, sce->r.avicodecdata->lpFormat);
    }
    if (sce->r.avicodecdata->lpParms) {
      writedata(wd, DATA, sce->r.avicodecdata->cbParms, sce->r.avicodecdata->lpParms);
    }
  }
  if (sce->r.ffcodecdata.properties) {
    IDP_WriteProperty(sce->r.ffcodecdata.properties, wd);
  }

  /* writing dynamic list of TimeMarkers to the blend file */
  for (TimeMarker *marker = sce->markers.first; marker; marker = marker->next) {
    writestruct(wd, DATA, TimeMarker, 1, marker);
  }

  /* writing dynamic list of TransformOrientations to the blend file */
  for (TransformOrientation *ts = sce->transform_spaces.first; ts; ts = ts->next) {
    writestruct(wd, DATA, TransformOrientation, 1, ts);
  }

  /* writing MultiView to the blend file */
  for (SceneRenderView *srv = sce->r.views.first; srv; srv = srv->next) {
    writestruct(wd, DATA, SceneRenderView, 1, srv);
  }

  if (sce->nodetree) {
    writestruct(wd, DATA, bNodeTree, 1, sce->nodetree);
    write_nodetree_nolib(wd, sce->nodetree);
  }

  write_view_settings(wd, &sce->view_settings);

  /* writing RigidBodyWorld data to the blend file */
  if (sce->rigidbody_world) {
    /* Set deprecated pointers to prevent crashes of older Blenders */
    sce->rigidbody_world->pointcache = sce->rigidbody_world->shared->pointcache;
    sce->rigidbody_world->ptcaches = sce->rigidbody_world->shared->ptcaches;
    writestruct(wd, DATA, RigidBodyWorld, 1, sce->rigidbody_world);

    writestruct(wd, DATA, RigidBodyWorld_Shared, 1, sce->rigidbody_world->shared);
    writestruct(wd, DATA, EffectorWeights, 1, sce->rigidbody_world->effector_weights);
    write_pointcaches(wd, &(sce->rigidbody_world->shared->ptcaches));
  }

  write_previews(wd, sce->preview);
  write_curvemapping_curves(wd, &sce->r.mblur_shutter_curve);

  for (ViewLayer *view_layer = sce->view_layers.first; view_layer; view_layer = view_layer->next) {
    write_view_layer(wd, view_layer);
  }

  if (sce->master_collection) {
    writestruct(wd, DATA, Collection, 1, sce->master_collection);
    write_collection_nolib(wd, sce->master_collection);
  }

  /* Eevee Lightcache */
  if (sce->eevee.light_cache && !wd->use_memfile) {
    writestruct(wd, DATA, LightCache, 1, sce->eevee.light_cache);
    write_lightcache(wd, sce->eevee.light_cache);
  }

  write_view3dshading(wd, &sce->display.shading);

  /* Freed on doversion. */
  BLI_assert(sce->layer_properties == NULL);
}

static void write_gpencil(WriteData *wd, bGPdata *gpd)
{
  if (gpd->id.us > 0 || wd->use_memfile) {
    /* write gpd data block to file */
    writestruct(wd, ID_GD, bGPdata, 1, gpd);
    write_iddata(wd, &gpd->id);

    if (gpd->adt) {
      write_animdata(wd, gpd->adt);
    }

    writedata(wd, DATA, sizeof(void *) * gpd->totcol, gpd->mat);

    /* write grease-pencil layers to file */
    writelist(wd, DATA, bGPDlayer, &gpd->layers);
    for (bGPDlayer *gpl = gpd->layers.first; gpl; gpl = gpl->next) {
      /* write this layer's frames to file */
      writelist(wd, DATA, bGPDframe, &gpl->frames);
      for (bGPDframe *gpf = gpl->frames.first; gpf; gpf = gpf->next) {
        /* write strokes */
        writelist(wd, DATA, bGPDstroke, &gpf->strokes);
        for (bGPDstroke *gps = gpf->strokes.first; gps; gps = gps->next) {
          writestruct(wd, DATA, bGPDspoint, gps->totpoints, gps->points);
          write_dverts(wd, gps->totpoints, gps->dvert);
        }
      }
    }
  }
}

static void write_region(WriteData *wd, ARegion *ar, int spacetype)
{
  writestruct(wd, DATA, ARegion, 1, ar);

  if (ar->regiondata) {
    if (ar->flag & RGN_FLAG_TEMP_REGIONDATA) {
      return;
    }

    switch (spacetype) {
      case SPACE_VIEW3D:
        if (ar->regiontype == RGN_TYPE_WINDOW) {
          RegionView3D *rv3d = ar->regiondata;
          writestruct(wd, DATA, RegionView3D, 1, rv3d);

          if (rv3d->localvd) {
            writestruct(wd, DATA, RegionView3D, 1, rv3d->localvd);
          }
          if (rv3d->clipbb) {
            writestruct(wd, DATA, BoundBox, 1, rv3d->clipbb);
          }
        }
        else {
          printf("regiondata write missing!\n");
        }
        break;
      default:
        printf("regiondata write missing!\n");
    }
  }
}

static void write_uilist(WriteData *wd, uiList *ui_list)
{
  writestruct(wd, DATA, uiList, 1, ui_list);

  if (ui_list->properties) {
    IDP_WriteProperty(ui_list->properties, wd);
  }
}

static void write_soops(WriteData *wd, SpaceOutliner *so)
{
  BLI_mempool *ts = so->treestore;

  if (ts) {
    SpaceOutliner so_flat = *so;

    int elems = BLI_mempool_len(ts);
    /* linearize mempool to array */
    TreeStoreElem *data = elems ? BLI_mempool_as_arrayN(ts, "TreeStoreElem") : NULL;

    if (data) {
      /* In this block we use the memory location of the treestore
       * but _not_ its data, the addresses in this case are UUID's,
       * since we can't rely on malloc giving us different values each time.
       */
      TreeStore ts_flat = {0};

      /* we know the treestore is at least as big as a pointer,
       * so offsetting works to give us a UUID. */
      void *data_addr = (void *)POINTER_OFFSET(ts, sizeof(void *));

      ts_flat.usedelem = elems;
      ts_flat.totelem = elems;
      ts_flat.data = data_addr;

      writestruct(wd, DATA, SpaceOutliner, 1, so);

      writestruct_at_address(wd, DATA, TreeStore, 1, ts, &ts_flat);
      writestruct_at_address(wd, DATA, TreeStoreElem, elems, data_addr, data);

      MEM_freeN(data);
    }
    else {
      so_flat.treestore = NULL;
      writestruct_at_address(wd, DATA, SpaceOutliner, 1, so, &so_flat);
    }
  }
  else {
    writestruct(wd, DATA, SpaceOutliner, 1, so);
  }
}

static void write_panel_list(WriteData *wd, ListBase *lb)
{
  for (Panel *pa = lb->first; pa; pa = pa->next) {
    writestruct(wd, DATA, Panel, 1, pa);
    write_panel_list(wd, &pa->children);
  }
}

static void write_area_regions(WriteData *wd, ScrArea *area)
{
  for (ARegion *region = area->regionbase.first; region; region = region->next) {
    write_region(wd, region, area->spacetype);
    write_panel_list(wd, &region->panels);

    for (PanelCategoryStack *pc_act = region->panels_category_active.first; pc_act;
         pc_act = pc_act->next) {
      writestruct(wd, DATA, PanelCategoryStack, 1, pc_act);
    }

    for (uiList *ui_list = region->ui_lists.first; ui_list; ui_list = ui_list->next) {
      write_uilist(wd, ui_list);
    }

    for (uiPreview *ui_preview = region->ui_previews.first; ui_preview;
         ui_preview = ui_preview->next) {
      writestruct(wd, DATA, uiPreview, 1, ui_preview);
    }
  }

  for (SpaceLink *sl = area->spacedata.first; sl; sl = sl->next) {
    for (ARegion *region = sl->regionbase.first; region; region = region->next) {
      write_region(wd, region, sl->spacetype);
    }

    if (sl->spacetype == SPACE_VIEW3D) {
      View3D *v3d = (View3D *)sl;
      writestruct(wd, DATA, View3D, 1, v3d);

      if (v3d->localvd) {
        writestruct(wd, DATA, View3D, 1, v3d->localvd);
      }

      write_view3dshading(wd, &v3d->shading);
    }
    else if (sl->spacetype == SPACE_GRAPH) {
      SpaceGraph *sipo = (SpaceGraph *)sl;
      ListBase tmpGhosts = sipo->runtime.ghost_curves;

      /* temporarily disable ghost curves when saving */
      BLI_listbase_clear(&sipo->runtime.ghost_curves);

      writestruct(wd, DATA, SpaceGraph, 1, sl);
      if (sipo->ads) {
        writestruct(wd, DATA, bDopeSheet, 1, sipo->ads);
      }

      /* reenable ghost curves */
      sipo->runtime.ghost_curves = tmpGhosts;
    }
    else if (sl->spacetype == SPACE_PROPERTIES) {
      writestruct(wd, DATA, SpaceProperties, 1, sl);
    }
    else if (sl->spacetype == SPACE_FILE) {
      SpaceFile *sfile = (SpaceFile *)sl;

      writestruct(wd, DATA, SpaceFile, 1, sl);
      if (sfile->params) {
        writestruct(wd, DATA, FileSelectParams, 1, sfile->params);
      }
    }
    else if (sl->spacetype == SPACE_SEQ) {
      writestruct(wd, DATA, SpaceSeq, 1, sl);
    }
    else if (sl->spacetype == SPACE_OUTLINER) {
      SpaceOutliner *so = (SpaceOutliner *)sl;
      write_soops(wd, so);
    }
    else if (sl->spacetype == SPACE_IMAGE) {
      writestruct(wd, DATA, SpaceImage, 1, sl);
    }
    else if (sl->spacetype == SPACE_TEXT) {
      writestruct(wd, DATA, SpaceText, 1, sl);
    }
    else if (sl->spacetype == SPACE_SCRIPT) {
      SpaceScript *scr = (SpaceScript *)sl;
      scr->but_refs = NULL;
      writestruct(wd, DATA, SpaceScript, 1, sl);
    }
    else if (sl->spacetype == SPACE_ACTION) {
      writestruct(wd, DATA, SpaceAction, 1, sl);
    }
    else if (sl->spacetype == SPACE_NLA) {
      SpaceNla *snla = (SpaceNla *)sl;

      writestruct(wd, DATA, SpaceNla, 1, snla);
      if (snla->ads) {
        writestruct(wd, DATA, bDopeSheet, 1, snla->ads);
      }
    }
    else if (sl->spacetype == SPACE_NODE) {
      SpaceNode *snode = (SpaceNode *)sl;
      bNodeTreePath *path;
      writestruct(wd, DATA, SpaceNode, 1, snode);

      for (path = snode->treepath.first; path; path = path->next) {
        writestruct(wd, DATA, bNodeTreePath, 1, path);
      }
    }
    else if (sl->spacetype == SPACE_CONSOLE) {
      SpaceConsole *con = (SpaceConsole *)sl;
      ConsoleLine *cl;

      for (cl = con->history.first; cl; cl = cl->next) {
        /* 'len_alloc' is invalid on write, set from 'len' on read */
        writestruct(wd, DATA, ConsoleLine, 1, cl);
        writedata(wd, DATA, cl->len + 1, cl->line);
      }
      writestruct(wd, DATA, SpaceConsole, 1, sl);
    }
#ifdef WITH_GLOBAL_AREA_WRITING
    else if (sl->spacetype == SPACE_TOPBAR) {
      writestruct(wd, DATA, SpaceTopBar, 1, sl);
    }
    else if (sl->spacetype == SPACE_STATUSBAR) {
      writestruct(wd, DATA, SpaceStatusBar, 1, sl);
    }
#endif
    else if (sl->spacetype == SPACE_USERPREF) {
      writestruct(wd, DATA, SpaceUserPref, 1, sl);
    }
    else if (sl->spacetype == SPACE_CLIP) {
      writestruct(wd, DATA, SpaceClip, 1, sl);
    }
    else if (sl->spacetype == SPACE_INFO) {
      writestruct(wd, DATA, SpaceInfo, 1, sl);
    }
  }
}

static void write_area_map(WriteData *wd, ScrAreaMap *area_map)
{
  writelist(wd, DATA, ScrVert, &area_map->vertbase);
  writelist(wd, DATA, ScrEdge, &area_map->edgebase);
  for (ScrArea *area = area_map->areabase.first; area; area = area->next) {
    area->butspacetype = area->spacetype; /* Just for compatibility, will be reset below. */

    writestruct(wd, DATA, ScrArea, 1, area);

#ifdef WITH_GLOBAL_AREA_WRITING
    writestruct(wd, DATA, ScrGlobalAreaData, 1, area->global);
#endif

    write_area_regions(wd, area);

    area->butspacetype = SPACE_EMPTY; /* Unset again, was changed above. */
  }
}

static void write_windowmanager(WriteData *wd, wmWindowManager *wm)
{
  writestruct(wd, ID_WM, wmWindowManager, 1, wm);
  write_iddata(wd, &wm->id);

  for (wmWindow *win = wm->windows.first; win; win = win->next) {
#ifndef WITH_GLOBAL_AREA_WRITING
    /* Don't write global areas yet, while we make changes to them. */
    ScrAreaMap global_areas = win->global_areas;
    memset(&win->global_areas, 0, sizeof(win->global_areas));
#endif

    /* update deprecated screen member (for so loading in 2.7x uses the correct screen) */
    win->screen = BKE_workspace_active_screen_get(win->workspace_hook);

    writestruct(wd, DATA, wmWindow, 1, win);
    writestruct(wd, DATA, WorkSpaceInstanceHook, 1, win->workspace_hook);
    writestruct(wd, DATA, Stereo3dFormat, 1, win->stereo3d_format);

#ifdef WITH_GLOBAL_AREA_WRITING
    write_area_map(wd, &win->global_areas);
#else
    win->global_areas = global_areas;
#endif

    /* data is written, clear deprecated data again */
    win->screen = NULL;
  }
}

static void write_screen(WriteData *wd, bScreen *sc)
{
  /* Screens are reference counted, only saved if used by a workspace. */
  if (sc->id.us > 0 || wd->use_memfile) {
    /* write LibData */
    /* in 2.50+ files, the file identifier for screens is patched, forward compatibility */
    writestruct(wd, ID_SCRN, bScreen, 1, sc);
    write_iddata(wd, &sc->id);

    write_previews(wd, sc->preview);

    /* direct data */
    write_area_map(wd, AREAMAP_FROM_SCREEN(sc));
  }
}

static void write_bone(WriteData *wd, Bone *bone)
{
  /* PATCH for upward compatibility after 2.37+ armature recode */
  bone->size[0] = bone->size[1] = bone->size[2] = 1.0f;

  /* Write this bone */
  writestruct(wd, DATA, Bone, 1, bone);

  /* Write ID Properties -- and copy this comment EXACTLY for easy finding
   * of library blocks that implement this.*/
  if (bone->prop) {
    IDP_WriteProperty(bone->prop, wd);
  }

  /* Write Children */
  for (Bone *cbone = bone->childbase.first; cbone; cbone = cbone->next) {
    write_bone(wd, cbone);
  }
}

static void write_armature(WriteData *wd, bArmature *arm)
{
  if (arm->id.us > 0 || wd->use_memfile) {
    writestruct(wd, ID_AR, bArmature, 1, arm);
    write_iddata(wd, &arm->id);

    if (arm->adt) {
      write_animdata(wd, arm->adt);
    }

    /* Direct data */
    for (Bone *bone = arm->bonebase.first; bone; bone = bone->next) {
      write_bone(wd, bone);
    }
  }
}

static void write_text(WriteData *wd, Text *text)
{
  if ((text->flags & TXT_ISMEM) && (text->flags & TXT_ISEXT)) {
    text->flags &= ~TXT_ISEXT;
  }

  /* write LibData */
  writestruct(wd, ID_TXT, Text, 1, text);
  write_iddata(wd, &text->id);

  if (text->name) {
    writedata(wd, DATA, strlen(text->name) + 1, text->name);
  }

  if (!(text->flags & TXT_ISEXT)) {
    /* now write the text data, in two steps for optimization in the readfunction */
    for (TextLine *tmp = text->lines.first; tmp; tmp = tmp->next) {
      writestruct(wd, DATA, TextLine, 1, tmp);
    }

    for (TextLine *tmp = text->lines.first; tmp; tmp = tmp->next) {
      writedata(wd, DATA, tmp->len + 1, tmp->line);
    }
  }
}

static void write_speaker(WriteData *wd, Speaker *spk)
{
  if (spk->id.us > 0 || wd->use_memfile) {
    /* write LibData */
    writestruct(wd, ID_SPK, Speaker, 1, spk);
    write_iddata(wd, &spk->id);

    if (spk->adt) {
      write_animdata(wd, spk->adt);
    }
  }
}

static void write_sound(WriteData *wd, bSound *sound)
{
  if (sound->id.us > 0 || wd->use_memfile) {
    /* write LibData */
    writestruct(wd, ID_SO, bSound, 1, sound);
    write_iddata(wd, &sound->id);

    if (sound->packedfile) {
      PackedFile *pf = sound->packedfile;
      writestruct(wd, DATA, PackedFile, 1, pf);
      writedata(wd, DATA, pf->size, pf->data);
    }
  }
}

static void write_probe(WriteData *wd, LightProbe *prb)
{
  if (prb->id.us > 0 || wd->use_memfile) {
    /* write LibData */
    writestruct(wd, ID_LP, LightProbe, 1, prb);
    write_iddata(wd, &prb->id);

    if (prb->adt) {
      write_animdata(wd, prb->adt);
    }
  }
}

static void write_nodetree(WriteData *wd, bNodeTree *ntree)
{
  if (ntree->id.us > 0 || wd->use_memfile) {
    writestruct(wd, ID_NT, bNodeTree, 1, ntree);
    /* Note that trees directly used by other IDs (materials etc.) are not 'real' ID, they cannot
     * be linked, etc., so we write actual id data here only, for 'real' ID trees. */
    write_iddata(wd, &ntree->id);

    write_nodetree_nolib(wd, ntree);
  }
}

static void write_brush(WriteData *wd, Brush *brush)
{
  if (brush->id.us > 0 || wd->use_memfile) {
    writestruct(wd, ID_BR, Brush, 1, brush);
    write_iddata(wd, &brush->id);

    if (brush->curve) {
      write_curvemapping(wd, brush->curve);
    }

    if (brush->gpencil_settings) {
      writestruct(wd, DATA, BrushGpencilSettings, 1, brush->gpencil_settings);

      if (brush->gpencil_settings->curve_sensitivity) {
        write_curvemapping(wd, brush->gpencil_settings->curve_sensitivity);
      }
      if (brush->gpencil_settings->curve_strength) {
        write_curvemapping(wd, brush->gpencil_settings->curve_strength);
      }
      if (brush->gpencil_settings->curve_jitter) {
        write_curvemapping(wd, brush->gpencil_settings->curve_jitter);
      }
    }
    if (brush->gradient) {
      writestruct(wd, DATA, ColorBand, 1, brush->gradient);
    }
  }
}

static void write_palette(WriteData *wd, Palette *palette)
{
  if (palette->id.us > 0 || wd->use_memfile) {
    PaletteColor *color;
    writestruct(wd, ID_PAL, Palette, 1, palette);
    write_iddata(wd, &palette->id);

    for (color = palette->colors.first; color; color = color->next) {
      writestruct(wd, DATA, PaletteColor, 1, color);
    }
  }
}

static void write_paintcurve(WriteData *wd, PaintCurve *pc)
{
  if (pc->id.us > 0 || wd->use_memfile) {
    writestruct(wd, ID_PC, PaintCurve, 1, pc);
    write_iddata(wd, &pc->id);

    writestruct(wd, DATA, PaintCurvePoint, pc->tot_points, pc->points);
  }
}

static void write_movieTracks(WriteData *wd, ListBase *tracks)
{
  MovieTrackingTrack *track;

  track = tracks->first;
  while (track) {
    writestruct(wd, DATA, MovieTrackingTrack, 1, track);

    if (track->markers) {
      writestruct(wd, DATA, MovieTrackingMarker, track->markersnr, track->markers);
    }

    track = track->next;
  }
}

static void write_moviePlaneTracks(WriteData *wd, ListBase *plane_tracks_base)
{
  MovieTrackingPlaneTrack *plane_track;

  for (plane_track = plane_tracks_base->first; plane_track; plane_track = plane_track->next) {
    writestruct(wd, DATA, MovieTrackingPlaneTrack, 1, plane_track);

    writedata(wd,
              DATA,
              sizeof(MovieTrackingTrack *) * plane_track->point_tracksnr,
              plane_track->point_tracks);
    writestruct(wd, DATA, MovieTrackingPlaneMarker, plane_track->markersnr, plane_track->markers);
  }
}

static void write_movieReconstruction(WriteData *wd, MovieTrackingReconstruction *reconstruction)
{
  if (reconstruction->camnr) {
    writestruct(
        wd, DATA, MovieReconstructedCamera, reconstruction->camnr, reconstruction->cameras);
  }
}

static void write_movieclip(WriteData *wd, MovieClip *clip)
{
  if (clip->id.us > 0 || wd->use_memfile) {
    MovieTracking *tracking = &clip->tracking;
    MovieTrackingObject *object;

    writestruct(wd, ID_MC, MovieClip, 1, clip);
    write_iddata(wd, &clip->id);

    if (clip->adt) {
      write_animdata(wd, clip->adt);
    }

    write_movieTracks(wd, &tracking->tracks);
    write_moviePlaneTracks(wd, &tracking->plane_tracks);
    write_movieReconstruction(wd, &tracking->reconstruction);

    object = tracking->objects.first;
    while (object) {
      writestruct(wd, DATA, MovieTrackingObject, 1, object);

      write_movieTracks(wd, &object->tracks);
      write_moviePlaneTracks(wd, &object->plane_tracks);
      write_movieReconstruction(wd, &object->reconstruction);

      object = object->next;
    }
  }
}

static void write_mask(WriteData *wd, Mask *mask)
{
  if (mask->id.us > 0 || wd->use_memfile) {
    MaskLayer *masklay;

    writestruct(wd, ID_MSK, Mask, 1, mask);
    write_iddata(wd, &mask->id);

    if (mask->adt) {
      write_animdata(wd, mask->adt);
    }

    for (masklay = mask->masklayers.first; masklay; masklay = masklay->next) {
      MaskSpline *spline;
      MaskLayerShape *masklay_shape;

      writestruct(wd, DATA, MaskLayer, 1, masklay);

      for (spline = masklay->splines.first; spline; spline = spline->next) {
        int i;

        void *points_deform = spline->points_deform;
        spline->points_deform = NULL;

        writestruct(wd, DATA, MaskSpline, 1, spline);
        writestruct(wd, DATA, MaskSplinePoint, spline->tot_point, spline->points);

        spline->points_deform = points_deform;

        for (i = 0; i < spline->tot_point; i++) {
          MaskSplinePoint *point = &spline->points[i];

          if (point->tot_uw) {
            writestruct(wd, DATA, MaskSplinePointUW, point->tot_uw, point->uw);
          }
        }
      }

      for (masklay_shape = masklay->splines_shapes.first; masklay_shape;
           masklay_shape = masklay_shape->next) {
        writestruct(wd, DATA, MaskLayerShape, 1, masklay_shape);
        writedata(wd,
                  DATA,
                  masklay_shape->tot_vert * sizeof(float) * MASK_OBJECT_SHAPE_ELEM_SIZE,
                  masklay_shape->data);
      }
    }
  }
}

static void write_linestyle_color_modifiers(WriteData *wd, ListBase *modifiers)
{
  LineStyleModifier *m;

  for (m = modifiers->first; m; m = m->next) {
    int struct_nr;
    switch (m->type) {
      case LS_MODIFIER_ALONG_STROKE:
        struct_nr = SDNA_TYPE_FROM_STRUCT(LineStyleColorModifier_AlongStroke);
        break;
      case LS_MODIFIER_DISTANCE_FROM_CAMERA:
        struct_nr = SDNA_TYPE_FROM_STRUCT(LineStyleColorModifier_DistanceFromCamera);
        break;
      case LS_MODIFIER_DISTANCE_FROM_OBJECT:
        struct_nr = SDNA_TYPE_FROM_STRUCT(LineStyleColorModifier_DistanceFromObject);
        break;
      case LS_MODIFIER_MATERIAL:
        struct_nr = SDNA_TYPE_FROM_STRUCT(LineStyleColorModifier_Material);
        break;
      case LS_MODIFIER_TANGENT:
        struct_nr = SDNA_TYPE_FROM_STRUCT(LineStyleColorModifier_Tangent);
        break;
      case LS_MODIFIER_NOISE:
        struct_nr = SDNA_TYPE_FROM_STRUCT(LineStyleColorModifier_Noise);
        break;
      case LS_MODIFIER_CREASE_ANGLE:
        struct_nr = SDNA_TYPE_FROM_STRUCT(LineStyleColorModifier_CreaseAngle);
        break;
      case LS_MODIFIER_CURVATURE_3D:
        struct_nr = SDNA_TYPE_FROM_STRUCT(LineStyleColorModifier_Curvature_3D);
        break;
      default:
        struct_nr = SDNA_TYPE_FROM_STRUCT(LineStyleModifier); /* this should not happen */
    }
    writestruct_nr(wd, DATA, struct_nr, 1, m);
  }
  for (m = modifiers->first; m; m = m->next) {
    switch (m->type) {
      case LS_MODIFIER_ALONG_STROKE:
        writestruct(wd, DATA, ColorBand, 1, ((LineStyleColorModifier_AlongStroke *)m)->color_ramp);
        break;
      case LS_MODIFIER_DISTANCE_FROM_CAMERA:
        writestruct(
            wd, DATA, ColorBand, 1, ((LineStyleColorModifier_DistanceFromCamera *)m)->color_ramp);
        break;
      case LS_MODIFIER_DISTANCE_FROM_OBJECT:
        writestruct(
            wd, DATA, ColorBand, 1, ((LineStyleColorModifier_DistanceFromObject *)m)->color_ramp);
        break;
      case LS_MODIFIER_MATERIAL:
        writestruct(wd, DATA, ColorBand, 1, ((LineStyleColorModifier_Material *)m)->color_ramp);
        break;
      case LS_MODIFIER_TANGENT:
        writestruct(wd, DATA, ColorBand, 1, ((LineStyleColorModifier_Tangent *)m)->color_ramp);
        break;
      case LS_MODIFIER_NOISE:
        writestruct(wd, DATA, ColorBand, 1, ((LineStyleColorModifier_Noise *)m)->color_ramp);
        break;
      case LS_MODIFIER_CREASE_ANGLE:
        writestruct(wd, DATA, ColorBand, 1, ((LineStyleColorModifier_CreaseAngle *)m)->color_ramp);
        break;
      case LS_MODIFIER_CURVATURE_3D:
        writestruct(
            wd, DATA, ColorBand, 1, ((LineStyleColorModifier_Curvature_3D *)m)->color_ramp);
        break;
    }
  }
}

static void write_linestyle_alpha_modifiers(WriteData *wd, ListBase *modifiers)
{
  LineStyleModifier *m;

  for (m = modifiers->first; m; m = m->next) {
    int struct_nr;
    switch (m->type) {
      case LS_MODIFIER_ALONG_STROKE:
        struct_nr = SDNA_TYPE_FROM_STRUCT(LineStyleAlphaModifier_AlongStroke);
        break;
      case LS_MODIFIER_DISTANCE_FROM_CAMERA:
        struct_nr = SDNA_TYPE_FROM_STRUCT(LineStyleAlphaModifier_DistanceFromCamera);
        break;
      case LS_MODIFIER_DISTANCE_FROM_OBJECT:
        struct_nr = SDNA_TYPE_FROM_STRUCT(LineStyleAlphaModifier_DistanceFromObject);
        break;
      case LS_MODIFIER_MATERIAL:
        struct_nr = SDNA_TYPE_FROM_STRUCT(LineStyleAlphaModifier_Material);
        break;
      case LS_MODIFIER_TANGENT:
        struct_nr = SDNA_TYPE_FROM_STRUCT(LineStyleAlphaModifier_Tangent);
        break;
      case LS_MODIFIER_NOISE:
        struct_nr = SDNA_TYPE_FROM_STRUCT(LineStyleAlphaModifier_Noise);
        break;
      case LS_MODIFIER_CREASE_ANGLE:
        struct_nr = SDNA_TYPE_FROM_STRUCT(LineStyleAlphaModifier_CreaseAngle);
        break;
      case LS_MODIFIER_CURVATURE_3D:
        struct_nr = SDNA_TYPE_FROM_STRUCT(LineStyleAlphaModifier_Curvature_3D);
        break;
      default:
        struct_nr = SDNA_TYPE_FROM_STRUCT(LineStyleModifier); /* this should not happen */
    }
    writestruct_nr(wd, DATA, struct_nr, 1, m);
  }
  for (m = modifiers->first; m; m = m->next) {
    switch (m->type) {
      case LS_MODIFIER_ALONG_STROKE:
        write_curvemapping(wd, ((LineStyleAlphaModifier_AlongStroke *)m)->curve);
        break;
      case LS_MODIFIER_DISTANCE_FROM_CAMERA:
        write_curvemapping(wd, ((LineStyleAlphaModifier_DistanceFromCamera *)m)->curve);
        break;
      case LS_MODIFIER_DISTANCE_FROM_OBJECT:
        write_curvemapping(wd, ((LineStyleAlphaModifier_DistanceFromObject *)m)->curve);
        break;
      case LS_MODIFIER_MATERIAL:
        write_curvemapping(wd, ((LineStyleAlphaModifier_Material *)m)->curve);
        break;
      case LS_MODIFIER_TANGENT:
        write_curvemapping(wd, ((LineStyleAlphaModifier_Tangent *)m)->curve);
        break;
      case LS_MODIFIER_NOISE:
        write_curvemapping(wd, ((LineStyleAlphaModifier_Noise *)m)->curve);
        break;
      case LS_MODIFIER_CREASE_ANGLE:
        write_curvemapping(wd, ((LineStyleAlphaModifier_CreaseAngle *)m)->curve);
        break;
      case LS_MODIFIER_CURVATURE_3D:
        write_curvemapping(wd, ((LineStyleAlphaModifier_Curvature_3D *)m)->curve);
        break;
    }
  }
}

static void write_linestyle_thickness_modifiers(WriteData *wd, ListBase *modifiers)
{
  LineStyleModifier *m;

  for (m = modifiers->first; m; m = m->next) {
    int struct_nr;
    switch (m->type) {
      case LS_MODIFIER_ALONG_STROKE:
        struct_nr = SDNA_TYPE_FROM_STRUCT(LineStyleThicknessModifier_AlongStroke);
        break;
      case LS_MODIFIER_DISTANCE_FROM_CAMERA:
        struct_nr = SDNA_TYPE_FROM_STRUCT(LineStyleThicknessModifier_DistanceFromCamera);
        break;
      case LS_MODIFIER_DISTANCE_FROM_OBJECT:
        struct_nr = SDNA_TYPE_FROM_STRUCT(LineStyleThicknessModifier_DistanceFromObject);
        break;
      case LS_MODIFIER_MATERIAL:
        struct_nr = SDNA_TYPE_FROM_STRUCT(LineStyleThicknessModifier_Material);
        break;
      case LS_MODIFIER_CALLIGRAPHY:
        struct_nr = SDNA_TYPE_FROM_STRUCT(LineStyleThicknessModifier_Calligraphy);
        break;
      case LS_MODIFIER_TANGENT:
        struct_nr = SDNA_TYPE_FROM_STRUCT(LineStyleThicknessModifier_Tangent);
        break;
      case LS_MODIFIER_NOISE:
        struct_nr = SDNA_TYPE_FROM_STRUCT(LineStyleThicknessModifier_Noise);
        break;
      case LS_MODIFIER_CREASE_ANGLE:
        struct_nr = SDNA_TYPE_FROM_STRUCT(LineStyleThicknessModifier_CreaseAngle);
        break;
      case LS_MODIFIER_CURVATURE_3D:
        struct_nr = SDNA_TYPE_FROM_STRUCT(LineStyleThicknessModifier_Curvature_3D);
        break;
      default:
        struct_nr = SDNA_TYPE_FROM_STRUCT(LineStyleModifier); /* this should not happen */
    }
    writestruct_nr(wd, DATA, struct_nr, 1, m);
  }
  for (m = modifiers->first; m; m = m->next) {
    switch (m->type) {
      case LS_MODIFIER_ALONG_STROKE:
        write_curvemapping(wd, ((LineStyleThicknessModifier_AlongStroke *)m)->curve);
        break;
      case LS_MODIFIER_DISTANCE_FROM_CAMERA:
        write_curvemapping(wd, ((LineStyleThicknessModifier_DistanceFromCamera *)m)->curve);
        break;
      case LS_MODIFIER_DISTANCE_FROM_OBJECT:
        write_curvemapping(wd, ((LineStyleThicknessModifier_DistanceFromObject *)m)->curve);
        break;
      case LS_MODIFIER_MATERIAL:
        write_curvemapping(wd, ((LineStyleThicknessModifier_Material *)m)->curve);
        break;
      case LS_MODIFIER_TANGENT:
        write_curvemapping(wd, ((LineStyleThicknessModifier_Tangent *)m)->curve);
        break;
      case LS_MODIFIER_CREASE_ANGLE:
        write_curvemapping(wd, ((LineStyleThicknessModifier_CreaseAngle *)m)->curve);
        break;
      case LS_MODIFIER_CURVATURE_3D:
        write_curvemapping(wd, ((LineStyleThicknessModifier_Curvature_3D *)m)->curve);
        break;
    }
  }
}

static void write_linestyle_geometry_modifiers(WriteData *wd, ListBase *modifiers)
{
  LineStyleModifier *m;

  for (m = modifiers->first; m; m = m->next) {
    int struct_nr;
    switch (m->type) {
      case LS_MODIFIER_SAMPLING:
        struct_nr = SDNA_TYPE_FROM_STRUCT(LineStyleGeometryModifier_Sampling);
        break;
      case LS_MODIFIER_BEZIER_CURVE:
        struct_nr = SDNA_TYPE_FROM_STRUCT(LineStyleGeometryModifier_BezierCurve);
        break;
      case LS_MODIFIER_SINUS_DISPLACEMENT:
        struct_nr = SDNA_TYPE_FROM_STRUCT(LineStyleGeometryModifier_SinusDisplacement);
        break;
      case LS_MODIFIER_SPATIAL_NOISE:
        struct_nr = SDNA_TYPE_FROM_STRUCT(LineStyleGeometryModifier_SpatialNoise);
        break;
      case LS_MODIFIER_PERLIN_NOISE_1D:
        struct_nr = SDNA_TYPE_FROM_STRUCT(LineStyleGeometryModifier_PerlinNoise1D);
        break;
      case LS_MODIFIER_PERLIN_NOISE_2D:
        struct_nr = SDNA_TYPE_FROM_STRUCT(LineStyleGeometryModifier_PerlinNoise2D);
        break;
      case LS_MODIFIER_BACKBONE_STRETCHER:
        struct_nr = SDNA_TYPE_FROM_STRUCT(LineStyleGeometryModifier_BackboneStretcher);
        break;
      case LS_MODIFIER_TIP_REMOVER:
        struct_nr = SDNA_TYPE_FROM_STRUCT(LineStyleGeometryModifier_TipRemover);
        break;
      case LS_MODIFIER_POLYGONIZATION:
        struct_nr = SDNA_TYPE_FROM_STRUCT(LineStyleGeometryModifier_Polygonalization);
        break;
      case LS_MODIFIER_GUIDING_LINES:
        struct_nr = SDNA_TYPE_FROM_STRUCT(LineStyleGeometryModifier_GuidingLines);
        break;
      case LS_MODIFIER_BLUEPRINT:
        struct_nr = SDNA_TYPE_FROM_STRUCT(LineStyleGeometryModifier_Blueprint);
        break;
      case LS_MODIFIER_2D_OFFSET:
        struct_nr = SDNA_TYPE_FROM_STRUCT(LineStyleGeometryModifier_2DOffset);
        break;
      case LS_MODIFIER_2D_TRANSFORM:
        struct_nr = SDNA_TYPE_FROM_STRUCT(LineStyleGeometryModifier_2DTransform);
        break;
      case LS_MODIFIER_SIMPLIFICATION:
        struct_nr = SDNA_TYPE_FROM_STRUCT(LineStyleGeometryModifier_Simplification);
        break;
      default:
        struct_nr = SDNA_TYPE_FROM_STRUCT(LineStyleModifier); /* this should not happen */
    }
    writestruct_nr(wd, DATA, struct_nr, 1, m);
  }
}

static void write_linestyle(WriteData *wd, FreestyleLineStyle *linestyle)
{
  if (linestyle->id.us > 0 || wd->use_memfile) {
    writestruct(wd, ID_LS, FreestyleLineStyle, 1, linestyle);
    write_iddata(wd, &linestyle->id);

    if (linestyle->adt) {
      write_animdata(wd, linestyle->adt);
    }

    write_linestyle_color_modifiers(wd, &linestyle->color_modifiers);
    write_linestyle_alpha_modifiers(wd, &linestyle->alpha_modifiers);
    write_linestyle_thickness_modifiers(wd, &linestyle->thickness_modifiers);
    write_linestyle_geometry_modifiers(wd, &linestyle->geometry_modifiers);
    for (int a = 0; a < MAX_MTEX; a++) {
      if (linestyle->mtex[a]) {
        writestruct(wd, DATA, MTex, 1, linestyle->mtex[a]);
      }
    }
    if (linestyle->nodetree) {
      writestruct(wd, DATA, bNodeTree, 1, linestyle->nodetree);
      write_nodetree_nolib(wd, linestyle->nodetree);
    }
  }
}

static void write_cachefile(WriteData *wd, CacheFile *cache_file)
{
  if (cache_file->id.us > 0 || wd->use_memfile) {
    writestruct(wd, ID_CF, CacheFile, 1, cache_file);

    if (cache_file->adt) {
      write_animdata(wd, cache_file->adt);
    }
  }
}

static void write_workspace(WriteData *wd, WorkSpace *workspace)
{
  ListBase *layouts = BKE_workspace_layouts_get(workspace);

  writestruct(wd, ID_WS, WorkSpace, 1, workspace);
  writelist(wd, DATA, WorkSpaceLayout, layouts);
  writelist(wd, DATA, WorkSpaceDataRelation, &workspace->hook_layout_relations);
  writelist(wd, DATA, wmOwnerID, &workspace->owner_ids);
  writelist(wd, DATA, bToolRef, &workspace->tools);
  for (bToolRef *tref = workspace->tools.first; tref; tref = tref->next) {
    if (tref->properties) {
      IDP_WriteProperty(tref->properties, wd);
    }
  }
}

/* Keep it last of write_foodata functions. */
static void write_libraries(WriteData *wd, Main *main)
{
  ListBase *lbarray[MAX_LIBARRAY];
  ID *id;
  int a, tot;
  bool found_one;

  for (; main; main = main->next) {
    a = tot = set_listbasepointers(main, lbarray);

    /* test: is lib being used */
    if (main->curlib && main->curlib->packedfile) {
      found_one = true;
    }
    else {
      found_one = false;
      while (!found_one && tot--) {
        for (id = lbarray[tot]->first; id; id = id->next) {
          if (id->us > 0 &&
              ((id->tag & LIB_TAG_EXTERN) ||
               ((id->tag & LIB_TAG_INDIRECT) && (id->flag & LIB_INDIRECT_WEAK_LINK)))) {
            found_one = true;
            break;
          }
        }
      }
    }

    /* To be able to restore 'quit.blend' and temp saves,
     * the packed blend has to be in undo buffers... */
    /* XXX needs rethink, just like save UI in undo files now -
     * would be nice to append things only for the 'quit.blend' and temp saves. */
    if (found_one) {
      /* Not overridable. */

      writestruct(wd, ID_LI, Library, 1, main->curlib);
      write_iddata(wd, &main->curlib->id);

      if (main->curlib->packedfile) {
        PackedFile *pf = main->curlib->packedfile;
        writestruct(wd, DATA, PackedFile, 1, pf);
        writedata(wd, DATA, pf->size, pf->data);
        if (wd->use_memfile == false) {
          printf("write packed .blend: %s\n", main->curlib->name);
        }
      }

      /* Write link placeholders for all direct linked IDs. */
      while (a--) {
        for (id = lbarray[a]->first; id; id = id->next) {
          if (id->us > 0 &&
              ((id->tag & LIB_TAG_EXTERN) ||
               ((id->tag & LIB_TAG_INDIRECT) && (id->flag & LIB_INDIRECT_WEAK_LINK)))) {
            if (!BKE_idcode_is_linkable(GS(id->name))) {
              printf(
                  "ERROR: write file: data-block '%s' from lib '%s' is not linkable "
                  "but is flagged as directly linked",
                  id->name,
                  main->curlib->filepath);
              BLI_assert(0);
            }
            writestruct(wd, ID_LINK_PLACEHOLDER, ID, 1, id);
          }
        }
      }
    }
  }

  mywrite_flush(wd);
}

/* context is usually defined by WM, two cases where no WM is available:
 * - for forward compatibility, curscreen has to be saved
 * - for undofile, curscene needs to be saved */
static void write_global(WriteData *wd, int fileflags, Main *mainvar)
{
  const bool is_undo = wd->use_memfile;
  FileGlobal fg;
  bScreen *screen;
  Scene *scene;
  ViewLayer *view_layer;
  char subvstr[8];

  /* prevent mem checkers from complaining */
  memset(fg._pad, 0, sizeof(fg._pad));
  memset(fg.filename, 0, sizeof(fg.filename));
  memset(fg.build_hash, 0, sizeof(fg.build_hash));
  fg._pad1 = NULL;

  current_screen_compat(mainvar, is_undo, &screen, &scene, &view_layer);

  /* XXX still remap G */
  fg.curscreen = screen;
  fg.curscene = scene;
  fg.cur_view_layer = view_layer;

  /* prevent to save this, is not good convention, and feature with concerns... */
  fg.fileflags = (fileflags & ~G_FILE_FLAG_ALL_RUNTIME);

  fg.globalf = G.f;
  BLI_strncpy(fg.filename, mainvar->name, sizeof(fg.filename));
  sprintf(subvstr, "%4d", BLENDER_SUBVERSION);
  memcpy(fg.subvstr, subvstr, 4);

  fg.subversion = BLENDER_SUBVERSION;
  fg.minversion = BLENDER_MINVERSION;
  fg.minsubversion = BLENDER_MINSUBVERSION;
#ifdef WITH_BUILDINFO
  {
    extern unsigned long build_commit_timestamp;
    extern char build_hash[];
    /* TODO(sergey): Add branch name to file as well? */
    fg.build_commit_timestamp = build_commit_timestamp;
    BLI_strncpy(fg.build_hash, build_hash, sizeof(fg.build_hash));
  }
#else
  fg.build_commit_timestamp = 0;
  BLI_strncpy(fg.build_hash, "unknown", sizeof(fg.build_hash));
#endif
  writestruct(wd, GLOB, FileGlobal, 1, &fg);
}

/* preview image, first 2 values are width and height
 * second are an RGBA image (uchar)
 * note, this uses 'TEST' since new types will segfault on file load for older blender versions.
 */
static void write_thumb(WriteData *wd, const BlendThumbnail *thumb)
{
  if (thumb) {
    writedata(wd, TEST, BLEN_THUMB_MEMSIZE_FILE(thumb->width, thumb->height), thumb);
  }
}

/** \} */

/* -------------------------------------------------------------------- */
/** \name File Writing (Private)
 * \{ */

/* if MemFile * there's filesave to memory */
static bool write_file_handle(Main *mainvar,
                              WriteWrap *ww,
                              MemFile *compare,
                              MemFile *current,
                              int write_flags,
                              const BlendThumbnail *thumb)
{
  BHead bhead;
  ListBase mainlist;
  char buf[16];
  WriteData *wd;

  blo_split_main(&mainlist, mainvar);

  wd = mywrite_begin(ww, compare, current);

  sprintf(buf,
          "BLENDER%c%c%.3d",
          (sizeof(void *) == 8) ? '-' : '_',
          (ENDIAN_ORDER == B_ENDIAN) ? 'V' : 'v',
          BLENDER_VERSION);

  mywrite(wd, buf, 12);

  write_renderinfo(wd, mainvar);
  write_thumb(wd, thumb);
  write_global(wd, write_flags, mainvar);

  /* The windowmanager and screen often change,
   * avoid thumbnail detecting changes because of this. */
  mywrite_flush(wd);

  OverrideLibraryStorage *override_storage =
      wd->use_memfile ? NULL : BKE_override_library_operations_store_initialize();

  /* This outer loop allows to save first data-blocks from real mainvar,
   * then the temp ones from override process,
   * if needed, without duplicating whole code. */
  Main *bmain = mainvar;
  do {
    ListBase *lbarray[MAX_LIBARRAY];
    int a = set_listbasepointers(bmain, lbarray);
    while (a--) {
      ID *id = lbarray[a]->first;

      if (id && GS(id->name) == ID_LI) {
        continue; /* Libraries are handled separately below. */
      }

      for (; id; id = id->next) {
        /* We should never attempt to write non-regular IDs
         * (i.e. all kind of temp/runtime ones). */
        BLI_assert(
            (id->tag & (LIB_TAG_NO_MAIN | LIB_TAG_NO_USER_REFCOUNT | LIB_TAG_NOT_ALLOCATED)) == 0);

        const bool do_override = !ELEM(override_storage, NULL, bmain) && id->override_library;

        if (do_override) {
          BKE_override_library_operations_store_start(bmain, override_storage, id);
        }

        switch ((ID_Type)GS(id->name)) {
          case ID_WM:
            write_windowmanager(wd, (wmWindowManager *)id);
            break;
          case ID_WS:
            write_workspace(wd, (WorkSpace *)id);
            break;
          case ID_SCR:
            write_screen(wd, (bScreen *)id);
            break;
          case ID_MC:
            write_movieclip(wd, (MovieClip *)id);
            break;
          case ID_MSK:
            write_mask(wd, (Mask *)id);
            break;
          case ID_SCE:
            write_scene(wd, (Scene *)id);
            break;
          case ID_CU:
            write_curve(wd, (Curve *)id);
            break;
          case ID_MB:
            write_mball(wd, (MetaBall *)id);
            break;
          case ID_IM:
            write_image(wd, (Image *)id);
            break;
          case ID_CA:
            write_camera(wd, (Camera *)id);
            break;
          case ID_LA:
            write_light(wd, (Light *)id);
            break;
          case ID_LT:
            write_lattice(wd, (Lattice *)id);
            break;
          case ID_VF:
            write_vfont(wd, (VFont *)id);
            break;
          case ID_KE:
            write_key(wd, (Key *)id);
            break;
          case ID_WO:
            write_world(wd, (World *)id);
            break;
          case ID_TXT:
            write_text(wd, (Text *)id);
            break;
          case ID_SPK:
            write_speaker(wd, (Speaker *)id);
            break;
          case ID_LP:
            write_probe(wd, (LightProbe *)id);
            break;
          case ID_SO:
            write_sound(wd, (bSound *)id);
            break;
          case ID_GR:
            write_collection(wd, (Collection *)id);
            break;
          case ID_AR:
            write_armature(wd, (bArmature *)id);
            break;
          case ID_AC:
            write_action(wd, (bAction *)id);
            break;
          case ID_OB:
            write_object(wd, (Object *)id);
            break;
          case ID_MA:
            write_material(wd, (Material *)id);
            break;
          case ID_TE:
            write_texture(wd, (Tex *)id);
            break;
          case ID_ME:
            write_mesh(wd, (Mesh *)id);
            break;
          case ID_PA:
            write_particlesettings(wd, (ParticleSettings *)id);
            break;
          case ID_NT:
            write_nodetree(wd, (bNodeTree *)id);
            break;
          case ID_BR:
            write_brush(wd, (Brush *)id);
            break;
          case ID_PAL:
            write_palette(wd, (Palette *)id);
            break;
          case ID_PC:
            write_paintcurve(wd, (PaintCurve *)id);
            break;
          case ID_GD:
            write_gpencil(wd, (bGPdata *)id);
            break;
          case ID_LS:
            write_linestyle(wd, (FreestyleLineStyle *)id);
            break;
          case ID_CF:
            write_cachefile(wd, (CacheFile *)id);
            break;
          case ID_LI:
            /* Do nothing, handled below - and should never be reached. */
            BLI_assert(0);
            break;
          case ID_IP:
            /* Do nothing, deprecated. */
            break;
          default:
            /* Should never be reached. */
            BLI_assert(0);
            break;
        }

        if (do_override) {
          BKE_override_library_operations_store_end(override_storage, id);
        }
      }

      mywrite_flush(wd);
    }
  } while ((bmain != override_storage) && (bmain = override_storage));

  if (override_storage) {
    BKE_override_library_operations_store_finalize(override_storage);
    override_storage = NULL;
  }

  /* Special handling, operating over split Mains... */
  write_libraries(wd, mainvar->next);

  /* So changes above don't cause a 'DNA1' to be detected as changed on undo. */
  mywrite_flush(wd);

  if (write_flags & G_FILE_USERPREFS) {
    write_userdef(wd, &U);
  }

  /* Write DNA last, because (to be implemented) test for which structs are written.
   *
   * Note that we *borrow* the pointer to 'DNAstr',
   * so writing each time uses the same address and doesn't cause unnecessary undo overhead. */
  writedata(wd, DNA1, wd->sdna->data_len, wd->sdna->data);

  /* end of file */
  memset(&bhead, 0, sizeof(BHead));
  bhead.code = ENDB;
  mywrite(wd, &bhead, sizeof(BHead));

  blo_join_main(&mainlist);

  return mywrite_end(wd);
}

/* do reverse file history: .blend1 -> .blend2, .blend -> .blend1 */
/* return: success(0), failure(1) */
static bool do_history(const char *name, ReportList *reports)
{
  char tempname1[FILE_MAX], tempname2[FILE_MAX];
  int hisnr = U.versions;

  if (U.versions == 0) {
    return 0;
  }

  if (strlen(name) < 2) {
    BKE_report(reports, RPT_ERROR, "Unable to make version backup: filename too short");
    return 1;
  }

  while (hisnr > 1) {
    BLI_snprintf(tempname1, sizeof(tempname1), "%s%d", name, hisnr - 1);
    if (BLI_exists(tempname1)) {
      BLI_snprintf(tempname2, sizeof(tempname2), "%s%d", name, hisnr);

      if (BLI_rename(tempname1, tempname2)) {
        BKE_report(reports, RPT_ERROR, "Unable to make version backup");
        return true;
      }
    }
    hisnr--;
  }

  /* is needed when hisnr==1 */
  if (BLI_exists(name)) {
    BLI_snprintf(tempname1, sizeof(tempname1), "%s%d", name, hisnr);

    if (BLI_rename(name, tempname1)) {
      BKE_report(reports, RPT_ERROR, "Unable to make version backup");
      return true;
    }
  }

  return 0;
}

/** \} */

/* -------------------------------------------------------------------- */
/** \name File Writing (Public)
 * \{ */

/**
 * \return Success.
 */
bool BLO_write_file(Main *mainvar,
                    const char *filepath,
                    int write_flags,
                    ReportList *reports,
                    const BlendThumbnail *thumb)
{
  char tempname[FILE_MAX + 1];
  eWriteWrapType ww_type;
  WriteWrap ww;

  /* path backup/restore */
  void *path_list_backup = NULL;
  const int path_list_flag = (BKE_BPATH_TRAVERSE_SKIP_LIBRARY | BKE_BPATH_TRAVERSE_SKIP_MULTIFILE);

  if (G.debug & G_DEBUG_IO && mainvar->lock != NULL) {
    BKE_report(reports, RPT_INFO, "Checking sanity of current .blend file *BEFORE* save to disk");
    BLO_main_validate_libraries(mainvar, reports);
    BLO_main_validate_shapekeys(mainvar, reports);
  }

  /* open temporary file, so we preserve the original in case we crash */
  BLI_snprintf(tempname, sizeof(tempname), "%s@", filepath);

  if (write_flags & G_FILE_COMPRESS) {
    ww_type = WW_WRAP_ZLIB;
  }
  else {
    ww_type = WW_WRAP_NONE;
  }

  ww_handle_init(ww_type, &ww);

  if (ww.open(&ww, tempname) == false) {
    BKE_reportf(
        reports, RPT_ERROR, "Cannot open file %s for writing: %s", tempname, strerror(errno));
    return 0;
  }

  /* check if we need to backup and restore paths */
  if (UNLIKELY((write_flags & G_FILE_RELATIVE_REMAP) && (G_FILE_SAVE_COPY & write_flags))) {
    path_list_backup = BKE_bpath_list_backup(mainvar, path_list_flag);
  }

  /* remapping of relative paths to new file location */
  if (write_flags & G_FILE_RELATIVE_REMAP) {
    char dir1[FILE_MAX];
    char dir2[FILE_MAX];
    BLI_split_dir_part(filepath, dir1, sizeof(dir1));
    BLI_split_dir_part(mainvar->name, dir2, sizeof(dir2));

    /* just in case there is some subtle difference */
    BLI_cleanup_dir(mainvar->name, dir1);
    BLI_cleanup_dir(mainvar->name, dir2);

    if (G.relbase_valid && (BLI_path_cmp(dir1, dir2) == 0)) {
      write_flags &= ~G_FILE_RELATIVE_REMAP;
    }
    else {
      if (G.relbase_valid) {
        /* blend may not have been saved before. Tn this case
         * we should not have any relative paths, but if there
         * is somehow, an invalid or empty G_MAIN->name it will
         * print an error, don't try make the absolute in this case. */
        BKE_bpath_absolute_convert(mainvar, BKE_main_blendfile_path_from_global(), NULL);
      }
    }
  }

  if (write_flags & G_FILE_RELATIVE_REMAP) {
    /* note, making relative to something OTHER then G_MAIN->name */
    BKE_bpath_relative_convert(mainvar, filepath, NULL);
  }

  /* actual file writing */
  const bool err = write_file_handle(mainvar, &ww, NULL, NULL, write_flags, thumb);

  ww.close(&ww);

  if (UNLIKELY(path_list_backup)) {
    BKE_bpath_list_restore(mainvar, path_list_flag, path_list_backup);
    BKE_bpath_list_free(path_list_backup);
  }

  if (err) {
    BKE_report(reports, RPT_ERROR, strerror(errno));
    remove(tempname);

    return 0;
  }

  /* file save to temporary file was successful */
  /* now do reverse file history (move .blend1 -> .blend2, .blend -> .blend1) */
  if (write_flags & G_FILE_HISTORY) {
    const bool err_hist = do_history(filepath, reports);
    if (err_hist) {
      BKE_report(reports, RPT_ERROR, "Version backup failed (file saved with @)");
      return 0;
    }
  }

  if (BLI_rename(tempname, filepath) != 0) {
    BKE_report(reports, RPT_ERROR, "Cannot change old file (file saved with @)");
    return 0;
  }

  if (G.debug & G_DEBUG_IO && mainvar->lock != NULL) {
    BKE_report(reports, RPT_INFO, "Checking sanity of current .blend file *AFTER* save to disk");
    BLO_main_validate_libraries(mainvar, reports);
  }

  return 1;
}

/**
 * \return Success.
 */
bool BLO_write_file_mem(Main *mainvar, MemFile *compare, MemFile *current, int write_flags)
{
  write_flags &= ~G_FILE_USERPREFS;

  const bool err = write_file_handle(mainvar, NULL, compare, current, write_flags, NULL);

  return (err == 0);
}

/** \} */<|MERGE_RESOLUTION|>--- conflicted
+++ resolved
@@ -1766,18 +1766,17 @@
         }
       }
     }
-<<<<<<< HEAD
     else if (md->type == eModifierType_Remesh) {
       RemeshModifierData *rmd = (RemeshModifierData *)md;
       CSGVolume_Object *vcob;
       for (vcob = rmd->csg_operands.first; vcob; vcob = vcob->next) {
         writestruct(wd, DATA, CSGVolume_Object, 1, vcob);
-=======
+      }
+    }
     else if (md->type == eModifierType_Bevel) {
       BevelModifierData *bmd = (BevelModifierData *)md;
       if (bmd->custom_profile) {
         write_CurveProfile(wd, bmd->custom_profile);
->>>>>>> 373e936e
       }
     }
   }

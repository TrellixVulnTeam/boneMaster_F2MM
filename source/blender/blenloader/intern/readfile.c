--- conflicted
+++ resolved
@@ -5818,20 +5818,18 @@
         }
       }
     }
-<<<<<<< HEAD
     else if (md->type == eModifierType_Remesh) {
       RemeshModifierData *rmd = (RemeshModifierData *)md;
       link_list(fd, &rmd->csg_operands);
       rmd->mesh_cached = NULL;
       rmd->levelset_cached = NULL;
-=======
+    }
     else if (md->type == eModifierType_Bevel) {
       BevelModifierData *bmd = (BevelModifierData *)md;
       bmd->custom_profile = newdataadr(fd, bmd->custom_profile);
       if (bmd->custom_profile) {
         direct_link_curveprofile(fd, bmd->custom_profile);
       }
->>>>>>> 373e936e
     }
   }
 }

/**
 * $Id$ 
 *
 * ***** BEGIN GPL LICENSE BLOCK *****
 *
 * This program is free software; you can redistribute it and/or
 * modify it under the terms of the GNU General Public License
 * as published by the Free Software Foundation; either version 2
 * of the License, or (at your option) any later version. 
 *
 * This program is distributed in the hope that it will be useful,
 * but WITHOUT ANY WARRANTY; without even the implied warranty of
 * MERCHANTABILITY or FITNESS FOR A PARTICULAR PURPOSE.  See the
 * GNU General Public License for more details.
 *
 * You should have received a copy of the GNU General Public License
 * along with this program; if not, write to the Free Software Foundation,
 * Inc., 51 Franklin Street, Fifth Floor, Boston, MA 02110-1301, USA.
 *
 * The Original Code is Copyright (C) 2007 Blender Foundation
 * All rights reserved.
 *
 * The Original Code is: all of this file.
 *
 * Contributor(s): Andrea Weikert.
 *
 * ***** END GPL LICENSE BLOCK *****
 */

#include <stdio.h>

#include "BKE_global.h"
#include "BKE_utildefines.h"
#include "BLI_blenlib.h"
#include "MEM_guardedalloc.h"

#include "IMB_imbuf_types.h"
#include "IMB_imbuf.h"
#include "IMB_thumbs.h"
#include "IMB_metadata.h"

#include "md5.h"

#include <ctype.h>
#include <stdlib.h>
#include <string.h>
#include <time.h>
#include <sys/types.h>
#include <sys/stat.h>
#include <stdio.h>

#ifdef WIN32
#include <windows.h> /* need to include windows.h so _WIN32_IE is defined  */
#ifndef _WIN32_IE
#define _WIN32_IE 0x0400 /* minimal requirements for SHGetSpecialFolderPath on MINGW MSVC has this defined already */
#endif
#include <shlobj.h> /* for SHGetSpecialFolderPath, has to be done before BLI_winstuff because 'near' is disabled through BLI_windstuff */
#include <process.h> /* getpid */
#include <direct.h> /* chdir */
#include "BLI_winstuff.h"
#else
#include <unistd.h>
#endif

#define URI_MAX FILE_MAX*3 + 8

static int get_thumb_dir( char* dir , ThumbSize size)
{
#ifdef WIN32
	/* yes, applications shouldn't store data there, but so does GIMP :)*/
	SHGetSpecialFolderPath(0, dir, CSIDL_PROFILE, 0);
#else
	char* home = getenv("HOME");
	if (!home) return 0;
	BLI_strncpy(dir, home, FILE_MAX);
#endif
	switch(size) {
		case THB_NORMAL:
			strcat(dir, "/.thumbnails/normal/");
			break;
		case THB_LARGE:
			strcat(dir, "/.thumbnails/large/");
			break;
		case THB_FAIL:
			strcat(dir, "/.thumbnails/fail/blender/");
			break;
		default:
			return 0; /* unknown size */
	}
	return 1;
}

/** ----- begin of adapted code from glib ---
 * The following code is adapted from function g_escape_uri_string from the gnome glib
 * Source: http://svn.gnome.org/viewcvs/glib/trunk/glib/gconvert.c?view=markup
 * released under the Gnu General Public License.
 */
typedef enum {
  UNSAFE_ALL        = 0x1,  /* Escape all unsafe characters   */
  UNSAFE_ALLOW_PLUS = 0x2,  /* Allows '+'  */
  UNSAFE_PATH       = 0x8,  /* Allows '/', '&', '=', ':', '@', '+', '$' and ',' */
  UNSAFE_HOST       = 0x10, /* Allows '/' and ':' and '@' */
  UNSAFE_SLASHES    = 0x20  /* Allows all characters except for '/' and '%' */
} UnsafeCharacterSet;

static const unsigned char acceptable[96] = {
  /* A table of the ASCII chars from space (32) to DEL (127) */
  /*      !    "    #    $    %    &    '    (    )    *    +    ,    -    .    / */ 
  0x00,0x3F,0x20,0x20,0x28,0x00,0x2C,0x3F,0x3F,0x3F,0x3F,0x2A,0x28,0x3F,0x3F,0x1C,
  /* 0    1    2    3    4    5    6    7    8    9    :    ;    <    =    >    ? */
  0x3F,0x3F,0x3F,0x3F,0x3F,0x3F,0x3F,0x3F,0x3F,0x3F,0x38,0x20,0x20,0x2C,0x20,0x20,
  /* @    A    B    C    D    E    F    G    H    I    J    K    L    M    N    O */
  0x38,0x3F,0x3F,0x3F,0x3F,0x3F,0x3F,0x3F,0x3F,0x3F,0x3F,0x3F,0x3F,0x3F,0x3F,0x3F,
  /* P    Q    R    S    T    U    V    W    X    Y    Z    [    \    ]    ^    _ */
  0x3F,0x3F,0x3F,0x3F,0x3F,0x3F,0x3F,0x3F,0x3F,0x3F,0x3F,0x20,0x20,0x20,0x20,0x3F,
  /* `    a    b    c    d    e    f    g    h    i    j    k    l    m    n    o */
  0x20,0x3F,0x3F,0x3F,0x3F,0x3F,0x3F,0x3F,0x3F,0x3F,0x3F,0x3F,0x3F,0x3F,0x3F,0x3F,
  /* p    q    r    s    t    u    v    w    x    y    z    {    |    }    ~  DEL */
  0x3F,0x3F,0x3F,0x3F,0x3F,0x3F,0x3F,0x3F,0x3F,0x3F,0x3F,0x20,0x20,0x20,0x3F,0x20
};

static const char hex[17] = "0123456789abcdef";

/* Note: This escape function works on file: URIs, but if you want to
 * escape something else, please read RFC-2396 */
void escape_uri_string (const char *string, char* escaped_string, int len,UnsafeCharacterSet mask)
{
#define ACCEPTABLE(a) ((a)>=32 && (a)<128 && (acceptable[(a)-32] & use_mask))

	const char *p;
	char *q;
	int c;
	UnsafeCharacterSet use_mask;
	use_mask = mask;

	for (q = escaped_string, p = string; (*p != '\0') && len; p++) {
		c = (unsigned char) *p;
		len--;

		if (!ACCEPTABLE (c)) {
			*q++ = '%'; /* means hex coming */
			*q++ = hex[c >> 4];
			*q++ = hex[c & 15];
		} else {
			*q++ = *p;
		}
	}
  
	*q = '\0';
}

void to_hex_char(char* hexbytes, const unsigned char* bytes, int len)
{
	const unsigned char *p;
	char *q;

	for (q = hexbytes, p = bytes; len; p++) {
		const unsigned char c = (unsigned char) *p;
		len--;
		*q++ = hex[c >> 4];
		*q++ = hex[c & 15];
	}
}

/** ----- end of adapted code from glib --- */

static int uri_from_filename( const char *path, char *uri )
{
	char orig_uri[URI_MAX];	
	const char* dirstart = path;
	
#ifdef WIN32
	{
		char vol[3];

		BLI_strncpy(orig_uri, "file:///", FILE_MAX);
		if (strlen(path) < 2 && path[1] != ':') {
			/* not a correct absolute path */
			return 0;
		}
		/* on windows, using always uppercase drive/volume letter in uri */
		vol[0] = (unsigned char)toupper(path[0]);
		vol[1] = ':';
		vol[2] = '\0';
		strcat(orig_uri, vol);
		dirstart += 2;
	}
#else
	BLI_strncpy(orig_uri, "file://", FILE_MAX);
#endif
	strcat(orig_uri, dirstart);
	BLI_char_switch(orig_uri, '\\', '/');
	
#ifdef WITH_ICONV
	{
		char uri_utf8[FILE_MAX*3+8];
		escape_uri_string(orig_uri, uri_utf8, FILE_MAX*3+8, UNSAFE_PATH);
		BLI_string_to_utf8(uri_utf8, uri, NULL);
	}
#else 
	escape_uri_string(orig_uri, uri, FILE_MAX*3+8, UNSAFE_PATH);
#endif
	return 1;
}

static void thumbname_from_uri(const char* uri, char* thumb)
{
	char hexdigest[33];
	unsigned char digest[16];

	md5_buffer( uri, strlen(uri), digest);
	hexdigest[0] = '\0';
	to_hex_char(hexdigest, digest, 16);
	hexdigest[32] = '\0';
	sprintf(thumb, "%s.png", hexdigest);
}

static int thumbpath_from_uri(const char* uri, char* path, ThumbSize size)
{
	char tmppath[FILE_MAX];
	int rv = 0;

	if (get_thumb_dir(tmppath, size)) {
		char thumb[40];
		thumbname_from_uri(uri, thumb);
		BLI_snprintf(path, FILE_MAX, "%s%s", tmppath, thumb);
		rv = 1;
	}
	return rv;
}

void IMB_thumb_makedirs()
{
	char tpath[FILE_MAX];
	if (get_thumb_dir(tpath, THB_NORMAL)) {
		BLI_recurdir_fileops(tpath);
	}
	if (get_thumb_dir(tpath, THB_FAIL)) {
		BLI_recurdir_fileops(tpath);
	}
}

/* create thumbnail for file and returns new imbuf for thumbnail */
ImBuf* IMB_thumb_create(const char* path, ThumbSize size, ThumbSource source, ImBuf *img)
{
	char uri[URI_MAX];
	char desc[URI_MAX+22];
	char tpath[FILE_MAX];
	char tdir[FILE_MAX];
	char temp[FILE_MAX];
	char mtime[40];
	char cwidth[40];
	char cheight[40];
	char thumb[40];
	short tsize = 128;
	short ex, ey;
	float scaledx, scaledy;	
	struct stat info;

	switch(size) {
		case THB_NORMAL:
			tsize = 128;
			break;
		case THB_LARGE:
			tsize = 256;
			break;
		case THB_FAIL:
			tsize = 0;
			break;
		default:
			return 0; /* unknown size */
	}

	uri_from_filename(path, uri);
	thumbname_from_uri(uri, thumb);
	if (get_thumb_dir(tdir, size)) {
		BLI_snprintf(tpath, FILE_MAX, "%s%s", tdir, thumb);
		thumb[8] = '\0'; /* shorten for tempname, not needed anymore */
		BLI_snprintf(temp, FILE_MAX, "%sblender_%d_%s.png", tdir, abs(getpid()), thumb);
		if (strncmp(path, tdir, strlen(tdir)) == 0) {
			return NULL;
		}
		if (size == THB_FAIL) {
			img = IMB_allocImBuf(0,0,32, IB_rect | IB_metadata, 0);
			if (!img) return 0;
		} else {
			if (THB_SOURCE_IMAGE == source || THB_SOURCE_BLEND == source) {
				
				/* only load if we didnt give an image */
				if(img==NULL) {
					if(THB_SOURCE_BLEND == source) {
						img = IMB_loadblend_thumb(path);
					}
					else {
						img = IMB_loadiffname(path, IB_rect | IB_metadata);
					}
				}

				if (img != NULL) {
					stat(path, &info);
					sprintf(mtime, "%ld", info.st_mtime);
					sprintf(cwidth, "%d", img->x);
					sprintf(cheight, "%d", img->y);
				}
			} else if (THB_SOURCE_MOVIE == source) {
				struct anim * anim = NULL;
				anim = IMB_open_anim(path, IB_rect | IB_metadata);
				if (anim != NULL) {
					img = IMB_anim_absolute(anim, 0);
					if (img == NULL) {
						printf("not an anim; %s\n", path);
					} else {
						IMB_freeImBuf(img);
						img = IMB_anim_previewframe(anim);						
					}
					IMB_free_anim(anim);
				}
				stat(path, &info);
				sprintf(mtime, "%ld", info.st_mtime);
			}
			if (!img) return 0;		

			if (img->x > img->y) {
				scaledx = (float)tsize;
				scaledy =  ( (float)img->y/(float)img->x )*tsize;
			}
			else {
				scaledy = (float)tsize;
				scaledx =  ( (float)img->x/(float)img->y )*tsize;
			}
			ex = (short)scaledx;
			ey = (short)scaledy;
			
			IMB_scaleImBuf(img, ex, ey);
		}
		sprintf(desc, "Thumbnail for %s", uri);
		IMB_metadata_change_field(img, "Description", desc);
		IMB_metadata_change_field(img, "Software", "Blender");
		IMB_metadata_change_field(img, "Thumb::URI", uri);
		IMB_metadata_change_field(img, "Thumb::MTime", mtime);
		if (THB_SOURCE_IMAGE == source) {
			IMB_metadata_change_field(img, "Thumb::Image::Width", cwidth);
			IMB_metadata_change_field(img, "Thumb::Image::Height", cheight);
		}
		img->ftype = PNG;
		img->depth = 32;		
		if (IMB_saveiff(img, temp, IB_rect | IB_metadata)) {
#ifndef WIN32
			chmod(temp, S_IRUSR | S_IWUSR);
<<<<<<< HEAD
#endif
			printf("Saving: %s\n", tpath);
			
=======
#endif	
>>>>>>> 64091ff5
			BLI_rename(temp, tpath);
		}

		return img;
	}
	return img;
}

/* read thumbnail for file and returns new imbuf for thumbnail */
ImBuf* IMB_thumb_read(const char* path, ThumbSize size)
{
	char thumb[FILE_MAX];
	char uri[FILE_MAX*3+8];
	ImBuf *img = 0;

	if (!uri_from_filename(path,uri)) {
		return NULL;
	}
	if (thumbpath_from_uri(uri, thumb, size)) {		
		img = IMB_loadiffname(thumb, IB_rect | IB_metadata);
	}

	return img;
}

/* delete all thumbs for the file */
void IMB_thumb_delete(const char* path, ThumbSize size)
{
	char thumb[FILE_MAX];
	char uri[FILE_MAX*3+8];

	if (!uri_from_filename(path ,uri)) {
		return;
	}
	if (thumbpath_from_uri(uri, thumb, size)) {
		if (strncmp(path, thumb, strlen(thumb)) == 0) {
			return;
		}
		if (BLI_exists(thumb)) {
			BLI_delete(thumb, 0, 0);
		}
	}
}


/* create the thumb if necessary and manage failed and old thumbs */
ImBuf* IMB_thumb_manage(const char* path, ThumbSize size, ThumbSource source)
{
	char thumb[FILE_MAX];
	char uri[FILE_MAX*3+8];
	struct stat st;
	ImBuf* img = NULL;
	
	if (stat(path, &st)) {
		return NULL;
	}	
	if (!uri_from_filename(path,uri)) {
		return NULL;
	}
	if (thumbpath_from_uri(uri, thumb, THB_FAIL)) {
		/* failure thumb exists, don't try recreating */
		if (BLI_exists(thumb)) {
			return NULL;
		}
	}

	if (thumbpath_from_uri(uri, thumb, size)) {
		if (strncmp(path, thumb, strlen(thumb)) == 0) {
			img = IMB_loadiffname(path, IB_rect);
		} else {
			img = IMB_loadiffname(thumb, IB_rect | IB_metadata);
			if (img) {
				char mtime[40];
				if (!IMB_metadata_get_field(img, "Thumb::MTime", mtime, 40)) {
					/* illegal thumb, forget it! */
					IMB_freeImBuf(img);
					img = 0;
				} else {
					time_t t = atol(mtime);
					if (st.st_mtime != t) {
						/* recreate all thumbs */
						IMB_freeImBuf(img);
						img = 0;
						IMB_thumb_delete(path, THB_NORMAL);
						IMB_thumb_delete(path, THB_LARGE);
						IMB_thumb_delete(path, THB_FAIL);
						img = IMB_thumb_create(path, size, source, NULL);
						if(!img){
							/* thumb creation failed, write fail thumb */
							img = IMB_thumb_create(path, THB_FAIL, source, NULL);
							if (img) {
								/* we don't need failed thumb anymore */
								IMB_freeImBuf(img);
								img = 0;
							}
						}
					}
				}
			} else {
				img = IMB_thumb_create(path, size, source, NULL);
				if(!img){
					/* thumb creation failed, write fail thumb */
					img = IMB_thumb_create(path, THB_FAIL, source, NULL);
					if (img) {
						/* we don't need failed thumb anymore */
						IMB_freeImBuf(img);
						img = 0;
					}
				}
			}
		}
	}

	return img;
}

<|MERGE_RESOLUTION|>--- conflicted
+++ resolved
@@ -347,13 +347,7 @@
 		if (IMB_saveiff(img, temp, IB_rect | IB_metadata)) {
 #ifndef WIN32
 			chmod(temp, S_IRUSR | S_IWUSR);
-<<<<<<< HEAD
-#endif
-			printf("Saving: %s\n", tpath);
-			
-=======
 #endif	
->>>>>>> 64091ff5
 			BLI_rename(temp, tpath);
 		}
 

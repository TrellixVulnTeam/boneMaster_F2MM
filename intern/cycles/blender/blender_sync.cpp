--- conflicted
+++ resolved
@@ -265,6 +265,7 @@
   experimental = (get_enum(cscene, "feature_set") != 0);
 
   Integrator *integrator = scene->integrator;
+  Integrator previntegrator = *integrator;
 
   integrator->set_min_bounce(get_int(cscene, "min_light_bounces"));
   integrator->set_max_bounce(get_int(cscene, "max_bounces"));
@@ -298,8 +299,43 @@
     }
   }
 
-<<<<<<< HEAD
-  int sampling_pattern = get_enum(cscene, "sampling_pattern");
+  integrator->set_seed(seed);
+
+  if(get_boolean(cscene, "disable_viewport_scramble"))
+  {
+    if (preview)
+    {
+      integrator->scrambling_distance = 1.0f;
+    }
+    else
+    {
+      integrator->scrambling_distance = get_float(cscene, "scrambling_distance");
+    }    
+  }
+  else
+  {
+    integrator->scrambling_distance = get_float(cscene, "scrambling_distance");
+  }
+
+  integrator->set_sample_clamp_direct(get_float(cscene, "sample_clamp_direct"));
+  integrator->set_sample_clamp_indirect(get_float(cscene, "sample_clamp_indirect"));
+  if (!preview) {
+    if (integrator->get_motion_blur() != r.use_motion_blur()) {
+      scene->object_manager->tag_update(scene);
+      scene->camera->tag_modified();
+    }
+
+    integrator->set_motion_blur(r.use_motion_blur());
+  }
+
+  integrator->set_method((Integrator::Method)get_enum(
+      cscene, "progressive", Integrator::NUM_METHODS, Integrator::PATH));
+
+  integrator->set_sample_all_lights_direct(get_boolean(cscene, "sample_all_lights_direct"));
+  integrator->set_sample_all_lights_indirect(get_boolean(cscene, "sample_all_lights_indirect"));
+  integrator->set_light_sampling_threshold(get_float(cscene, "light_sampling_threshold"));
+
+  SamplingPattern sampling_pattern = get_enum(cscene, "sampling_pattern");
 	switch(sampling_pattern) {
 		case 1: /* Dithered Sobol */
 			integrator->sampling_pattern = SAMPLING_PATTERN_SOBOL;
@@ -316,46 +352,6 @@
 			break;
 	}
 
-  if(get_boolean(cscene, "disable_viewport_scramble"))
-  {
-    if (preview)
-    {
-      integrator->scrambling_distance = 1.0f;
-    }
-    else
-    {
-      integrator->scrambling_distance = get_float(cscene, "scrambling_distance");
-    }    
-  }
-  else
-  {
-    integrator->scrambling_distance = get_float(cscene, "scrambling_distance");
-  }
-=======
-  integrator->set_seed(seed);
->>>>>>> e47ea9fb
-
-  integrator->set_sample_clamp_direct(get_float(cscene, "sample_clamp_direct"));
-  integrator->set_sample_clamp_indirect(get_float(cscene, "sample_clamp_indirect"));
-  if (!preview) {
-    if (integrator->get_motion_blur() != r.use_motion_blur()) {
-      scene->object_manager->tag_update(scene);
-      scene->camera->tag_modified();
-    }
-
-    integrator->set_motion_blur(r.use_motion_blur());
-  }
-
-  integrator->set_method((Integrator::Method)get_enum(
-      cscene, "progressive", Integrator::NUM_METHODS, Integrator::PATH));
-
-  integrator->set_sample_all_lights_direct(get_boolean(cscene, "sample_all_lights_direct"));
-  integrator->set_sample_all_lights_indirect(get_boolean(cscene, "sample_all_lights_indirect"));
-  integrator->set_light_sampling_threshold(get_float(cscene, "light_sampling_threshold"));
-
-  SamplingPattern sampling_pattern = (SamplingPattern)get_enum(
-      cscene, "sampling_pattern", SAMPLING_NUM_PATTERNS, SAMPLING_PATTERN_SOBOL);
-
   int adaptive_min_samples = INT_MAX;
 
   if (RNA_boolean_get(&cscene, "use_adaptive_sampling")) {
@@ -965,7 +961,7 @@
       }
       else if(params.device.type == 5) // GPU + CPU
       {
-        tile_x = tile_y = 16;
+        tile_x = tile_y = 64;
       }
       else if(params.device.type == DEVICE_OPTIX) // GPU OPTIX SOLA
       {

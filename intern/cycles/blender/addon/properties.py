--- conflicted
+++ resolved
@@ -226,6 +226,7 @@
     scene = context.scene
     view_layer = context.view_layer
     view_layer.update_render_passes()
+    engine.detect_conflicting_passes(scene, view_layer)
 
 
 class CyclesRenderSettings(bpy.types.PropertyGroup):
@@ -1326,28 +1327,6 @@
     def unregister(cls):
         del bpy.types.Scene.cycles_curves
 
-
-<<<<<<< HEAD
-class CyclesAOVPass(bpy.types.PropertyGroup):
-    name: StringProperty(
-        name="Name",
-        description="Name of the pass, to use in the AOV Output shader node",
-        update=update_render_passes,
-        default="AOV"
-    )
-    type: EnumProperty(
-        name="Type",
-        description="Pass data type",
-        update=update_render_passes,
-        items=enum_aov_types,
-        default='COLOR'
-    )
-    conflict: StringProperty(
-        name="Conflict",
-        description="If there is a conflict with another render passes, message explaining why",
-        default=""
-    )
-
 class CyclesLightGroup(bpy.types.PropertyGroup):
     name: StringProperty(
         name="Name",
@@ -1362,8 +1341,6 @@
         default=False
     )
 
-=======
->>>>>>> 40aadd89
 class CyclesRenderLayerSettings(bpy.types.PropertyGroup):
 
     pass_debug_bvh_traversed_nodes: BoolProperty(
@@ -1500,16 +1477,6 @@
         description="Passes used by the denoiser to distinguish noise from shader and geometry detail",
         items=enum_denoising_input_passes,
         default='RGB_ALBEDO_NORMAL',
-    )
-
-<<<<<<< HEAD
-    aovs: CollectionProperty(
-        type=CyclesAOVPass,
-        description="Custom render passes that can be output by shader nodes",
-    )
-    active_aov: IntProperty(
-        default=0,
-        min=0
     )
 
     lightgroups: CollectionProperty(
@@ -1521,8 +1488,6 @@
         default=0,
         )
 
-=======
->>>>>>> 40aadd89
     @classmethod
     def register(cls):
         bpy.types.ViewLayer.cycles = PointerProperty(
@@ -1709,11 +1674,7 @@
     bpy.utils.register_class(CyclesCurveRenderSettings)
     bpy.utils.register_class(CyclesDeviceSettings)
     bpy.utils.register_class(CyclesPreferences)
-<<<<<<< HEAD
-    bpy.utils.register_class(CyclesAOVPass)
     bpy.utils.register_class(CyclesLightGroup)
-=======
->>>>>>> 40aadd89
     bpy.utils.register_class(CyclesRenderLayerSettings)
     bpy.utils.register_class(CyclesView3DShadingSettings)
 
@@ -1735,10 +1696,6 @@
     bpy.utils.unregister_class(CyclesCurveRenderSettings)
     bpy.utils.unregister_class(CyclesDeviceSettings)
     bpy.utils.unregister_class(CyclesPreferences)
-<<<<<<< HEAD
-    bpy.utils.unregister_class(CyclesAOVPass)
     bpy.utils.unregister_class(CyclesLightGroup)
-=======
->>>>>>> 40aadd89
     bpy.utils.unregister_class(CyclesRenderLayerSettings)
     bpy.utils.unregister_class(CyclesView3DShadingSettings)
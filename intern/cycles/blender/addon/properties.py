#
# Copyright 2011-2013 Blender Foundation
#
# Licensed under the Apache License, Version 2.0 (the "License");
# you may not use this file except in compliance with the License.
# You may obtain a copy of the License at
#
# http://www.apache.org/licenses/LICENSE-2.0
#
# Unless required by applicable law or agreed to in writing, software
# distributed under the License is distributed on an "AS IS" BASIS,
# WITHOUT WARRANTIES OR CONDITIONS OF ANY KIND, either express or implied.
# See the License for the specific language governing permissions and
# limitations under the License.
#

# <pep8 compliant>

import bpy
from bpy.props import (
    BoolProperty,
    CollectionProperty,
    EnumProperty,
    FloatProperty,
    IntProperty,
    PointerProperty,
    StringProperty,
    CollectionProperty,
)

from math import pi

# enums

import _cycles
from . import engine

enum_devices = (
    ('CPU', "CPU", "Use CPU for rendering"),
    ('GPU', "GPU Compute", "Use GPU compute device for rendering, configured in the system tab in the user preferences"),
)

if _cycles.with_network:
    enum_devices += (('NETWORK', "Networked Device", "Use networked device for rendering"),)

enum_feature_set = (
    ('SUPPORTED', "Supported", "Only use finished and supported features"),
    ('EXPERIMENTAL', "Experimental", "Use experimental and incomplete features that might be broken or change in the future", 'ERROR', 1),
)

enum_displacement_methods = (
    ('BUMP', "Bump Only", "Bump mapping to simulate the appearance of displacement"),
    ('DISPLACEMENT', "Displacement Only", "Use true displacement of surface only, requires fine subdivision"),
    ('BOTH', "Displacement and Bump", "Combination of true displacement and bump mapping for finer detail"),
)

enum_bvh_layouts = (
    ('BVH2', "BVH2", "", 1),
    ('EMBREE', "Embree", "", 4),
)

enum_bvh_types = (
    ('DYNAMIC_BVH', "Dynamic BVH", "Objects can be individually updated, at the cost of slower render time"),
    ('STATIC_BVH', "Static BVH", "Any object modification requires a complete BVH rebuild, but renders faster"),
)

enum_filter_types = (
    ('BOX', "Box", "Box filter"),
    ('GAUSSIAN', "Gaussian", "Gaussian filter"),
    ('BLACKMAN_HARRIS', "Blackman-Harris", "Blackman-Harris filter"),
)

enum_panorama_types = (
    ('EQUIRECTANGULAR', "Equirectangular", "Render the scene with a spherical camera, also known as Lat Long panorama"),
    ('FISHEYE_EQUIDISTANT', "Fisheye Equidistant", "Ideal for fulldomes, ignore the sensor dimensions"),
    ('FISHEYE_EQUISOLID', "Fisheye Equisolid",
                          "Similar to most fisheye modern lens, takes sensor dimensions into consideration"),
    ('MIRRORBALL', "Mirror Ball", "Uses the mirror ball mapping"),
)

enum_curve_shape = (
    ('RIBBONS', "Rounded Ribbons", "Render hair as flat ribbon with rounded normals, for fast rendering"),
    ('THICK', "3D Curves", "Render hair as 3D curve, for accurate results when viewing hair close up"),
)

enum_tile_order = (
    ('CENTER', "Center", "Render from center to the edges"),
    ('RIGHT_TO_LEFT', "Right to Left", "Render from right to left"),
    ('LEFT_TO_RIGHT', "Left to Right", "Render from left to right"),
    ('TOP_TO_BOTTOM', "Top to Bottom", "Render from top to bottom"),
    ('BOTTOM_TO_TOP', "Bottom to Top", "Render from bottom to top"),
    ('HILBERT_SPIRAL', "Hilbert Spiral", "Render in a Hilbert Spiral"),
)

enum_use_layer_samples = (
    ('USE', "Use", "Per render layer number of samples override scene samples"),
    ('BOUNDED', "Bounded", "Bound per render layer number of samples by global samples"),
    ('IGNORE', "Ignore", "Ignore per render layer number of samples"),
)

enum_sampling_pattern = (
    ('SOBOL', "Sobol", "Use Sobol random sampling pattern"),
    ('DITHERED_SOBOL', "Dithered Sobol", "Use dithered Sobol random sampling pattern"),
    ('CORRELATED_MUTI_JITTER', "Correlated Multi-Jitter", "Use Correlated Multi-Jitter random sampling pattern"),
    ('PROGRESSIVE_MUTI_JITTER', "Progressive Multi-Jitter", "Use Progressive Multi-Jitter random sampling pattern"),
)

enum_integrator = (
    ('BRANCHED_PATH', "Branched Path Tracing", "Path tracing integrator that branches on the first bounce, giving more control over the number of light and material samples"),
    ('PATH', "Path Tracing", "Pure path tracing integrator"),
)

enum_volume_sampling = (
    ('DISTANCE', "Distance", "Use distance sampling, best for dense volumes with lights far away"),
    ('EQUIANGULAR', "Equiangular", "Use equiangular sampling, best for volumes with low density with light inside or near the volume"),
    ('MULTIPLE_IMPORTANCE', "Multiple Importance", "Combine distance and equi-angular sampling for volumes where neither method is ideal"),
)

enum_volume_interpolation = (
    ('LINEAR', "Linear", "Good smoothness and speed"),
    ('CUBIC', "Cubic", "Smoothed high quality interpolation, but slower")
)

enum_world_mis = (
    ('NONE', "None", "Don't sample the background, faster but might cause noise for non-solid backgrounds"),
    ('AUTOMATIC', "Auto", "Automatically try to determine the best setting"),
    ('MANUAL', "Manual", "Manually set the resolution of the sampling map, higher values are slower and require more memory but reduce noise")
)

enum_device_type = (
    ('CPU', "CPU", "CPU", 0),
    ('CUDA', "CUDA", "CUDA", 1),
    ('OPTIX', "OptiX", "OptiX", 3),
    ('OPENCL', "OpenCL", "OpenCL", 2)
)

enum_texture_limit = (
    ('OFF', "No Limit", "No texture size limit", 0),
    ('128', "128", "Limit texture size to 128 pixels", 1),
    ('256', "256", "Limit texture size to 256 pixels", 2),
    ('512', "512", "Limit texture size to 512 pixels", 3),
    ('1024', "1024", "Limit texture size to 1024 pixels", 4),
    ('2048', "2048", "Limit texture size to 2048 pixels", 5),
    ('4096', "4096", "Limit texture size to 4096 pixels", 6),
    ('8192', "8192", "Limit texture size to 8192 pixels", 7),
)

enum_view3d_shading_render_pass = (
    ('', "General", ""),

    ('COMBINED', "Combined", "Show the Combined Render pass", 1),
    ('EMISSION', "Emission", "Show the Emission render pass", 33),
    ('BACKGROUND', "Background", "Show the Background render pass", 34),
    ('AO', "Ambient Occlusion", "Show the Ambient Occlusion render pass", 35),

    ('', "Light", ""),

    ('DIFFUSE_DIRECT', "Diffuse Direct", "Show the Diffuse Direct render pass", 38),
    ('DIFFUSE_INDIRECT', "Diffuse Indirect", "Show the Diffuse Indirect render pass", 39),
    ('DIFFUSE_COLOR', "Diffuse Color", "Show the Diffuse Color render pass", 40),

    ('GLOSSY_DIRECT', "Glossy Direct", "Show the Glossy Direct render pass", 41),
    ('GLOSSY_INDIRECT', "Glossy Indirect", "Show the Glossy Indirect render pass", 42),
    ('GLOSSY_COLOR', "Glossy Color", "Show the Glossy Color render pass", 43),

    ('', "", ""),

    ('TRANSMISSION_DIRECT', "Transmission Direct", "Show the Transmission Direct render pass", 44),
    ('TRANSMISSION_INDIRECT', "Transmission Indirect", "Show the Transmission Indirect render pass", 45),
    ('TRANSMISSION_COLOR', "Transmission Color", "Show the Transmission Color render pass", 46),

    ('VOLUME_DIRECT', "Volume Direct", "Show the Volume Direct render pass", 50),
    ('VOLUME_INDIRECT', "Volume Indirect", "Show the Volume Indirect render pass", 51),

    ('', "Data", ""),

    ('NORMAL', "Normal", "Show the Normal render pass", 3),
    ('UV', "UV", "Show the UV render pass", 4),
    ('MIST', "Mist", "Show the Mist render pass", 32),
)

enum_aov_types = (
    ('VALUE', "Value", "Write a Value pass", 0),
    ('COLOR', "Color", "Write a Color pass", 1),
)


def enum_openimagedenoise_denoiser(self, context):
    if _cycles.with_openimagedenoise:
        return [('OPENIMAGEDENOISE', "OpenImageDenoise", "Use Intel OpenImageDenoise AI denoiser running on the CPU", 4)]
    return []


def enum_optix_denoiser(self, context):
    if not context or bool(context.preferences.addons[__package__].preferences.get_devices_for_type('OPTIX')):
        return [('OPTIX', "OptiX", "Use the OptiX AI denoiser with GPU acceleration, only available on NVIDIA GPUs", 2)]
    return []


def enum_preview_denoiser(self, context):
    optix_items = enum_optix_denoiser(self, context)
    oidn_items = enum_openimagedenoise_denoiser(self, context)

    if len(optix_items) or len(oidn_items):
        items = [('AUTO', "Automatic", "Use the fastest available denoiser for viewport rendering (OptiX if available, OpenImageDenoise otherwise)", 0)]
    else:
        items = [('AUTO', "None", "Blender was compiled without a viewport denoiser", 0)]

    items += optix_items
    items += oidn_items
    return items


def enum_denoiser(self, context):
    items = [('NLM', "NLM", "Cycles native non-local means denoiser, running on any compute device", 1)]
    items += enum_optix_denoiser(self, context)
    items += enum_openimagedenoise_denoiser(self, context)
    return items


enum_denoising_input_passes = (
    ('RGB', "Color", "Use only color as input", 1),
    ('RGB_ALBEDO', "Color + Albedo", "Use color and albedo data as input", 2),
    ('RGB_ALBEDO_NORMAL', "Color + Albedo + Normal", "Use color, albedo and normal data as input", 3),
)


def update_render_passes(self, context):
    scene = context.scene
    view_layer = context.view_layer
    view_layer.update_render_passes()
    engine.detect_conflicting_passes(scene, view_layer)


class CyclesRenderSettings(bpy.types.PropertyGroup):

    device: EnumProperty(
        name="Device",
        description="Device to use for rendering",
        items=enum_devices,
        default='CPU',
    )
    feature_set: EnumProperty(
        name="Feature Set",
        description="Feature set to use for rendering",
        items=enum_feature_set,
        default='SUPPORTED',
    )
    shading_system: BoolProperty(
        name="Open Shading Language",
        description="Use Open Shading Language (CPU rendering only)",
    )

    progressive: EnumProperty(
        name="Integrator",
        description="Method to sample lights and materials",
        items=enum_integrator,
        default='PATH',
    )

    preview_pause: BoolProperty(
        name="Pause Preview",
        description="Pause all viewport preview renders",
        default=False,
    )

    use_denoising: BoolProperty(
        name="Use Denoising",
        description="Denoise the rendered image",
        default=False,
    )
    use_preview_denoising: BoolProperty(
        name="Use Viewport Denoising",
        description="Denoise the image in the 3D viewport",
        default=False,
    )

    denoiser: EnumProperty(
        name="Denoiser",
        description="Denoise the image with the selected denoiser. "
        "For denoising the image after rendering, denoising data render passes "
        "also adapt to the selected denoiser",
        items=enum_denoiser,
        default=1,
        update=update_render_passes,
    )
    preview_denoiser: EnumProperty(
        name="Viewport Denoiser",
        description="Denoise the image after each preview update with the selected denoiser",
        items=enum_preview_denoiser,
        default=0,
    )

    use_square_samples: BoolProperty(
        name="Square Samples",
        description="Square sampling values for easier artist control",
        default=False,
    )

    disable_viewport_scramble: BoolProperty(
        name="Disable Viewport Scramble",
        description="Disable Scrambling Distance on viewport preview",
        default=False,
    )     

    renderfarm_safe_tiles: BoolProperty(
        name="Renderfarm Safe Tiles",
        description="Manage tile size for CPU or GPU, designed for mixed renderfarm use",
        default=False,
    ) 

    samples: IntProperty(
        name="Samples",
        description="Number of samples to render for each pixel",
        min=1, max=(1 << 24),
        default=128,
    )
    preview_samples: IntProperty(
        name="Viewport Samples",
        description="Number of samples to render in the viewport, unlimited if 0",
        min=0, max=(1 << 24),
        default=32,
    )
    aa_samples: IntProperty(
        name="AA Samples",
        description="Number of antialiasing samples to render for each pixel",
        min=1, max=2097151,
        default=128,
    )
    preview_aa_samples: IntProperty(
        name="AA Samples",
        description="Number of antialiasing samples to render in the viewport, unlimited if 0",
        min=0, max=2097151,
        default=32,
    )

    diffuse_samples: IntProperty(
        name="Diffuse Samples",
        description="Number of diffuse bounce samples to render for each AA sample",
        min=1, max=1024,
        default=1,
    )
    glossy_samples: IntProperty(
        name="Glossy Samples",
        description="Number of glossy bounce samples to render for each AA sample",
        min=1, max=1024,
        default=1,
    )
    transmission_samples: IntProperty(
        name="Transmission Samples",
        description="Number of transmission bounce samples to render for each AA sample",
        min=1, max=1024,
        default=1,
    )
    ao_samples: IntProperty(
        name="Ambient Occlusion Samples",
        description="Number of ambient occlusion samples to render for each AA sample",
        min=1, max=1024,
        default=1,
    )
    mesh_light_samples: IntProperty(
        name="Mesh Light Samples",
        description="Number of mesh emission light samples to render for each AA sample",
        min=1, max=1024,
        default=1,
    )
    subsurface_samples: IntProperty(
        name="Subsurface Samples",
        description="Number of subsurface scattering samples to render for each AA sample",
        min=1, max=1024,
        default=1,
    )
    volume_samples: IntProperty(
        name="Volume Samples",
        description="Number of volume scattering samples to render for each AA sample",
        min=1, max=1024,
        default=1,
    )

    sampling_pattern: EnumProperty(
        name="Sampling Pattern",
        description="Random sampling pattern used by the integrator",
        items=enum_sampling_pattern,
        default='SOBOL',
    )

    scrambling_distance: FloatProperty(
        name="Scrambling distance",
        description="The amount of pixel-dependent scrambling applied to the Sobol sequence,"
                    "lower values might speed up rendering but can cause visible artifacts",
        min=0.0, max=1.0,
        default=1.0,
    )    

    use_layer_samples: EnumProperty(
        name="Layer Samples",
        description="How to use per view layer sample settings",
        items=enum_use_layer_samples,
        default='USE',
    )

    sample_all_lights_direct: BoolProperty(
        name="Sample All Direct Lights",
        description="Sample all lights (for direct samples), rather than randomly picking one",
        default=True,
    )

    sample_all_lights_indirect: BoolProperty(
        name="Sample All Indirect Lights",
        description="Sample all lights (for indirect samples), rather than randomly picking one",
        default=True,
    )
    light_sampling_threshold: FloatProperty(
        name="Light Sampling Threshold",
        description="Probabilistically terminate light samples when the light contribution is below this threshold (more noise but faster rendering). "
        "Zero disables the test and never ignores lights",
        min=0.0, max=1.0,
        default=0.01,
    )

    use_adaptive_sampling: BoolProperty(
        name="Use Adaptive Sampling",
        description="Automatically reduce the number of samples per pixel based on estimated noise level",
        default=False,
    )

    adaptive_threshold: FloatProperty(
        name="Adaptive Sampling Threshold",
        description="Noise level step to stop sampling at, lower values reduce noise the cost of render time. Zero for automatic setting based on number of AA samples",
        min=0.0, max=1.0,
        default=0.0,
        precision=4,
    )
    adaptive_min_samples: IntProperty(
        name="Adaptive Min Samples",
        description="Minimum AA samples for adaptive sampling, to discover noisy features before stopping sampling. Zero for automatic setting based on number of AA samples",
        min=0, max=4096,
        default=0,
    )

    min_light_bounces: IntProperty(
        name="Min Light Bounces",
        description="Minimum number of light bounces. Setting this higher reduces noise in the first bounces, "
        "but can also be less efficient for more complex geometry like hair and volumes",
        min=0, max=1024,
        default=0,
    )
    min_transparent_bounces: IntProperty(
        name="Min Transparent Bounces",
        description="Minimum number of transparent bounces. Setting this higher reduces noise in the first bounces, "
        "but can also be less efficient for more complex geometry like hair and volumes",
        min=0, max=1024,
        default=0,
    )

    caustics_reflective: BoolProperty(
        name="Reflective Caustics",
        description="Use reflective caustics, resulting in a brighter image (more noise but added realism)",
        default=True,
    )

    caustics_refractive: BoolProperty(
        name="Refractive Caustics",
        description="Use refractive caustics, resulting in a brighter image (more noise but added realism)",
        default=True,
    )

    blur_glossy: FloatProperty(
        name="Filter Glossy",
        description="Adaptively blur glossy shaders after blurry bounces, "
        "to reduce noise at the cost of accuracy",
        min=0.0, max=10.0,
        default=1.0,
    )

    max_bounces: IntProperty(
        name="Max Bounces",
        description="Total maximum number of bounces",
        min=0, max=1024,
        default=12,
    )

    diffuse_bounces: IntProperty(
        name="Diffuse Bounces",
        description="Maximum number of diffuse reflection bounces, bounded by total maximum",
        min=0, max=1024,
        default=4,
    )
    glossy_bounces: IntProperty(
        name="Glossy Bounces",
        description="Maximum number of glossy reflection bounces, bounded by total maximum",
        min=0, max=1024,
        default=4,
    )
    transmission_bounces: IntProperty(
        name="Transmission Bounces",
        description="Maximum number of transmission bounces, bounded by total maximum",
        min=0, max=1024,
        default=12,
    )
    volume_bounces: IntProperty(
        name="Volume Bounces",
        description="Maximum number of volumetric scattering events",
        min=0, max=1024,
        default=0,
    )

    transparent_max_bounces: IntProperty(
        name="Transparent Max Bounces",
        description="Maximum number of transparent bounces",
        min=0, max=1024,
        default=8,
    )

    volume_step_rate: FloatProperty(
        name="Step Rate",
        description="Globally adjust detail for volume rendering, on top of automatically estimated step size. "
                    "Higher values reduce render time, lower values render with more detail",
        default=1.0,
        min=0.01, max=100.0, soft_min=0.1, soft_max=10.0, precision=2
    )

    volume_preview_step_rate: FloatProperty(
        name="Step Rate",
        description="Globally adjust detail for volume rendering, on top of automatically estimated step size. "
                    "Higher values reduce render time, lower values render with more detail",
        default=1.0,
        min=0.01, max=100.0, soft_min=0.1, soft_max=10.0, precision=2
    )

    volume_max_steps: IntProperty(
        name="Max Steps",
        description="Maximum number of steps through the volume before giving up, "
        "to avoid extremely long render times with big objects or small step sizes",
        default=1024,
        min=2, max=65536
    )

    dicing_rate: FloatProperty(
        name="Dicing Rate",
        description="Size of a micropolygon in pixels",
        min=0.1, max=1000.0, soft_min=0.5,
        default=1.0,
        subtype='PIXEL'
    )
    preview_dicing_rate: FloatProperty(
        name="Viewport Dicing Rate",
        description="Size of a micropolygon in pixels during preview render",
        min=0.1, max=1000.0, soft_min=0.5,
        default=8.0,
        subtype='PIXEL'
    )

    max_subdivisions: IntProperty(
        name="Max Subdivisions",
        description="Stop subdividing when this level is reached even if the dice rate would produce finer tessellation",
        min=0, max=16,
        default=12,
    )

    dicing_camera: PointerProperty(
        name="Dicing Camera",
        description="Camera to use as reference point when subdividing geometry, useful to avoid crawling "
        "artifacts in animations when the scene camera is moving",
        type=bpy.types.Object,
        poll=lambda self, obj: obj.type == 'CAMERA',
    )
    offscreen_dicing_scale: FloatProperty(
        name="Offscreen Dicing Scale",
        description="Multiplier for dicing rate of geometry outside of the camera view. The dicing rate "
        "of objects is gradually increased the further they are outside the camera view. "
        "Lower values provide higher quality reflections and shadows for off screen objects, "
        "while higher values use less memory",
        min=1.0, soft_max=25.0,
        default=4.0,
    )

    film_exposure: FloatProperty(
        name="Exposure",
        description="Image brightness scale",
        min=0.0, max=10.0,
        default=1.0,
    )
    film_transparent_glass: BoolProperty(
        name="Transparent Glass",
        description="Render transmissive surfaces as transparent, for compositing glass over another background",
        default=False,
    )
    film_transparent_roughness: FloatProperty(
        name="Transparent Roughness Threshold",
        description="For transparent transmission, keep surfaces with roughness above the threshold opaque",
        min=0.0, max=1.0,
        default=0.1,
    )

    # Really annoyingly, we have to keep it around for a few releases,
    # otherwise forward compatibility breaks in really bad manner: CRASH!
    #
    # TODO(sergey): Remove this during 2.8x series of Blender.
    filter_type: EnumProperty(
        name="Filter Type",
        description="Pixel filter type",
        items=enum_filter_types,
        default='BLACKMAN_HARRIS',
    )

    pixel_filter_type: EnumProperty(
        name="Filter Type",
        description="Pixel filter type",
        items=enum_filter_types,
        default='BLACKMAN_HARRIS',
    )

    filter_width: FloatProperty(
        name="Filter Width",
        description="Pixel filter width",
        min=0.01, max=10.0,
        default=1.5,
        subtype='PIXEL'
    )

    seed: IntProperty(
        name="Seed",
        description="Seed value for integrator to get different noise patterns",
        min=0, max=2147483647,
        default=0,
    )

    use_animated_seed: BoolProperty(
        name="Use Animated Seed",
        description="Use different seed values (and hence noise patterns) at different frames",
        default=False,
    )

    sample_clamp_direct: FloatProperty(
        name="Clamp Direct",
        description="If non-zero, the maximum value for a direct sample, "
        "higher values will be scaled down to avoid too "
        "much noise and slow convergence at the cost of accuracy",
        min=0.0, max=1e8,
        default=0.0,
    )

    sample_clamp_indirect: FloatProperty(
        name="Clamp Indirect",
        description="If non-zero, the maximum value for an indirect sample, "
        "higher values will be scaled down to avoid too "
        "much noise and slow convergence at the cost of accuracy",
        min=0.0, max=1e8,
        default=10.0,
    )

    debug_tile_size: IntProperty(
        name="Tile Size",
        description="",
        min=1, max=4096,
        default=1024,
    )

    preview_start_resolution: IntProperty(
        name="Start Resolution",
        description="Resolution to start rendering preview at, "
        "progressively increasing it to the full viewport size",
        min=8, max=16384,
        default=64,
        subtype='PIXEL'
    )
    preview_denoising_start_sample: IntProperty(
        name="Start Denoising",
        description="Sample to start denoising the preview at",
        min=0, max=(1 << 24),
        default=1,
    )

    debug_reset_timeout: FloatProperty(
        name="Reset timeout",
        description="",
        min=0.01, max=10.0,
        default=0.1,
    )
    debug_cancel_timeout: FloatProperty(
        name="Cancel timeout",
        description="",
        min=0.01, max=10.0,
        default=0.1,
    )
    debug_text_timeout: FloatProperty(
        name="Text timeout",
        description="",
        min=0.01, max=10.0,
        default=1.0,
    )

    debug_bvh_type: EnumProperty(
        name="Viewport BVH Type",
        description="Choose between faster updates, or faster render",
        items=enum_bvh_types,
        default='DYNAMIC_BVH',
    )
    debug_use_spatial_splits: BoolProperty(
        name="Use Spatial Splits",
        description="Use BVH spatial splits: longer builder time, faster render",
        default=False,
    )
    debug_use_hair_bvh: BoolProperty(
        name="Use Hair BVH",
        description="Use special type BVH optimized for hair (uses more ram but renders faster)",
        default=True,
    )
    debug_bvh_time_steps: IntProperty(
        name="BVH Time Steps",
        description="Split BVH primitives by this number of time steps to speed up render time in cost of memory",
        default=0,
        min=0, max=16,
    )
    tile_order: EnumProperty(
        name="Tile Order",
        description="Tile order for rendering",
        items=enum_tile_order,
        default='HILBERT_SPIRAL',
        options=set(),  # Not animatable!
    )
    use_progressive_refine: BoolProperty(
        name="Progressive Refine",
        description="Instead of rendering each tile until it is finished, "
        "refine the whole image progressively "
        "(this renders somewhat slower, "
        "but time can be saved by manually stopping the render when the noise is low enough)",
        default=False,
    )

    bake_type: EnumProperty(
        name="Bake Type",
        default='COMBINED',
        description="Type of pass to bake",
        items=(
            ('COMBINED', "Combined", ""),
            ('AO', "Ambient Occlusion", ""),
            ('SHADOW', "Shadow", ""),
            ('NORMAL', "Normal", ""),
            ('UV', "UV", ""),
            ('ROUGHNESS', "Roughness", ""),
            ('EMIT', "Emit", ""),
            ('ENVIRONMENT', "Environment", ""),
            ('DIFFUSE', "Diffuse", ""),
            ('GLOSSY', "Glossy", ""),
            ('TRANSMISSION', "Transmission", ""),
        ),
    )

    use_camera_cull: BoolProperty(
        name="Use Camera Cull",
        description="Allow objects to be culled based on the camera frustum",
        default=False,
    )

    camera_cull_margin: FloatProperty(
        name="Camera Cull Margin",
        description="Margin for the camera space culling",
        default=0.1,
        min=0.0, max=5.0,
        subtype='FACTOR'
    )

    use_distance_cull: BoolProperty(
        name="Use Distance Cull",
        description="Allow objects to be culled based on the distance from camera",
        default=False,
    )

    distance_cull_margin: FloatProperty(
        name="Cull Distance",
        description="Cull objects which are further away from camera than this distance",
        default=50,
        min=0.0,
        unit='LENGTH'
    )

    motion_blur_position: EnumProperty(
        name="Motion Blur Position",
        default='CENTER',
        description="Offset for the shutter's time interval, allows to change the motion blur trails",
        items=(
            ('START', "Start on Frame", "The shutter opens at the current frame"),
            ('CENTER', "Center on Frame", "The shutter is open during the current frame"),
            ('END', "End on Frame", "The shutter closes at the current frame"),
        ),
    )

    rolling_shutter_type: EnumProperty(
        name="Shutter Type",
        default='NONE',
        description="Type of rolling shutter effect matching CMOS-based cameras",
        items=(
            ('NONE', "None", "No rolling shutter effect used"),
            ('TOP', "Top-Bottom", "Sensor is being scanned from top to bottom")
            # TODO(seergey): Are there real cameras with different scanning direction?
        ),
    )

    rolling_shutter_duration: FloatProperty(
        name="Rolling Shutter Duration",
        description="Scanline \"exposure\" time for the rolling shutter effect",
        default=0.1,
        min=0.0, max=1.0,
        subtype='FACTOR',
    )

    texture_limit: EnumProperty(
        name="Viewport Texture Limit",
        default='OFF',
        description="Limit texture size used by viewport rendering",
        items=enum_texture_limit
    )

    texture_limit_render: EnumProperty(
        name="Render Texture Limit",
        default='OFF',
        description="Limit texture size used by final rendering",
        items=enum_texture_limit
    )

    ao_bounces: IntProperty(
        name="AO Bounces",
        default=0,
        description="Approximate indirect light with background tinted ambient occlusion at the specified bounce, 0 disables this feature",
        min=0, max=1024,
    )

    ao_bounces_render: IntProperty(
        name="AO Bounces Render",
        default=0,
        description="Approximate indirect light with background tinted ambient occlusion at the specified bounce, 0 disables this feature",
        min=0, max=1024,
    )

    # Various fine-tuning debug flags

    def _devices_update_callback(self, context):
        import _cycles
        scene = context.scene.as_pointer()
        return _cycles.debug_flags_update(scene)

    debug_use_cpu_avx2: BoolProperty(name="AVX2", default=True)
    debug_use_cpu_avx: BoolProperty(name="AVX", default=True)
    debug_use_cpu_sse41: BoolProperty(name="SSE41", default=True)
    debug_use_cpu_sse3: BoolProperty(name="SSE3", default=True)
    debug_use_cpu_sse2: BoolProperty(name="SSE2", default=True)
    debug_bvh_layout: EnumProperty(
        name="BVH Layout",
        items=enum_bvh_layouts,
        default='EMBREE',
    )
    debug_use_cpu_split_kernel: BoolProperty(name="Split Kernel", default=False)

    debug_use_cuda_adaptive_compile: BoolProperty(name="Adaptive Compile", default=False)
    debug_use_cuda_split_kernel: BoolProperty(name="Split Kernel", default=False)

    debug_optix_cuda_streams: IntProperty(name="CUDA Streams", default=1, min=1)
    debug_optix_curves_api: BoolProperty(name="Native OptiX Curve Primitive", default=False)

    debug_opencl_kernel_type: EnumProperty(
        name="OpenCL Kernel Type",
        default='DEFAULT',
        items=(
            ('DEFAULT', "Default", ""),
            ('MEGA', "Mega", ""),
            ('SPLIT', "Split", ""),
        ),
        update=_devices_update_callback
    )

    debug_opencl_device_type: EnumProperty(
        name="OpenCL Device Type",
        default='ALL',
        items=(
            ('NONE', "None", ""),
            ('ALL', "All", ""),
            ('DEFAULT', "Default", ""),
            ('CPU', "CPU", ""),
            ('GPU', "GPU", ""),
            ('ACCELERATOR', "Accelerator", ""),
        ),
        update=_devices_update_callback
    )

    del _devices_update_callback

    debug_use_opencl_debug: BoolProperty(name="Debug OpenCL", default=False)

    debug_opencl_mem_limit: IntProperty(
        name="Memory limit",
        default=0,
        description="Artificial limit on OpenCL memory usage in MB (0 to disable limit)"
    )

    @classmethod
    def register(cls):
        bpy.types.Scene.cycles = PointerProperty(
            name="Cycles Render Settings",
            description="Cycles render settings",
            type=cls,
        )

    @classmethod
    def unregister(cls):
        del bpy.types.Scene.cycles


class CyclesCameraSettings(bpy.types.PropertyGroup):

    panorama_type: EnumProperty(
        name="Panorama Type",
        description="Distortion to use for the calculation",
        items=enum_panorama_types,
        default='FISHEYE_EQUISOLID',
    )
    fisheye_fov: FloatProperty(
        name="Field of View",
        description="Field of view for the fisheye lens",
        min=0.1745, soft_max=2.0 * pi, max=10.0 * pi,
        subtype='ANGLE',
        default=pi,
    )
    fisheye_lens: FloatProperty(
        name="Fisheye Lens",
        description="Lens focal length (mm)",
        min=0.01, soft_max=15.0, max=100.0,
        default=10.5,
    )
    latitude_min: FloatProperty(
        name="Min Latitude",
        description="Minimum latitude (vertical angle) for the equirectangular lens",
        min=-0.5 * pi, max=0.5 * pi,
        subtype='ANGLE',
        default=-0.5 * pi,
    )
    latitude_max: FloatProperty(
        name="Max Latitude",
        description="Maximum latitude (vertical angle) for the equirectangular lens",
        min=-0.5 * pi, max=0.5 * pi,
        subtype='ANGLE',
        default=0.5 * pi,
    )
    longitude_min: FloatProperty(
        name="Min Longitude",
        description="Minimum longitude (horizontal angle) for the equirectangular lens",
        min=-pi, max=pi,
        subtype='ANGLE',
        default=-pi,
    )
    longitude_max: FloatProperty(
        name="Max Longitude",
        description="Maximum longitude (horizontal angle) for the equirectangular lens",
        min=-pi, max=pi,
        subtype='ANGLE',
        default=pi,
    )

    @classmethod
    def register(cls):
        bpy.types.Camera.cycles = PointerProperty(
            name="Cycles Camera Settings",
            description="Cycles camera settings",
            type=cls,
        )

    @classmethod
    def unregister(cls):
        del bpy.types.Camera.cycles


class CyclesMaterialSettings(bpy.types.PropertyGroup):

    sample_as_light: BoolProperty(
        name="Multiple Importance Sample",
        description="Use multiple importance sampling for this material, "
        "disabling may reduce overall noise for large "
        "objects that emit little light compared to other light sources",
        default=True,
    )
    use_transparent_shadow: BoolProperty(
        name="Transparent Shadows",
        description="Use transparent shadows for this material if it contains a Transparent BSDF, "
        "disabling will render faster but not give accurate shadows",
        default=True,
    )
    homogeneous_volume: BoolProperty(
        name="Homogeneous Volume",
        description="When using volume rendering, assume volume has the same density everywhere "
        "(not using any textures), for faster rendering",
        default=False,
    )
    volume_sampling: EnumProperty(
        name="Volume Sampling",
        description="Sampling method to use for volumes",
        items=enum_volume_sampling,
        default='MULTIPLE_IMPORTANCE',
    )

    volume_interpolation: EnumProperty(
        name="Volume Interpolation",
        description="Interpolation method to use for smoke/fire volumes",
        items=enum_volume_interpolation,
        default='LINEAR',
    )

    volume_step_rate: FloatProperty(
        name="Step Rate",
        description="Scale the distance between volume shader samples when rendering the volume "
                    "(lower values give more accurate and detailed results, but also increased render time)",
        default=1.0,
        min=0.001, max=1000.0, soft_min=0.1, soft_max=10.0, precision=4
    )

    displacement_method: EnumProperty(
        name="Displacement Method",
        description="Method to use for the displacement",
        items=enum_displacement_methods,
        default='BUMP',
    )

    @classmethod
    def register(cls):
        bpy.types.Material.cycles = PointerProperty(
            name="Cycles Material Settings",
            description="Cycles material settings",
            type=cls,
        )

    @classmethod
    def unregister(cls):
        del bpy.types.Material.cycles


class CyclesLightSettings(bpy.types.PropertyGroup):

    cast_shadow: BoolProperty(
        name="Cast Shadow",
        description="Light casts shadows",
        default=True,
    )
    samples: IntProperty(
        name="Samples",
        description="Number of light samples to render for each AA sample",
        min=1, max=10000,
        default=1,
    )
    max_bounces: IntProperty(
        name="Max Bounces",
        description="Maximum number of bounces the light will contribute to the render",
        min=0, max=1024,
        default=1024,
    )
    use_multiple_importance_sampling: BoolProperty(
        name="Multiple Importance Sample",
        description="Use multiple importance sampling for the light, "
        "reduces noise for area lights and sharp glossy materials",
        default=True,
    )
    is_portal: BoolProperty(
        name="Is Portal",
        description="Use this area light to guide sampling of the background, "
        "note that this will make the light invisible",
        default=False,
    )

    @classmethod
    def register(cls):
        bpy.types.Light.cycles = PointerProperty(
            name="Cycles Light Settings",
            description="Cycles light settings",
            type=cls,
        )

    @classmethod
    def unregister(cls):
        del bpy.types.Light.cycles


class CyclesWorldSettings(bpy.types.PropertyGroup):

    sampling_method: EnumProperty(
        name="Sampling Method",
        description="How to sample the background light",
        items=enum_world_mis,
        default='AUTOMATIC',
    )
    sample_map_resolution: IntProperty(
        name="Map Resolution",
        description="Importance map size is resolution x resolution/2; "
        "higher values potentially produce less noise, at the cost of memory and speed",
        min=4, max=8192,
        default=1024,
    )
    samples: IntProperty(
        name="Samples",
        description="Number of light samples to render for each AA sample",
        min=1, max=10000,
        default=1,
    )
    max_bounces: IntProperty(
        name="Max Bounces",
        description="Maximum number of bounces the background light will contribute to the render",
        min=0, max=1024,
        default=1024,
    )
    homogeneous_volume: BoolProperty(
        name="Homogeneous Volume",
        description="When using volume rendering, assume volume has the same density everywhere"
        "(not using any textures), for faster rendering",
        default=False,
    )
    volume_sampling: EnumProperty(
        name="Volume Sampling",
        description="Sampling method to use for volumes",
        items=enum_volume_sampling,
        default='EQUIANGULAR',
    )
    volume_interpolation: EnumProperty(
        name="Volume Interpolation",
        description="Interpolation method to use for volumes",
        items=enum_volume_interpolation,
        default='LINEAR',
    )
    volume_step_size: FloatProperty(
        name="Step Size",
        description="Distance between volume shader samples when rendering the volume "
                    "(lower values give more accurate and detailed results, but also increased render time)",
        default=1.0,
        min=0.0000001, max=100000.0, soft_min=0.1, soft_max=100.0, precision=4
    )

    @classmethod
    def register(cls):
        bpy.types.World.cycles = PointerProperty(
            name="Cycles World Settings",
            description="Cycles world settings",
            type=cls,
        )

    @classmethod
    def unregister(cls):
        del bpy.types.World.cycles


class CyclesVisibilitySettings(bpy.types.PropertyGroup):

    camera: BoolProperty(
        name="Camera",
        description="Object visibility for camera rays",
        default=True,
    )
    diffuse: BoolProperty(
        name="Diffuse",
        description="Object visibility for diffuse reflection rays",
        default=True,
    )
    glossy: BoolProperty(
        name="Glossy",
        description="Object visibility for glossy reflection rays",
        default=True,
    )
    transmission: BoolProperty(
        name="Transmission",
        description="Object visibility for transmission rays",
        default=True,
    )
    shadow: BoolProperty(
        name="Shadow",
        description="Object visibility for shadow rays",
        default=True,
    )
    scatter: BoolProperty(
        name="Volume Scatter",
        description="Object visibility for volume scatter rays",
        default=True,
    )

    @classmethod
    def register(cls):
        bpy.types.Object.cycles_visibility = PointerProperty(
            name="Cycles Visibility Settings",
            description="Cycles visibility settings",
            type=cls,
        )

        bpy.types.World.cycles_visibility = PointerProperty(
            name="Cycles Visibility Settings",
            description="Cycles visibility settings",
            type=cls,
        )

    @classmethod
    def unregister(cls):
        del bpy.types.Object.cycles_visibility
        del bpy.types.World.cycles_visibility


class CyclesMeshSettings(bpy.types.PropertyGroup):
    @classmethod
    def register(cls):
        bpy.types.Mesh.cycles = PointerProperty(
            name="Cycles Mesh Settings",
            description="Cycles mesh settings",
            type=cls,
        )
        bpy.types.Curve.cycles = PointerProperty(
            name="Cycles Mesh Settings",
            description="Cycles mesh settings",
            type=cls,
        )
        bpy.types.MetaBall.cycles = PointerProperty(
            name="Cycles Mesh Settings",
            description="Cycles mesh settings",
            type=cls,
        )

    @classmethod
    def unregister(cls):
        del bpy.types.Mesh.cycles
        del bpy.types.Curve.cycles
        del bpy.types.MetaBall.cycles


class CyclesObjectSettings(bpy.types.PropertyGroup):

    use_motion_blur: BoolProperty(
        name="Use Motion Blur",
        description="Use motion blur for this object",
        default=True,
    )

    use_deform_motion: BoolProperty(
        name="Use Deformation Motion",
        description="Use deformation motion blur for this object",
        default=True,
    )

    motion_steps: IntProperty(
        name="Motion Steps",
        description="Control accuracy of motion blur, more steps gives more memory usage (actual number of steps is 2^(steps - 1))",
        min=1, max=7,
        default=1,
    )

    use_camera_cull: BoolProperty(
        name="Use Camera Cull",
        description="Allow this object and its duplicators to be culled by camera space culling",
        default=False,
    )

    use_distance_cull: BoolProperty(
        name="Use Distance Cull",
        description="Allow this object and its duplicators to be culled by distance from camera",
        default=False,
    )

    use_adaptive_subdivision: BoolProperty(
        name="Use Adaptive Subdivision",
        description="Use adaptive render time subdivision",
        default=False,
    )

    dicing_rate: FloatProperty(
        name="Dicing Scale",
        description="Multiplier for scene dicing rate (located in the Subdivision panel)",
        min=0.1, max=1000.0, soft_min=0.5,
        default=1.0,
    )

    shadow_terminator_offset: FloatProperty(
        name="Shadow Terminator Offset",
        description="Push the shadow terminator towards the light to hide artifacts on low poly geometry",
        min=0.0, max=1.0,
        default=0.0,
    )

    is_shadow_catcher: BoolProperty(
        name="Shadow Catcher",
        description="Only render shadows on this object, for compositing renders into real footage",
        default=False,
    )

    is_holdout: BoolProperty(
        name="Holdout",
        description="Render objects as a holdout or matte, creating a "
        "hole in the image with zero alpha, to fill out in "
        "compositing with real footage or another render",
        default=False,
    )

    @classmethod
    def register(cls):
        bpy.types.Object.cycles = PointerProperty(
            name="Cycles Object Settings",
            description="Cycles object settings",
            type=cls,
        )

    @classmethod
    def unregister(cls):
        del bpy.types.Object.cycles


class CyclesCurveRenderSettings(bpy.types.PropertyGroup):

    shape: EnumProperty(
        name="Shape",
        description="Form of hair",
        items=enum_curve_shape,
        default='RIBBONS',
    )
    subdivisions: IntProperty(
        name="Subdivisions",
        description="Number of subdivisions used in Cardinal curve intersection (power of 2)",
        min=0, max=24,
        default=2,
    )

    @classmethod
    def register(cls):
        bpy.types.Scene.cycles_curves = PointerProperty(
            name="Cycles Hair Rendering Settings",
            description="Cycles hair rendering settings",
            type=cls,
        )

    @classmethod
    def unregister(cls):
        del bpy.types.Scene.cycles_curves


class CyclesAOVPass(bpy.types.PropertyGroup):
    name: StringProperty(
        name="Name",
        description="Name of the pass, to use in the AOV Output shader node",
        update=update_render_passes,
        default="AOV"
    )
    type: EnumProperty(
        name="Type",
        description="Pass data type",
        update=update_render_passes,
        items=enum_aov_types,
        default='COLOR'
    )
    conflict: StringProperty(
        name="Conflict",
        description="If there is a conflict with another render passes, message explaining why",
        default=""
    )


<<<<<<< HEAD
class CyclesLightGroup(bpy.types.PropertyGroup):
    name: StringProperty(name="Name", default="Lightgroup")
    collection: PointerProperty(name="Collection", type=bpy.types.Collection)
    include_world: BoolProperty(name="Include World", default=False)


=======
>>>>>>> 05bf109b
class CyclesRenderLayerSettings(bpy.types.PropertyGroup):

    pass_debug_bvh_traversed_nodes: BoolProperty(
        name="Debug BVH Traversed Nodes",
        description="Store Debug BVH Traversed Nodes pass",
        default=False,
        update=update_render_passes,
    )
    pass_debug_bvh_traversed_instances: BoolProperty(
        name="Debug BVH Traversed Instances",
        description="Store Debug BVH Traversed Instances pass",
        default=False,
        update=update_render_passes,
    )
    pass_debug_bvh_intersections: BoolProperty(
        name="Debug BVH Intersections",
        description="Store Debug BVH Intersections",
        default=False,
        update=update_render_passes,
    )
    pass_debug_ray_bounces: BoolProperty(
        name="Debug Ray Bounces",
        description="Store Debug Ray Bounces pass",
        default=False,
        update=update_render_passes,
    )
    pass_debug_render_time: BoolProperty(
        name="Debug Render Time",
        description="Render time in milliseconds per sample and pixel",
        default=False,
        update=update_render_passes,
    )
    pass_debug_sample_count: BoolProperty(
        name="Debug Sample Count",
        description="Number of samples/camera rays per pixel",
        default=False,
        update=update_render_passes,
    )
    use_pass_volume_direct: BoolProperty(
        name="Volume Direct",
        description="Deliver direct volumetric scattering pass",
        default=False,
        update=update_render_passes,
    )
    use_pass_volume_indirect: BoolProperty(
        name="Volume Indirect",
        description="Deliver indirect volumetric scattering pass",
        default=False,
        update=update_render_passes,
    )

    use_denoising: BoolProperty(
        name="Use Denoising",
        description="Denoise the rendered image",
        default=True,
        update=update_render_passes,
    )
    denoising_diffuse_direct: BoolProperty(
        name="Diffuse Direct",
        description="Denoise the direct diffuse lighting",
        default=True,
    )
    denoising_diffuse_indirect: BoolProperty(
        name="Diffuse Indirect",
        description="Denoise the indirect diffuse lighting",
        default=True,
    )
    denoising_glossy_direct: BoolProperty(
        name="Glossy Direct",
        description="Denoise the direct glossy lighting",
        default=True,
    )
    denoising_glossy_indirect: BoolProperty(
        name="Glossy Indirect",
        description="Denoise the indirect glossy lighting",
        default=True,
    )
    denoising_transmission_direct: BoolProperty(
        name="Transmission Direct",
        description="Denoise the direct transmission lighting",
        default=True,
    )
    denoising_transmission_indirect: BoolProperty(
        name="Transmission Indirect",
        description="Denoise the indirect transmission lighting",
        default=True,
    )
    denoising_strength: FloatProperty(
        name="Denoising Strength",
        description="Controls neighbor pixel weighting for the denoising filter (lower values preserve more detail, but aren't as smooth)",
        min=0.0, max=1.0,
        default=0.5,
    )
    denoising_feature_strength: FloatProperty(
        name="Denoising Feature Strength",
        description="Controls removal of noisy image feature passes (lower values preserve more detail, but aren't as smooth)",
        min=0.0, max=1.0,
        default=0.5,
    )
    denoising_radius: IntProperty(
        name="Denoising Radius",
        description="Size of the image area that's used to denoise a pixel (higher values are smoother, but might lose detail and are slower)",
        min=1, max=25,
        default=8,
        subtype="PIXEL",
    )
    denoising_relative_pca: BoolProperty(
        name="Relative Filter",
        description="When removing pixels that don't carry information, use a relative threshold instead of an absolute one (can help to reduce artifacts, but might cause detail loss around edges)",
        default=False,
    )
    denoising_store_passes: BoolProperty(
        name="Store Denoising Passes",
        description="Store the denoising feature passes and the noisy image. The passes adapt to the denoiser selected for rendering",
        default=False,
        update=update_render_passes,
    )
    denoising_neighbor_frames: IntProperty(
        name="Neighbor Frames",
        description="Number of neighboring frames to use for denoising animations (more frames produce smoother results at the cost of performance)",
        min=0, max=7,
        default=0,
    )

    denoising_optix_input_passes: EnumProperty(
        name="Input Passes",
        description="Passes used by the denoiser to distinguish noise from shader and geometry detail",
        items=enum_denoising_input_passes,
        default='RGB_ALBEDO',
    )

    denoising_openimagedenoise_input_passes: EnumProperty(
        name="Input Passes",
        description="Passes used by the denoiser to distinguish noise from shader and geometry detail",
        items=enum_denoising_input_passes,
        default='RGB_ALBEDO_NORMAL',
    )

    use_pass_crypto_object: BoolProperty(
        name="Cryptomatte Object",
        description="Render cryptomatte object pass, for isolating objects in compositing",
        default=False,
        update=update_render_passes,
    )
    use_pass_crypto_material: BoolProperty(
        name="Cryptomatte Material",
        description="Render cryptomatte material pass, for isolating materials in compositing",
        default=False,
        update=update_render_passes,
    )
    use_pass_crypto_asset: BoolProperty(
        name="Cryptomatte Asset",
        description="Render cryptomatte asset pass, for isolating groups of objects with the same parent",
        default=False,
        update=update_render_passes,
    )
    pass_crypto_depth: IntProperty(
        name="Cryptomatte Levels",
        description="Sets how many unique objects can be distinguished per pixel",
        default=6, min=2, max=16, step=2,
        update=update_render_passes,
    )
    pass_crypto_accurate: BoolProperty(
        name="Cryptomatte Accurate",
        description="Generate a more accurate Cryptomatte pass. CPU only, may render slower and use more memory",
        default=True,
        update=update_render_passes,
    )

    aovs: CollectionProperty(
        type=CyclesAOVPass,
        description="Custom render passes that can be output by shader nodes",
    )
    active_aov: IntProperty(
        default=0,
        min=0
    )

    lightgroups: CollectionProperty(
        name="Light Groups",
        type=CyclesLightGroup,
        )
    active_lightgroup: IntProperty(
        name="Active Light Group",
        default=0,
        )

    @classmethod
    def register(cls):
        bpy.types.ViewLayer.cycles = PointerProperty(
            name="Cycles ViewLayer Settings",
            description="Cycles ViewLayer Settings",
            type=cls,
        )

    @classmethod
    def unregister(cls):
        del bpy.types.ViewLayer.cycles


class CyclesDeviceSettings(bpy.types.PropertyGroup):
    id: StringProperty(name="ID")
    name: StringProperty(name="Name")
    use: BoolProperty(name="Use", default=True)
    type: EnumProperty(name="Type", items=enum_device_type, default='CUDA')


class CyclesPreferences(bpy.types.AddonPreferences):
    bl_idname = __package__

    def get_device_types(self, context):
        import _cycles
        has_cuda, has_optix, has_opencl = _cycles.get_device_types()
        list = [('NONE', "None", "Don't use compute device", 0)]
        if has_cuda:
            list.append(('CUDA', "CUDA", "Use CUDA for GPU acceleration", 1))
        if has_optix:
            list.append(('OPTIX', "OptiX", "Use OptiX for GPU acceleration", 3))
        if has_opencl:
            list.append(('OPENCL', "OpenCL", "Use OpenCL for GPU acceleration", 2))
        return list

    compute_device_type: EnumProperty(
        name="Compute Device Type",
        description="Device to use for computation (rendering with Cycles)",
        items=get_device_types,
    )

    devices: bpy.props.CollectionProperty(type=CyclesDeviceSettings)

    peer_memory: BoolProperty(
        name="Distribute memory across devices",
        description="Make more room for large scenes to fit by distributing memory across interconnected devices (e.g. via NVLink) rather than duplicating it",
        default=False,
    )

    def find_existing_device_entry(self, device):
        for device_entry in self.devices:
            if device_entry.id == device[2] and device_entry.type == device[1]:
                return device_entry
        return None

    def update_device_entries(self, device_list):
        for device in device_list:
            if not device[1] in {'CUDA', 'OPTIX', 'OPENCL', 'CPU'}:
                continue
            # Try to find existing Device entry
            entry = self.find_existing_device_entry(device)
            if not entry:
                # Create new entry if no existing one was found
                entry = self.devices.add()
                entry.id = device[2]
                entry.name = device[0]
                entry.type = device[1]
                entry.use = entry.type != 'CPU'
            elif entry.name != device[0]:
                # Update name in case it changed
                entry.name = device[0]

    # Gets all devices types for a compute device type.
    def get_devices_for_type(self, compute_device_type):
        import _cycles
        # Layout of the device tuples: (Name, Type, Persistent ID)
        device_list = _cycles.available_devices(compute_device_type)
        # Make sure device entries are up to date and not referenced before
        # we know we don't add new devices. This way we guarantee to not
        # hold pointers to a resized array.
        self.update_device_entries(device_list)
        # Sort entries into lists
        devices = []
        cpu_devices = []
        for device in device_list:
            entry = self.find_existing_device_entry(device)
            if entry.type == compute_device_type:
                devices.append(entry)
            elif entry.type == 'CPU':
                cpu_devices.append(entry)
        # Extend all GPU devices with CPU.
        if compute_device_type in ('CUDA', 'OPENCL'):
            devices.extend(cpu_devices)
        return devices

    # For backwards compatibility, only returns CUDA and OpenCL but still
    # refreshes all devices.
    def get_devices(self, compute_device_type=''):
        cuda_devices = self.get_devices_for_type('CUDA')
        self.get_devices_for_type('OPTIX')
        opencl_devices = self.get_devices_for_type('OPENCL')
        return cuda_devices, opencl_devices

    def get_num_gpu_devices(self):
        import _cycles
        device_list = _cycles.available_devices(self.compute_device_type)
        num = 0
        for device in device_list:
            if device[1] != self.compute_device_type:
                continue
            for dev in self.devices:
                if dev.use and dev.id == device[2]:
                    num += 1
        return num

    def has_active_device(self):
        return self.get_num_gpu_devices() > 0

    def _draw_devices(self, layout, device_type, devices):
        box = layout.box()

        found_device = False
        for device in devices:
            if device.type == device_type:
                found_device = True
                break

        if not found_device:
            col = box.column(align=True)
            col.label(text="No compatible GPUs found for path tracing", icon='INFO')
            col.label(text="Cycles will render on the CPU", icon='BLANK1')
            return

        for device in devices:
            box.prop(device, "use", text=device.name)

        if device_type == 'OPTIX':
            col = box.column(align=True)
            col.label(text="OptiX support is experimental", icon='INFO')
            col.label(text="Not all Cycles features are supported yet", icon='BLANK1')

    def draw_impl(self, layout, context):
        row = layout.row()
        row.prop(self, "compute_device_type", expand=True)

        if self.compute_device_type == 'NONE':
            return
        row = layout.row()
        devices = self.get_devices_for_type(self.compute_device_type)
        self._draw_devices(row, self.compute_device_type, devices)

        import _cycles
        has_peer_memory = 0
        for device in _cycles.available_devices(self.compute_device_type):
            if device[3] and self.find_existing_device_entry(device).use:
                has_peer_memory += 1
        if has_peer_memory > 1:
            row = layout.row()
            row.use_property_split = True
            row.prop(self, "peer_memory")

    def draw(self, context):
        self.draw_impl(self.layout, context)


class CyclesView3DShadingSettings(bpy.types.PropertyGroup):
    render_pass: EnumProperty(
        name="Render Pass",
        description="Render pass to show in the 3D Viewport",
        items=enum_view3d_shading_render_pass,
        default='COMBINED',
    )


def register():
    bpy.utils.register_class(CyclesRenderSettings)
    bpy.utils.register_class(CyclesCameraSettings)
    bpy.utils.register_class(CyclesMaterialSettings)
    bpy.utils.register_class(CyclesLightSettings)
    bpy.utils.register_class(CyclesWorldSettings)
    bpy.utils.register_class(CyclesVisibilitySettings)
    bpy.utils.register_class(CyclesMeshSettings)
    bpy.utils.register_class(CyclesObjectSettings)
    bpy.utils.register_class(CyclesCurveRenderSettings)
    bpy.utils.register_class(CyclesDeviceSettings)
    bpy.utils.register_class(CyclesPreferences)
    bpy.utils.register_class(CyclesAOVPass)
    bpy.utils.register_class(CyclesLightGroup)
    bpy.utils.register_class(CyclesRenderLayerSettings)
    bpy.utils.register_class(CyclesView3DShadingSettings)

    bpy.types.View3DShading.cycles = bpy.props.PointerProperty(
        name="Cycles Settings",
        type=CyclesView3DShadingSettings,
    )


def unregister():
    bpy.utils.unregister_class(CyclesRenderSettings)
    bpy.utils.unregister_class(CyclesCameraSettings)
    bpy.utils.unregister_class(CyclesMaterialSettings)
    bpy.utils.unregister_class(CyclesLightSettings)
    bpy.utils.unregister_class(CyclesWorldSettings)
    bpy.utils.unregister_class(CyclesMeshSettings)
    bpy.utils.unregister_class(CyclesObjectSettings)
    bpy.utils.unregister_class(CyclesVisibilitySettings)
    bpy.utils.unregister_class(CyclesCurveRenderSettings)
    bpy.utils.unregister_class(CyclesDeviceSettings)
    bpy.utils.unregister_class(CyclesPreferences)
    bpy.utils.unregister_class(CyclesAOVPass)
    bpy.utils.unregister_class(CyclesLightGroup)
    bpy.utils.unregister_class(CyclesRenderLayerSettings)
    bpy.utils.unregister_class(CyclesView3DShadingSettings)<|MERGE_RESOLUTION|>--- conflicted
+++ resolved
@@ -1351,16 +1351,6 @@
         default=""
     )
 
-
-<<<<<<< HEAD
-class CyclesLightGroup(bpy.types.PropertyGroup):
-    name: StringProperty(name="Name", default="Lightgroup")
-    collection: PointerProperty(name="Collection", type=bpy.types.Collection)
-    include_world: BoolProperty(name="Include World", default=False)
-
-
-=======
->>>>>>> 05bf109b
 class CyclesRenderLayerSettings(bpy.types.PropertyGroup):
 
     pass_debug_bvh_traversed_nodes: BoolProperty(

--- conflicted
+++ resolved
@@ -189,7 +189,6 @@
             col = layout.column(align=True)
             col.prop(cscene, "aa_samples", text="Render")
             col.prop(cscene, "preview_aa_samples", text="Viewport")
-
         # Viewport denoising is currently only supported with OptiX
         if show_optix_denoising(context):
             col = layout.column()
@@ -273,14 +272,10 @@
         row.prop(cscene, "seed")
         row.prop(cscene, "use_animated_seed", text="", icon='TIME')
 
-<<<<<<< HEAD
-        layout.prop(cscene, "sampling_pattern", text="Pattern")
-        layout.prop(cscene, "scrambling_distance")
-=======
         col = layout.column(align=True)
         col.active = not(cscene.use_adaptive_sampling)
         col.prop(cscene, "sampling_pattern", text="Pattern")
->>>>>>> d809a026
+        col.prop(cscene, "scrambling_distance")
 
         layout.prop(cscene, "use_square_samples")
 
@@ -378,7 +373,7 @@
         col = layout.column()
         sub = col.column(align=True)
         sub.prop(cscene, "dicing_rate", text="Dicing Rate Render")
-        sub.prop(cscene, "preview_dicing_rate", text="Viewport")
+        sub.prop(cscene, "preview_dicing_rate", text="Preview")
 
         col.separator()
 
@@ -433,11 +428,9 @@
         scene = context.scene
         cscene = scene.cycles
 
-        col = layout.column(align=True)
-        col.prop(cscene, "volume_step_rate", text="Step Rate Render")
-        col.prop(cscene, "volume_preview_step_rate", text="Viewport")
-
-        layout.prop(cscene, "volume_max_steps", text="Max Steps")
+        col = layout.column()
+        col.prop(cscene, "volume_step_size", text="Step Size")
+        col.prop(cscene, "volume_max_steps", text="Max Steps")
 
 
 class CYCLES_RENDER_PT_light_paths(CyclesButtonsPanel, Panel):
@@ -778,8 +771,6 @@
         col.prop(view_layer, "use_solid", text="Surfaces")
         col = flow.column()
         col.prop(view_layer, "use_strand", text="Hair")
-        col = flow.column()
-        col.prop(view_layer, "use_volumes", text="Volumes")
         if with_freestyle:
             col = flow.column()
             col.prop(view_layer, "use_freestyle", text="Freestyle")
@@ -851,8 +842,6 @@
         col.prop(cycles_view_layer, "denoising_store_passes", text="Denoising Data")
         col = flow.column()
         col.prop(cycles_view_layer, "pass_debug_render_time", text="Render Time")
-        col = flow.column()
-        col.prop(cycles_view_layer, "pass_debug_sample_count", text="Sample Count")
 
         layout.separator()
 
@@ -1454,6 +1443,8 @@
         light = context.light
         clamp = light.cycles
 
+        layout.use_property_decorate = False
+
         if self.bl_space_type == 'PROPERTIES':
             layout.row().prop(light, "type", expand=True)
             layout.use_property_split = True
@@ -1954,6 +1945,7 @@
             flow.prop(cbk, "use_pass_diffuse")
             flow.prop(cbk, "use_pass_glossy")
             flow.prop(cbk, "use_pass_transmission")
+            flow.prop(cbk, "use_pass_subsurface")
             flow.prop(cbk, "use_pass_ambient_occlusion")
             flow.prop(cbk, "use_pass_emit")
 

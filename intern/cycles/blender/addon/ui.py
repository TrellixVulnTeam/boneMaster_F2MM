#
# Copyright 2011-2013 Blender Foundation
#
# Licensed under the Apache License, Version 2.0 (the "License");
# you may not use this file except in compliance with the License.
# You may obtain a copy of the License at
#
# http://www.apache.org/licenses/LICENSE-2.0
#
# Unless required by applicable law or agreed to in writing, software
# distributed under the License is distributed on an "AS IS" BASIS,
# WITHOUT WARRANTIES OR CONDITIONS OF ANY KIND, either express or implied.
# See the License for the specific language governing permissions and
# limitations under the License.
#

# <pep8 compliant>

import bpy
from bpy_extras.node_utils import find_node_input
from bl_ui.utils import PresetPanel

from bpy.types import Panel

from bl_ui.properties_grease_pencil_common import GreasePencilSimplifyPanel


class CYCLES_PT_sampling_presets(PresetPanel, Panel):
    bl_label = "Sampling Presets"
    preset_subdir = "cycles/sampling"
    preset_operator = "script.execute_preset"
    preset_add_operator = "render.cycles_sampling_preset_add"
    COMPAT_ENGINES = {'CYCLES'}


class CYCLES_PT_integrator_presets(PresetPanel, Panel):
    bl_label = "Integrator Presets"
    preset_subdir = "cycles/integrator"
    preset_operator = "script.execute_preset"
    preset_add_operator = "render.cycles_integrator_preset_add"
    COMPAT_ENGINES = {'CYCLES'}


class CyclesButtonsPanel:
    bl_space_type = "PROPERTIES"
    bl_region_type = "WINDOW"
    bl_context = "render"
    COMPAT_ENGINES = {'CYCLES'}

    @classmethod
    def poll(cls, context):
        return context.engine in cls.COMPAT_ENGINES


# Adapt properties editor panel to display in node editor. We have to
# copy the class rather than inherit due to the way bpy registration works.
def node_panel(cls):
    node_cls = type('NODE_' + cls.__name__, cls.__bases__, dict(cls.__dict__))

    node_cls.bl_space_type = 'NODE_EDITOR'
    node_cls.bl_region_type = 'UI'
    node_cls.bl_category = "Options"
    if hasattr(node_cls, 'bl_parent_id'):
        node_cls.bl_parent_id = 'NODE_' + node_cls.bl_parent_id

    return node_cls


def get_device_type(context):
    return context.preferences.addons[__package__].preferences.compute_device_type


def use_cpu(context):
    cscene = context.scene.cycles

    return (get_device_type(context) == 'NONE' or cscene.device == 'CPU')


def use_opencl(context):
    cscene = context.scene.cycles

    return (get_device_type(context) == 'OPENCL' and cscene.device == 'GPU')


def use_cuda(context):
    cscene = context.scene.cycles

    return (get_device_type(context) == 'CUDA' and cscene.device == 'GPU')


def use_optix(context):
    cscene = context.scene.cycles

    return (get_device_type(context) == 'OPTIX' and cscene.device == 'GPU')


def use_branched_path(context):
    cscene = context.scene.cycles

    return (cscene.progressive == 'BRANCHED_PATH' and not use_optix(context))


def use_sample_all_lights(context):
    cscene = context.scene.cycles

    return cscene.sample_all_lights_direct or cscene.sample_all_lights_indirect


def show_device_active(context):
    cscene = context.scene.cycles
    if cscene.device != 'GPU':
        return True
    return context.preferences.addons[__package__].preferences.has_active_device()

def show_optix_denoising(context):
    # OptiX AI denoiser can be used when at least one device supports OptiX
    return bool(context.preferences.addons[__package__].preferences.get_devices_for_type('OPTIX'))


def draw_samples_info(layout, context):
    cscene = context.scene.cycles
    integrator = cscene.progressive

    # Calculate sample values
    if integrator == 'PATH':
        aa = cscene.samples
        if cscene.use_square_samples:
            aa = aa * aa
    else:
        aa = cscene.aa_samples
        d = cscene.diffuse_samples
        g = cscene.glossy_samples
        t = cscene.transmission_samples
        ao = cscene.ao_samples
        ml = cscene.mesh_light_samples
        sss = cscene.subsurface_samples
        vol = cscene.volume_samples

        if cscene.use_square_samples:
            aa = aa * aa
            d = d * d
            g = g * g
            t = t * t
            ao = ao * ao
            ml = ml * ml
            sss = sss * sss
            vol = vol * vol

    # Draw interface
    # Do not draw for progressive, when Square Samples are disabled
    if use_branched_path(context) or (cscene.use_square_samples and integrator == 'PATH'):
        col = layout.column(align=True)
        col.scale_y = 0.6
        col.label(text="Total Samples:")
        col.separator()
        if integrator == 'PATH':
            col.label(text="%s AA" % aa)
        else:
            col.label(text="%s AA, %s Diffuse, %s Glossy, %s Transmission" %
                      (aa, d * aa, g * aa, t * aa))
            col.separator()
            col.label(text="%s AO, %s Mesh Light, %s Subsurface, %s Volume" %
                      (ao * aa, ml * aa, sss * aa, vol * aa))


class CYCLES_RENDER_PT_sampling(CyclesButtonsPanel, Panel):
    bl_label = "Sampling"

    def draw_header_preset(self, context):
        CYCLES_PT_sampling_presets.draw_panel_header(self.layout)

    def draw(self, context):
        layout = self.layout

        scene = context.scene
        cscene = scene.cycles

        layout.use_property_split = True
        layout.use_property_decorate = False

        if not use_optix(context):
            layout.prop(cscene, "progressive")

        if not use_branched_path(context):
            col = layout.column(align=True)
            col.prop(cscene, "samples", text="Render")
            col.prop(cscene, "preview_samples", text="Viewport")
        else:
            col = layout.column(align=True)
            col.prop(cscene, "aa_samples", text="Render")
            col.prop(cscene, "preview_aa_samples", text="Viewport")
        # Viewport denoising is currently only supported with OptiX
        if show_optix_denoising(context):
            col = layout.column()
            col.prop(cscene, "preview_denoising")

        if not use_branched_path(context):
            draw_samples_info(layout, context)


class CYCLES_RENDER_PT_sampling_sub_samples(CyclesButtonsPanel, Panel):
    bl_label = "Sub Samples"
    bl_parent_id = "CYCLES_RENDER_PT_sampling"

    @classmethod
    def poll(cls, context):
        return use_branched_path(context)

    def draw(self, context):
        layout = self.layout
        layout.use_property_split = True
        layout.use_property_decorate = False

        scene = context.scene
        cscene = scene.cycles

        col = layout.column(align=True)
        col.prop(cscene, "diffuse_samples", text="Diffuse")
        col.prop(cscene, "glossy_samples", text="Glossy")
        col.prop(cscene, "transmission_samples", text="Transmission")
        col.prop(cscene, "ao_samples", text="AO")

        sub = col.row(align=True)
        sub.active = use_sample_all_lights(context)
        sub.prop(cscene, "mesh_light_samples", text="Mesh Light")
        col.prop(cscene, "subsurface_samples", text="Subsurface")
        col.prop(cscene, "volume_samples", text="Volume")

        draw_samples_info(layout, context)


class CYCLES_RENDER_PT_sampling_adaptive(CyclesButtonsPanel, Panel):
    bl_label = "Adaptive Sampling"
    bl_parent_id = "CYCLES_RENDER_PT_sampling"
    bl_options = {'DEFAULT_CLOSED'}

    def draw_header(self, context):
        layout = self.layout
        scene = context.scene
        cscene = scene.cycles

        layout.prop(cscene, "use_adaptive_sampling", text="")

    def draw(self, context):
        layout = self.layout
        layout.use_property_split = True
        layout.use_property_decorate = False

        scene = context.scene
        cscene = scene.cycles

        layout.active = cscene.use_adaptive_sampling

        col = layout.column(align=True)
        col.prop(cscene, "adaptive_threshold", text="Noise Threshold")
        col.prop(cscene, "adaptive_min_samples", text="Min Samples")

class CYCLES_RENDER_PT_sampling_advanced(CyclesButtonsPanel, Panel):
    bl_label = "Advanced"
    bl_parent_id = "CYCLES_RENDER_PT_sampling"
    bl_options = {'DEFAULT_CLOSED'}

    def draw(self, context):
        layout = self.layout
        layout.use_property_split = True
        layout.use_property_decorate = False

        scene = context.scene
        cscene = scene.cycles

        row = layout.row(align=True)
        row.prop(cscene, "seed")
        row.prop(cscene, "use_animated_seed", text="", icon='TIME')

        col = layout.column(align=True)
        col.active = not(cscene.use_adaptive_sampling)
        col.prop(cscene, "sampling_pattern", text="Pattern")
        col.prop(cscene, "scrambling_distance")

        layout.prop(cscene, "use_square_samples")

        layout.separator()

        col = layout.column(align=True)
        col.prop(cscene, "min_light_bounces")
        col.prop(cscene, "min_transparent_bounces")
        col.prop(cscene, "light_sampling_threshold", text="Light Threshold")

        if cscene.progressive != 'PATH' and use_branched_path(context):
            col = layout.column(align=True)
            col.prop(cscene, "sample_all_lights_direct")
            col.prop(cscene, "sample_all_lights_indirect")

        for view_layer in scene.view_layers:
            if view_layer.samples > 0:
                layout.separator()
                layout.row().prop(cscene, "use_layer_samples")
                break


class CYCLES_RENDER_PT_sampling_total(CyclesButtonsPanel, Panel):
    bl_label = "Total Samples"
    bl_parent_id = "CYCLES_RENDER_PT_sampling"

    @classmethod
    def poll(cls, context):
        scene = context.scene
        cscene = scene.cycles

        if cscene.use_square_samples:
            return True

        return cscene.progressive != 'PATH' and use_branched_path(context)

    def draw(self, context):
        layout = self.layout
        cscene = context.scene.cycles
        integrator = cscene.progressive

        # Calculate sample values
        if integrator == 'PATH':
            aa = cscene.samples
            if cscene.use_square_samples:
                aa = aa * aa
        else:
            aa = cscene.aa_samples
            d = cscene.diffuse_samples
            g = cscene.glossy_samples
            t = cscene.transmission_samples
            ao = cscene.ao_samples
            ml = cscene.mesh_light_samples
            sss = cscene.subsurface_samples
            vol = cscene.volume_samples

            if cscene.use_square_samples:
                aa = aa * aa
                d = d * d
                g = g * g
                t = t * t
                ao = ao * ao
                ml = ml * ml
                sss = sss * sss
                vol = vol * vol

        col = layout.column(align=True)
        col.scale_y = 0.6
        if integrator == 'PATH':
            col.label(text="%s AA" % aa)
        else:
            col.label(text="%s AA, %s Diffuse, %s Glossy, %s Transmission" %
                      (aa, d * aa, g * aa, t * aa))
            col.separator()
            col.label(text="%s AO, %s Mesh Light, %s Subsurface, %s Volume" %
                      (ao * aa, ml * aa, sss * aa, vol * aa))


class CYCLES_RENDER_PT_subdivision(CyclesButtonsPanel, Panel):
    bl_label = "Subdivision"
    bl_options = {'DEFAULT_CLOSED'}

    @classmethod
    def poll(cls, context):
        return (context.scene.render.engine == 'CYCLES') and (context.scene.cycles.feature_set == 'EXPERIMENTAL')

    def draw(self, context):
        layout = self.layout
        layout.use_property_split = True
        layout.use_property_decorate = False

        scene = context.scene
        cscene = scene.cycles

        col = layout.column()
        sub = col.column(align=True)
        sub.prop(cscene, "dicing_rate", text="Dicing Rate Render")
        sub.prop(cscene, "preview_dicing_rate", text="Preview")

        col.separator()

        col.prop(cscene, "offscreen_dicing_scale", text="Offscreen Scale")
        col.prop(cscene, "max_subdivisions")

        col.prop(cscene, "dicing_camera")


class CYCLES_RENDER_PT_hair(CyclesButtonsPanel, Panel):
    bl_label = "Hair"
    bl_options = {'DEFAULT_CLOSED'}

    def draw_header(self, context):
        layout = self.layout
        scene = context.scene
        ccscene = scene.cycles_curves

        layout.prop(ccscene, "use_curves", text="")

    def draw(self, context):
        layout = self.layout
        layout.use_property_split = True
        layout.use_property_decorate = False

        scene = context.scene
        ccscene = scene.cycles_curves

        layout.active = ccscene.use_curves

        col = layout.column()
        col.prop(ccscene, "shape", text="Shape")
        if not (ccscene.primitive in {'CURVE_SEGMENTS', 'LINE_SEGMENTS'} and ccscene.shape == 'RIBBONS'):
            col.prop(ccscene, "cull_backfacing", text="Cull back-faces")
        col.prop(ccscene, "primitive", text="Primitive")

        if ccscene.primitive == 'TRIANGLES' and ccscene.shape == 'THICK':
            col.prop(ccscene, "resolution", text="Resolution")
        elif ccscene.primitive == 'CURVE_SEGMENTS':
            col.prop(ccscene, "subdivisions", text="Curve subdivisions")


class CYCLES_RENDER_PT_volumes(CyclesButtonsPanel, Panel):
    bl_label = "Volumes"
    bl_options = {'DEFAULT_CLOSED'}

    def draw(self, context):
        layout = self.layout
        layout.use_property_split = True
        layout.use_property_decorate = False

        scene = context.scene
        cscene = scene.cycles

        col = layout.column()
        col.prop(cscene, "volume_step_size", text="Step Size")
        col.prop(cscene, "volume_max_steps", text="Max Steps")


class CYCLES_RENDER_PT_light_paths(CyclesButtonsPanel, Panel):
    bl_label = "Light Paths"
    bl_options = {'DEFAULT_CLOSED'}

    def draw_header_preset(self, context):
        CYCLES_PT_integrator_presets.draw_panel_header(self.layout)

    def draw(self, context):
        pass


class CYCLES_RENDER_PT_light_paths_max_bounces(CyclesButtonsPanel, Panel):
    bl_label = "Max Bounces"
    bl_parent_id = "CYCLES_RENDER_PT_light_paths"

    def draw(self, context):
        layout = self.layout
        layout.use_property_split = True
        layout.use_property_decorate = False

        scene = context.scene
        cscene = scene.cycles

        col = layout.column(align=True)
        col.prop(cscene, "max_bounces", text="Total")

        col = layout.column(align=True)
        col.prop(cscene, "diffuse_bounces", text="Diffuse")
        col.prop(cscene, "glossy_bounces", text="Glossy")
        col.prop(cscene, "transparent_max_bounces", text="Transparency")
        col.prop(cscene, "transmission_bounces", text="Transmission")
        col.prop(cscene, "volume_bounces", text="Volume")


class CYCLES_RENDER_PT_light_paths_clamping(CyclesButtonsPanel, Panel):
    bl_label = "Clamping"
    bl_parent_id = "CYCLES_RENDER_PT_light_paths"

    def draw(self, context):
        layout = self.layout
        layout.use_property_split = True
        layout.use_property_decorate = False

        scene = context.scene
        cscene = scene.cycles

        col = layout.column(align=True)
        col.prop(cscene, "sample_clamp_direct", text="Direct Light")
        col.prop(cscene, "sample_clamp_indirect", text="Indirect Light")


class CYCLES_RENDER_PT_light_paths_caustics(CyclesButtonsPanel, Panel):
    bl_label = "Caustics"
    bl_parent_id = "CYCLES_RENDER_PT_light_paths"

    def draw(self, context):
        layout = self.layout
        layout.use_property_split = True
        layout.use_property_decorate = False

        scene = context.scene
        cscene = scene.cycles

        col = layout.column()
        col.prop(cscene, "blur_glossy")
        col = layout.column(heading="Caustics", align=True)
        col.prop(cscene, "caustics_reflective", text="Reflective")
        col.prop(cscene, "caustics_refractive", text="Refractive")


class CYCLES_RENDER_PT_motion_blur(CyclesButtonsPanel, Panel):
    bl_label = "Motion Blur"
    bl_options = {'DEFAULT_CLOSED'}

    def draw_header(self, context):
        rd = context.scene.render

        self.layout.prop(rd, "use_motion_blur", text="")

    def draw(self, context):
        layout = self.layout
        layout.use_property_split = True
        layout.use_property_decorate = False

        scene = context.scene
        cscene = scene.cycles
        rd = scene.render
        layout.active = rd.use_motion_blur

        col = layout.column()
        col.prop(cscene, "motion_blur_position", text="Position")
        col.prop(rd, "motion_blur_shutter")
        col.separator()
        col.prop(cscene, "rolling_shutter_type", text="Rolling Shutter")
        sub = col.column()
        sub.active = cscene.rolling_shutter_type != 'NONE'
        sub.prop(cscene, "rolling_shutter_duration")


class CYCLES_RENDER_PT_motion_blur_curve(CyclesButtonsPanel, Panel):
    bl_label = "Shutter Curve"
    bl_parent_id = "CYCLES_RENDER_PT_motion_blur"
    bl_options = {'DEFAULT_CLOSED'}

    def draw(self, context):
        layout = self.layout
        layout.use_property_split = True
        layout.use_property_decorate = False

        scene = context.scene
        rd = scene.render
        layout.active = rd.use_motion_blur

        col = layout.column()

        col.template_curve_mapping(rd, "motion_blur_shutter_curve")

        col = layout.column(align=True)
        row = col.row(align=True)
        row.operator("render.shutter_curve_preset", icon='SMOOTHCURVE', text="").shape = 'SMOOTH'
        row.operator("render.shutter_curve_preset", icon='SPHERECURVE', text="").shape = 'ROUND'
        row.operator("render.shutter_curve_preset", icon='ROOTCURVE', text="").shape = 'ROOT'
        row.operator("render.shutter_curve_preset", icon='SHARPCURVE', text="").shape = 'SHARP'
        row.operator("render.shutter_curve_preset", icon='LINCURVE', text="").shape = 'LINE'
        row.operator("render.shutter_curve_preset", icon='NOCURVE', text="").shape = 'MAX'


class CYCLES_RENDER_PT_film(CyclesButtonsPanel, Panel):
    bl_label = "Film"
    bl_options = {'DEFAULT_CLOSED'}

    def draw(self, context):
        layout = self.layout
        layout.use_property_split = True
        layout.use_property_decorate = False
        scene = context.scene
        cscene = scene.cycles

        col = layout.column()
        col.prop(cscene, "film_exposure")


class CYCLES_RENDER_PT_film_transparency(CyclesButtonsPanel, Panel):
    bl_label = "Transparent"
    bl_parent_id = "CYCLES_RENDER_PT_film"

    def draw_header(self, context):
        layout = self.layout

        scene = context.scene
        rd = scene.render

        layout.prop(rd, "film_transparent", text="")

    def draw(self, context):
        layout = self.layout
        layout.use_property_split = True
        layout.use_property_decorate = False
        scene = context.scene
        rd = scene.render
        cscene = scene.cycles

        layout.active = rd.film_transparent

        col = layout.column()
        col.prop(cscene, "film_transparent_glass", text="Transparent Glass")

        sub = col.column()
        sub.active = rd.film_transparent and cscene.film_transparent_glass
        sub.prop(cscene, "film_transparent_roughness", text="Roughness Threshold")


class CYCLES_RENDER_PT_film_pixel_filter(CyclesButtonsPanel, Panel):
    bl_label = "Pixel Filter"
    bl_parent_id = "CYCLES_RENDER_PT_film"

    def draw(self, context):
        layout = self.layout
        layout.use_property_split = True
        layout.use_property_decorate = False
        scene = context.scene
        cscene = scene.cycles

        col = layout.column()
        col.prop(cscene, "pixel_filter_type", text="Type")
        if cscene.pixel_filter_type != 'BOX':
            col.prop(cscene, "filter_width", text="Width")


class CYCLES_RENDER_PT_performance(CyclesButtonsPanel, Panel):
    bl_label = "Performance"
    bl_options = {'DEFAULT_CLOSED'}

    def draw(self, context):
        pass


class CYCLES_RENDER_PT_performance_threads(CyclesButtonsPanel, Panel):
    bl_label = "Threads"
    bl_parent_id = "CYCLES_RENDER_PT_performance"

    def draw(self, context):
        layout = self.layout
        layout.use_property_split = True
        layout.use_property_decorate = False

        scene = context.scene
        rd = scene.render

        col = layout.column()

        col.prop(rd, "threads_mode")
        sub = col.column(align=True)
        sub.enabled = rd.threads_mode == 'FIXED'
        sub.prop(rd, "threads")


class CYCLES_RENDER_PT_performance_tiles(CyclesButtonsPanel, Panel):
    bl_label = "Tiles"
    bl_parent_id = "CYCLES_RENDER_PT_performance"

    def draw(self, context):
        layout = self.layout
        layout.use_property_split = True
        layout.use_property_decorate = False

        scene = context.scene
        rd = scene.render
        cscene = scene.cycles

        col = layout.column()

        sub = col.column(align=True)
        sub.prop(rd, "tile_x", text="Tiles X")
        sub.prop(rd, "tile_y", text="Y")
        col.prop(cscene, "tile_order", text="Order")

        sub = col.column()
        sub.active = not rd.use_save_buffers
        sub.prop(cscene, "use_progressive_refine")


class CYCLES_RENDER_PT_performance_acceleration_structure(CyclesButtonsPanel, Panel):
    bl_label = "Acceleration Structure"
    bl_parent_id = "CYCLES_RENDER_PT_performance"

    def draw(self, context):
        import _cycles

        layout = self.layout
        layout.use_property_split = True
        layout.use_property_decorate = False

        scene = context.scene
        cscene = scene.cycles

        col = layout.column()

        if _cycles.with_embree:
            row = col.row()
            row.active = use_cpu(context)
            row.prop(cscene, "use_bvh_embree")
        col.prop(cscene, "debug_use_spatial_splits")
        sub = col.column()
        sub.active = not cscene.use_bvh_embree or not _cycles.with_embree
        sub.prop(cscene, "debug_use_hair_bvh")
        sub = col.column()
        sub.active = not cscene.debug_use_spatial_splits and not cscene.use_bvh_embree
        sub.prop(cscene, "debug_bvh_time_steps")


class CYCLES_RENDER_PT_performance_final_render(CyclesButtonsPanel, Panel):
    bl_label = "Final Render"
    bl_parent_id = "CYCLES_RENDER_PT_performance"

    def draw(self, context):
        layout = self.layout
        layout.use_property_split = True
        layout.use_property_decorate = False

        scene = context.scene
        rd = scene.render

        col = layout.column()

        col.prop(rd, "use_save_buffers")
        col.prop(rd, "use_persistent_data", text="Persistent Images")


class CYCLES_RENDER_PT_performance_viewport(CyclesButtonsPanel, Panel):
    bl_label = "Viewport"
    bl_parent_id = "CYCLES_RENDER_PT_performance"

    def draw(self, context):
        layout = self.layout
        layout.use_property_split = True
        layout.use_property_decorate = False

        scene = context.scene
        rd = scene.render
        cscene = scene.cycles

        col = layout.column()
        col.prop(rd, "preview_pixel_size", text="Pixel Size")
        col.prop(cscene, "preview_start_resolution", text="Start Pixels")
        col.prop(cscene, "viewport_denoising_samples", text="OIDN Min Samples")

        if show_optix_denoising(context):
            sub = col.row(align=True)
            sub.active = cscene.preview_denoising != 'NONE'
            sub.prop(cscene, "preview_denoising_start_sample", text="Denoising Start Sample")


class CYCLES_RENDER_PT_filter(CyclesButtonsPanel, Panel):
    bl_label = "Filter"
    bl_options = {'DEFAULT_CLOSED'}
    bl_context = "view_layer"

    def draw(self, context):
        layout = self.layout
        layout.use_property_split = True
        layout.use_property_decorate = False

        with_freestyle = bpy.app.build_options.freestyle

        scene = context.scene
        rd = scene.render
        view_layer = context.view_layer

        col = layout.column(heading="Include")
        col.prop(view_layer, "use_sky", text="Environment")
        col.prop(view_layer, "use_ao", text="Ambient Occlusion")
        col.prop(view_layer, "use_solid", text="Surfaces")
        col.prop(view_layer, "use_strand", text="Hair")
<<<<<<< HEAD
=======
        col.prop(view_layer, "use_volumes", text="Volumes")
>>>>>>> 5cc7e2ae
        if with_freestyle:
            col.prop(view_layer, "use_freestyle", text="Freestyle")
            col.active = rd.use_freestyle


class CYCLES_RENDER_PT_override(CyclesButtonsPanel, Panel):
    bl_label = "Override"
    bl_options = {'DEFAULT_CLOSED'}
    bl_context = "view_layer"

    def draw(self, context):
        layout = self.layout
        layout.use_property_split = True
        layout.use_property_decorate = False

        view_layer = context.view_layer

        layout.prop(view_layer, "material_override")
        layout.prop(view_layer, "samples")


class CYCLES_RENDER_PT_passes(CyclesButtonsPanel, Panel):
    bl_label = "Passes"
    bl_context = "view_layer"

    def draw(self, context):
        pass


class CYCLES_RENDER_PT_passes_data(CyclesButtonsPanel, Panel):
    bl_label = "Data"
    bl_context = "view_layer"
    bl_parent_id = "CYCLES_RENDER_PT_passes"

    def draw(self, context):
        layout = self.layout
        layout.use_property_split = True
        layout.use_property_decorate = False

        scene = context.scene
        rd = scene.render
        view_layer = context.view_layer
        cycles_view_layer = view_layer.cycles

        col = layout.column(heading="Include", align=True)
        col.prop(view_layer, "use_pass_combined")
        col.prop(view_layer, "use_pass_z")
        col.prop(view_layer, "use_pass_mist")
        col.prop(view_layer, "use_pass_normal")
        sub = col.column()
        sub.active = not rd.use_motion_blur
        sub.prop(view_layer, "use_pass_vector")
        col.prop(view_layer, "use_pass_uv")

        col.prop(cycles_view_layer, "denoising_store_passes", text="Denoising Data")

        col = layout.column(heading="Indexes", align=True)
        col.prop(view_layer, "use_pass_object_index")
        col.prop(view_layer, "use_pass_material_index")

        col = layout.column(heading="Debug", align=True)
        col.prop(cycles_view_layer, "pass_debug_render_time", text="Render Time")
<<<<<<< HEAD
=======
        col.prop(cycles_view_layer, "pass_debug_sample_count", text="Sample Count")
>>>>>>> 5cc7e2ae



        layout.prop(view_layer, "pass_alpha_threshold")


class CYCLES_RENDER_PT_passes_light(CyclesButtonsPanel, Panel):
    bl_label = "Light"
    bl_context = "view_layer"
    bl_parent_id = "CYCLES_RENDER_PT_passes"

    def draw(self, context):
        layout = self.layout
        layout.use_property_split = True
        layout.use_property_decorate = False

        view_layer = context.view_layer
        cycles_view_layer = view_layer.cycles

        col = layout.column(heading="Diffuse", align=True)
        col.prop(view_layer, "use_pass_diffuse_direct", text="Direct")
        col.prop(view_layer, "use_pass_diffuse_indirect", text="Indirect")
        col.prop(view_layer, "use_pass_diffuse_color", text="Color")

        col = layout.column(heading="Glossy", align=True)
        col.prop(view_layer, "use_pass_glossy_direct", text="Direct")
        col.prop(view_layer, "use_pass_glossy_indirect", text="Indirect")
        col.prop(view_layer, "use_pass_glossy_color", text="Color")

        col = layout.column(heading="Transmission", align=True)
        col.prop(view_layer, "use_pass_transmission_direct", text="Direct")
        col.prop(view_layer, "use_pass_transmission_indirect", text="Indirect")
        col.prop(view_layer, "use_pass_transmission_color", text="Color")

        col = layout.column(heading="Volume", align=True)
        col.prop(cycles_view_layer, "use_pass_volume_direct", text="Direct")
        col.prop(cycles_view_layer, "use_pass_volume_indirect", text="Indirect")

        col = layout.column(heading="Other", align=True)
        col.prop(view_layer, "use_pass_emit", text="Emission")
        col.prop(view_layer, "use_pass_environment")
        col.prop(view_layer, "use_pass_shadow")
        col.prop(view_layer, "use_pass_ambient_occlusion", text="Ambient Occlusion")


class CYCLES_RENDER_PT_passes_crypto(CyclesButtonsPanel, Panel):
    bl_label = "Cryptomatte"
    bl_context = "view_layer"
    bl_parent_id = "CYCLES_RENDER_PT_passes"

    def draw(self, context):
        import _cycles

        layout = self.layout
        layout.use_property_split = True
        layout.use_property_decorate = False

        cycles_view_layer = context.view_layer.cycles

        col = layout.column(heading="Include", align=True)
        col.prop(cycles_view_layer, "use_pass_crypto_object", text="Object")
        col.prop(cycles_view_layer, "use_pass_crypto_material", text="Material")
        col.prop(cycles_view_layer, "use_pass_crypto_asset", text="Asset")

        layout.prop(cycles_view_layer, "pass_crypto_depth", text="Levels")

        row = layout.row(align=True)
        row.active = use_cpu(context)
        row.prop(cycles_view_layer, "pass_crypto_accurate", text="Accurate Mode")


class CYCLES_RENDER_PT_passes_debug(CyclesButtonsPanel, Panel):
    bl_label = "Debug"
    bl_context = "view_layer"
    bl_parent_id = "CYCLES_RENDER_PT_passes"

    @classmethod
    def poll(cls, context):
        import _cycles
        return _cycles.with_cycles_debug

    def draw(self, context):
        layout = self.layout
        layout.use_property_split = True
        layout.use_property_decorate = False

        cycles_view_layer = context.view_layer.cycles

        layout.prop(cycles_view_layer, "pass_debug_bvh_traversed_nodes")
        layout.prop(cycles_view_layer, "pass_debug_bvh_traversed_instances")
        layout.prop(cycles_view_layer, "pass_debug_bvh_intersections")
        layout.prop(cycles_view_layer, "pass_debug_ray_bounces")


class CYCLES_RENDER_UL_aov(bpy.types.UIList):
    def draw_item(self, context, layout, data, item, icon, active_data, active_propname):
        row = layout.row()
        split = row.split(factor=0.65)
        icon = 'ERROR' if item.conflict else 'NONE'
        split.row().prop(item, "name", text="", icon=icon, emboss=False)
        split.row().prop(item, "type", text="", emboss=False)


class CYCLES_RENDER_PT_passes_aov(CyclesButtonsPanel, Panel):
    bl_label = "Shader AOV"
    bl_context = "view_layer"
    bl_parent_id = "CYCLES_RENDER_PT_passes"

    def draw(self, context):
        layout = self.layout
        layout.use_property_split = True
        layout.use_property_decorate = False

        cycles_view_layer = context.view_layer.cycles

        row = layout.row()
        col = row.column()
        col.template_list("CYCLES_RENDER_UL_aov", "aovs", cycles_view_layer, "aovs", cycles_view_layer, "active_aov", rows=2)

        col = row.column()
        sub = col.column(align=True)
        sub.operator("cycles.add_aov", icon='ADD', text="")
        sub.operator("cycles.remove_aov", icon='REMOVE', text="")

        if cycles_view_layer.active_aov < len(cycles_view_layer.aovs):
          active_aov = cycles_view_layer.aovs[cycles_view_layer.active_aov]
          if active_aov.conflict:
            layout.label(text=active_aov.conflict, icon='ERROR')


class CYCLES_RENDER_PT_lightgroups(CyclesButtonsPanel, Panel):
    bl_label = "Lightgroups"
    bl_context = "view_layer"
    bl_parent_id = "CYCLES_RENDER_PT_passes"

    def draw(self, context):
        layout = self.layout
        layout.use_property_split = True
        layout.use_property_decorate = False

        cycles_view_layer = context.view_layer.cycles

        row = layout.row()
        col = row.column()
        col.template_list("UI_UL_list", "lightgroups", cycles_view_layer, "lightgroups", cycles_view_layer, "active_lightgroup", rows=3)

        col = row.column()
        sub = col.column(align=True)
        sub.operator("cycles.lightgroup_add", icon='ADD', text="")
        sub.operator("cycles.lightgroup_remove", icon='REMOVE', text="")
        if len(cycles_view_layer.lightgroups) > 0:
            sub.operator("cycles.lightgroup_move", icon='TRIA_UP', text="").direction = 'UP'
            sub.operator("cycles.lightgroup_move", icon='TRIA_DOWN', text="").direction = 'DOWN'

            lg = cycles_view_layer.lightgroups[cycles_view_layer.active_lightgroup]
            row = layout.row()
            col = row.column()
            col.prop(lg, "collection")
            col.prop(lg, "include_world")


class CYCLES_RENDER_PT_denoising(CyclesButtonsPanel, Panel):
    bl_label = "Denoising"
    bl_context = "view_layer"
    bl_options = {'DEFAULT_CLOSED'}

    def draw_header(self, context):
        scene = context.scene
        view_layer = context.view_layer
        cycles_view_layer = view_layer.cycles
        layout = self.layout

        layout.prop(cycles_view_layer, "use_denoising", text="")

    def draw(self, context):
        layout = self.layout
        layout.use_property_split = True
        layout.use_property_decorate = False

        scene = context.scene
        view_layer = context.view_layer
        cycles_view_layer = view_layer.cycles

        layout.active = cycles_view_layer.use_denoising

        col = layout.column()

        if show_optix_denoising(context):
            col.prop(cycles_view_layer, "use_optix_denoising")
            col.separator(factor=2.0)

            if cycles_view_layer.use_optix_denoising:
                col.prop(cycles_view_layer, "denoising_optix_input_passes")
                return

        col.prop(cycles_view_layer, "denoising_radius", text="Radius")

        col = layout.column()
        col.prop(cycles_view_layer, "denoising_strength", slider=True, text="Strength")
        col.prop(cycles_view_layer, "denoising_feature_strength", slider=True, text="Feature Strength")
        col.prop(cycles_view_layer, "denoising_relative_pca")

        layout.separator()

        col = layout.column()
        col.active = cycles_view_layer.use_denoising or cycles_view_layer.denoising_store_passes

        row = col.row(heading="Diffuse", align=True)
        row.prop(cycles_view_layer, "denoising_diffuse_direct", text="Direct", toggle=True)
        row.prop(cycles_view_layer, "denoising_diffuse_indirect", text="Indirect", toggle=True)

        row = col.row(heading="Glossy", align=True)
        row.prop(cycles_view_layer, "denoising_glossy_direct", text="Direct", toggle=True)
        row.prop(cycles_view_layer, "denoising_glossy_indirect", text="Indirect", toggle=True)

        row = col.row(heading="Transmission", align=True)
        row.prop(cycles_view_layer, "denoising_transmission_direct", text="Direct", toggle=True)
        row.prop(cycles_view_layer, "denoising_transmission_indirect", text="Indirect", toggle=True)


class CYCLES_PT_post_processing(CyclesButtonsPanel, Panel):
    bl_label = "Post Processing"
    bl_options = {'DEFAULT_CLOSED'}
    bl_context = "output"

    def draw(self, context):
        layout = self.layout
        layout.use_property_split = True
        layout.use_property_decorate = False

        rd = context.scene.render

        col = layout.column(align=True, heading="Pipeline")
        col.prop(rd, "use_compositing")
        col.prop(rd, "use_sequencer")

        layout.prop(rd, "dither_intensity", text="Dither", slider=True)


class CYCLES_CAMERA_PT_dof(CyclesButtonsPanel, Panel):
    bl_label = "Depth of Field"
    bl_context = "data"

    @classmethod
    def poll(cls, context):
        return context.camera and CyclesButtonsPanel.poll(context)

    def draw_header(self, context):
        cam = context.camera
        dof = cam.dof
        self.layout.prop(dof, "use_dof", text="")

    def draw(self, context):
        layout = self.layout
        layout.use_property_split = True

        cam = context.camera
        dof = cam.dof
        layout.active = dof.use_dof

        split = layout.split()

        col = split.column()
        col.prop(dof, "focus_object", text="Focus Object")

        sub = col.row()
        sub.active = dof.focus_object is None
        sub.prop(dof, "focus_distance", text="Distance")


class CYCLES_CAMERA_PT_dof_aperture(CyclesButtonsPanel, Panel):
    bl_label = "Aperture"
    bl_parent_id = "CYCLES_CAMERA_PT_dof"

    @classmethod
    def poll(cls, context):
        return context.camera and CyclesButtonsPanel.poll(context)

    def draw(self, context):
        layout = self.layout
        layout.use_property_split = True

        cam = context.camera
        dof = cam.dof
        layout.active = dof.use_dof
        flow = layout.grid_flow(row_major=True, columns=0, even_columns=True, even_rows=False, align=False)

        col = flow.column()
        col.prop(dof, "aperture_fstop")
        col.prop(dof, "aperture_blades")
        col.prop(dof, "aperture_rotation")
        col.prop(dof, "aperture_ratio")


class CYCLES_PT_context_material(CyclesButtonsPanel, Panel):
    bl_label = ""
    bl_context = "material"
    bl_options = {'HIDE_HEADER'}

    @classmethod
    def poll(cls, context):
        if context.active_object and context.active_object.type == 'GPENCIL':
            return False
        else:
            return (context.material or context.object) and CyclesButtonsPanel.poll(context)

    def draw(self, context):
        layout = self.layout

        mat = context.material
        ob = context.object
        slot = context.material_slot
        space = context.space_data

        if ob:
            is_sortable = len(ob.material_slots) > 1
            rows = 1
            if (is_sortable):
                rows = 4

            row = layout.row()

            row.template_list("MATERIAL_UL_matslots", "", ob, "material_slots", ob, "active_material_index", rows=rows)

            col = row.column(align=True)
            col.operator("object.material_slot_add", icon='ADD', text="")
            col.operator("object.material_slot_remove", icon='REMOVE', text="")

            col.menu("MATERIAL_MT_context_menu", icon='DOWNARROW_HLT', text="")

            if is_sortable:
                col.separator()

                col.operator("object.material_slot_move", icon='TRIA_UP', text="").direction = 'UP'
                col.operator("object.material_slot_move", icon='TRIA_DOWN', text="").direction = 'DOWN'

            if ob.mode == 'EDIT':
                row = layout.row(align=True)
                row.operator("object.material_slot_assign", text="Assign")
                row.operator("object.material_slot_select", text="Select")
                row.operator("object.material_slot_deselect", text="Deselect")

        split = layout.split(factor=0.65)

        if ob:
            split.template_ID(ob, "active_material", new="material.new")
            row = split.row()

            if slot:
                row.prop(slot, "link", text="")
            else:
                row.label()
        elif mat:
            split.template_ID(space, "pin_id")
            split.separator()


class CYCLES_OBJECT_PT_motion_blur(CyclesButtonsPanel, Panel):
    bl_label = "Motion Blur"
    bl_context = "object"
    bl_options = {'DEFAULT_CLOSED'}

    @classmethod
    def poll(cls, context):
        ob = context.object
        if CyclesButtonsPanel.poll(context) and ob:
            if ob.type in {'MESH', 'CURVE', 'CURVE', 'SURFACE', 'FONT', 'META', 'CAMERA'}:
                return True
            if ob.instance_type == 'COLLECTION' and ob.instance_collection:
                return True
            # TODO(sergey): More duplicator types here?
        return False

    def draw_header(self, context):
        layout = self.layout

        rd = context.scene.render
        # scene = context.scene

        layout.active = rd.use_motion_blur

        ob = context.object
        cob = ob.cycles

        layout.prop(cob, "use_motion_blur", text="")

    def draw(self, context):
        layout = self.layout

        rd = context.scene.render
        # scene = context.scene

        ob = context.object
        cob = ob.cycles

        layout.active = (rd.use_motion_blur and cob.use_motion_blur)

        row = layout.row()
        if ob.type != 'CAMERA':
            row.prop(cob, "use_deform_motion", text="Deformation")
        row.prop(cob, "motion_steps", text="Steps")


def has_geometry_visibility(ob):
    return ob and ((ob.type in {'MESH', 'CURVE', 'SURFACE', 'FONT', 'META', 'LIGHT'}) or
                    (ob.instance_type == 'COLLECTION' and ob.instance_collection))


class CYCLES_OBJECT_PT_visibility(CyclesButtonsPanel, Panel):
    bl_label = "Visibility"
    bl_context = "object"
    bl_options = {'DEFAULT_CLOSED'}

    @classmethod
    def poll(cls, context):
        return  CyclesButtonsPanel.poll(context) and (context.object)

    def draw(self, context):
        layout = self.layout
        layout.use_property_split = True

        ob = context.object

        layout.prop(ob, "hide_select", text="Selectable", invert_checkbox=True, toggle=False)

        col = layout.column(heading="Show in")
        col.prop(ob, "hide_viewport", text="Viewports", invert_checkbox=True, toggle=False)
        col.prop(ob, "hide_render", text="Renders", invert_checkbox=True, toggle=False)

        if has_geometry_visibility(ob):
            cob = ob.cycles
            col = layout.column(heading="Mask")
            col.prop(cob, "is_shadow_catcher")
            col.prop(cob, "is_holdout")


class CYCLES_OBJECT_PT_visibility_ray_visibility(CyclesButtonsPanel, Panel):
    bl_label = "Ray Visibility"
    bl_parent_id = "CYCLES_OBJECT_PT_visibility"
    bl_context = "object"

    @classmethod
    def poll(cls, context):
        ob = context.object
        return CyclesButtonsPanel.poll(context) and has_geometry_visibility(ob)

    def draw(self, context):
        layout = self.layout
        layout.use_property_split = True
        layout.use_property_decorate = False

        scene = context.scene
        ob = context.object
        cob = ob.cycles
        visibility = ob.cycles_visibility

        col = layout.column()
        col.prop(visibility, "camera")
        col.prop(visibility, "diffuse")
        col.prop(visibility, "glossy")
        col.prop(visibility, "transmission")
        col.prop(visibility, "scatter")

        if ob.type != 'LIGHT':
            sub = col.column()
            sub.prop(visibility, "shadow")


class CYCLES_OBJECT_PT_visibility_culling(CyclesButtonsPanel, Panel):
    bl_label = "Culling"
    bl_parent_id = "CYCLES_OBJECT_PT_visibility"
    bl_context = "object"

    @classmethod
    def poll(cls, context):
        ob = context.object
        return CyclesButtonsPanel.poll(context) and has_geometry_visibility(ob)

    def draw(self, context):
        layout = self.layout
        layout.use_property_split = True
        layout.use_property_decorate = False

        scene = context.scene
        cscene = scene.cycles
        ob = context.object
        cob = ob.cycles

        row = layout.row()
        row.active = scene.render.use_simplify and cscene.use_camera_cull
        row.prop(cob, "use_camera_cull")

        row = layout.row()
        row.active = scene.render.use_simplify and cscene.use_distance_cull
        row.prop(cob, "use_distance_cull")


def panel_node_draw(layout, id_data, output_type, input_name):
    if not id_data.use_nodes:
        layout.operator("cycles.use_shading_nodes", icon='NODETREE')
        return False

    ntree = id_data.node_tree

    node = ntree.get_output_node('CYCLES')
    if node:
        input = find_node_input(node, input_name)
        if input:
            layout.template_node_view(ntree, node, input)
        else:
            layout.label(text="Incompatible output node")
    else:
        layout.label(text="No output node")

    return True


class CYCLES_LIGHT_PT_preview(CyclesButtonsPanel, Panel):
    bl_label = "Preview"
    bl_context = "data"
    bl_options = {'DEFAULT_CLOSED'}

    @classmethod
    def poll(cls, context):
        return (
            context.light and
            not (
                context.light.type == 'AREA' and
                context.light.cycles.is_portal
            ) and
            CyclesButtonsPanel.poll(context)
        )

    def draw(self, context):
        self.layout.template_preview(context.light)


class CYCLES_LIGHT_PT_light(CyclesButtonsPanel, Panel):
    bl_label = "Light"
    bl_context = "data"

    @classmethod
    def poll(cls, context):
        return context.light and CyclesButtonsPanel.poll(context)

    def draw(self, context):
        layout = self.layout

        light = context.light
        clamp = light.cycles

        layout.use_property_decorate = False

        if self.bl_space_type == 'PROPERTIES':
            layout.row().prop(light, "type", expand=True)
            layout.use_property_split = True
        else:
            layout.use_property_split = True
            layout.row().prop(light, "type")

        col = layout.column()

        col.prop(light, "color")
        col.prop(light, "energy")
        col.separator()

        if light.type in {'POINT', 'SPOT'}:
            col.prop(light, "shadow_soft_size", text="Size")
        elif light.type == 'SUN':
            col.prop(light, "angle")
        elif light.type == 'AREA':
            col.prop(light, "shape", text="Shape")
            sub = col.column(align=True)

            if light.shape in {'SQUARE', 'DISK'}:
                sub.prop(light, "size")
            elif light.shape in {'RECTANGLE', 'ELLIPSE'}:
                sub.prop(light, "size", text="Size X")
                sub.prop(light, "size_y", text="Y")

        if not (light.type == 'AREA' and clamp.is_portal):
            sub = col.column()
            if use_branched_path(context):
                subsub = sub.row(align=True)
                subsub.active = use_sample_all_lights(context)
                subsub.prop(clamp, "samples")
            sub.prop(clamp, "max_bounces")

        sub = col.column(align=True)
        sub.active = not (light.type == 'AREA' and clamp.is_portal)
        sub.prop(clamp, "cast_shadow")
        sub.prop(clamp, "use_multiple_importance_sampling", text="Multiple Importance")

        if light.type == 'AREA':
            col.prop(clamp, "is_portal", text="Portal")


class CYCLES_LIGHT_PT_nodes(CyclesButtonsPanel, Panel):
    bl_label = "Nodes"
    bl_context = "data"

    @classmethod
    def poll(cls, context):
        return context.light and not (context.light.type == 'AREA' and
                                      context.light.cycles.is_portal) and \
            CyclesButtonsPanel.poll(context)

    def draw(self, context):
        layout = self.layout

        light = context.light
        panel_node_draw(layout, light, 'OUTPUT_LIGHT', 'Surface')


class CYCLES_LIGHT_PT_spot(CyclesButtonsPanel, Panel):
    bl_label = "Spot Shape"
    bl_context = "data"

    @classmethod
    def poll(cls, context):
        light = context.light
        return (light and light.type == 'SPOT') and CyclesButtonsPanel.poll(context)

    def draw(self, context):
        layout = self.layout
        light = context.light
        layout.use_property_split = True
        layout.use_property_decorate = False

        col = layout.column()
        col.prop(light, "spot_size", text="Size")
        col.prop(light, "spot_blend", text="Blend", slider=True)
        col.prop(light, "show_cone")


class CYCLES_WORLD_PT_preview(CyclesButtonsPanel, Panel):
    bl_label = "Preview"
    bl_context = "world"
    bl_options = {'DEFAULT_CLOSED'}

    @classmethod
    def poll(cls, context):
        return context.world and CyclesButtonsPanel.poll(context)

    def draw(self, context):
        self.layout.template_preview(context.world)


class CYCLES_WORLD_PT_surface(CyclesButtonsPanel, Panel):
    bl_label = "Surface"
    bl_context = "world"

    @classmethod
    def poll(cls, context):
        return context.world and CyclesButtonsPanel.poll(context)

    def draw(self, context):
        layout = self.layout

        world = context.world

        if not panel_node_draw(layout, world, 'OUTPUT_WORLD', 'Surface'):
            layout.prop(world, "color")


class CYCLES_WORLD_PT_volume(CyclesButtonsPanel, Panel):
    bl_label = "Volume"
    bl_context = "world"
    bl_options = {'DEFAULT_CLOSED'}

    @classmethod
    def poll(cls, context):
        world = context.world
        return world and world.node_tree and CyclesButtonsPanel.poll(context)

    def draw(self, context):
        layout = self.layout

        world = context.world
        panel_node_draw(layout, world, 'OUTPUT_WORLD', 'Volume')


class CYCLES_WORLD_PT_ambient_occlusion(CyclesButtonsPanel, Panel):
    bl_label = "Ambient Occlusion"
    bl_context = "world"
    bl_options = {'DEFAULT_CLOSED'}

    @classmethod
    def poll(cls, context):
        return context.world and CyclesButtonsPanel.poll(context)

    def draw_header(self, context):
        light = context.world.light_settings
        self.layout.prop(light, "use_ambient_occlusion", text="")

    def draw(self, context):
        layout = self.layout
        layout.use_property_split = True
        layout.use_property_decorate = False

        light = context.world.light_settings
        scene = context.scene

        col = layout.column()
        sub = col.column()
        sub.active = light.use_ambient_occlusion or scene.render.use_simplify
        sub.prop(light, "ao_factor", text="Factor")
        col.prop(light, "distance", text="Distance")


class CYCLES_WORLD_PT_mist(CyclesButtonsPanel, Panel):
    bl_label = "Mist Pass"
    bl_context = "world"
    bl_options = {'DEFAULT_CLOSED'}

    @classmethod
    def poll(cls, context):
        if CyclesButtonsPanel.poll(context):
            if context.world:
                for view_layer in context.scene.view_layers:
                    if view_layer.use_pass_mist:
                        return True

        return False

    def draw(self, context):
        layout = self.layout

        world = context.world

        split = layout.split(align=True)
        split.prop(world.mist_settings, "start")
        split.prop(world.mist_settings, "depth")

        layout.prop(world.mist_settings, "falloff")


class CYCLES_WORLD_PT_ray_visibility(CyclesButtonsPanel, Panel):
    bl_label = "Ray Visibility"
    bl_context = "world"
    bl_options = {'DEFAULT_CLOSED'}

    @classmethod
    def poll(cls, context):
        return CyclesButtonsPanel.poll(context) and context.world

    def draw(self, context):
        layout = self.layout

        world = context.world
        visibility = world.cycles_visibility

        flow = layout.column_flow()

        flow.prop(visibility, "camera")
        flow.prop(visibility, "diffuse")
        flow.prop(visibility, "glossy")
        flow.prop(visibility, "transmission")
        flow.prop(visibility, "scatter")


class CYCLES_WORLD_PT_settings(CyclesButtonsPanel, Panel):
    bl_label = "Settings"
    bl_context = "world"
    bl_options = {'DEFAULT_CLOSED'}

    @classmethod
    def poll(cls, context):
        return context.world and CyclesButtonsPanel.poll(context)

    def draw(self, context):
        layout = self.layout
        layout.use_property_split = True
        layout.use_property_decorate = False

        layout.column()


class CYCLES_WORLD_PT_settings_surface(CyclesButtonsPanel, Panel):
    bl_label = "Surface"
    bl_parent_id = "CYCLES_WORLD_PT_settings"
    bl_context = "world"

    @classmethod
    def poll(cls, context):
        return context.world and CyclesButtonsPanel.poll(context)

    def draw(self, context):
        layout = self.layout
        layout.use_property_split = True
        layout.use_property_decorate = False

        world = context.world
        cworld = world.cycles

        col = layout.column()
        col.prop(cworld, "sampling_method", text="Sampling")

        sub = col.column()
        sub.active = cworld.sampling_method != 'NONE'
        subsub = sub.row(align=True)
        subsub.active = cworld.sampling_method == 'MANUAL'
        subsub.prop(cworld, "sample_map_resolution")
        if use_branched_path(context):
            subsub = sub.column(align=True)
            subsub.active = use_sample_all_lights(context)
            subsub.prop(cworld, "samples")
        sub.prop(cworld, "max_bounces")


class CYCLES_WORLD_PT_settings_volume(CyclesButtonsPanel, Panel):
    bl_label = "Volume"
    bl_parent_id = "CYCLES_WORLD_PT_settings"
    bl_context = "world"

    @classmethod
    def poll(cls, context):
        return context.world and CyclesButtonsPanel.poll(context)

    def draw(self, context):
        layout = self.layout
        layout.use_property_split = True
        layout.use_property_decorate = False

        world = context.world
        cworld = world.cycles

        col = layout.column()

        sub = col.column()
        sub.active = use_cpu(context)
        sub.prop(cworld, "volume_sampling", text="Sampling")
        col.prop(cworld, "volume_interpolation", text="Interpolation")
        col.prop(cworld, "homogeneous_volume", text="Homogeneous")
        sub = col.column()
        sub.active = not cworld.homogeneous_volume
        sub.prop(cworld, "volume_step_size")


class CYCLES_MATERIAL_PT_preview(CyclesButtonsPanel, Panel):
    bl_label = "Preview"
    bl_context = "material"
    bl_options = {'DEFAULT_CLOSED'}

    @classmethod
    def poll(cls, context):
        mat = context.material
        return mat and (not mat.grease_pencil) and CyclesButtonsPanel.poll(context)

    def draw(self, context):
        self.layout.template_preview(context.material)


class CYCLES_MATERIAL_PT_surface(CyclesButtonsPanel, Panel):
    bl_label = "Surface"
    bl_context = "material"

    @classmethod
    def poll(cls, context):
        mat = context.material
        return mat and (not mat.grease_pencil) and CyclesButtonsPanel.poll(context)

    def draw(self, context):
        layout = self.layout

        mat = context.material
        if not panel_node_draw(layout, mat, 'OUTPUT_MATERIAL', 'Surface'):
            layout.prop(mat, "diffuse_color")


class CYCLES_MATERIAL_PT_volume(CyclesButtonsPanel, Panel):
    bl_label = "Volume"
    bl_context = "material"
    bl_options = {'DEFAULT_CLOSED'}

    @classmethod
    def poll(cls, context):
        mat = context.material
        return mat and (not mat.grease_pencil) and mat.node_tree and CyclesButtonsPanel.poll(context)

    def draw(self, context):
        layout = self.layout

        mat = context.material
        # cmat = mat.cycles

        panel_node_draw(layout, mat, 'OUTPUT_MATERIAL', 'Volume')


class CYCLES_MATERIAL_PT_displacement(CyclesButtonsPanel, Panel):
    bl_label = "Displacement"
    bl_context = "material"

    @classmethod
    def poll(cls, context):
        mat = context.material
        return mat and (not mat.grease_pencil) and mat.node_tree and CyclesButtonsPanel.poll(context)

    def draw(self, context):
        layout = self.layout

        mat = context.material
        panel_node_draw(layout, mat, 'OUTPUT_MATERIAL', 'Displacement')


class CYCLES_MATERIAL_PT_settings(CyclesButtonsPanel, Panel):
    bl_label = "Settings"
    bl_context = "material"
    bl_options = {'DEFAULT_CLOSED'}

    @classmethod
    def poll(cls, context):
        mat = context.material
        return mat and (not mat.grease_pencil) and CyclesButtonsPanel.poll(context)

    @staticmethod
    def draw_shared(self, mat):
        layout = self.layout
        layout.use_property_split = True
        layout.use_property_decorate = False

        layout.prop(mat, "pass_index")

    def draw(self, context):
        self.draw_shared(self, context.material)


class CYCLES_MATERIAL_PT_settings_surface(CyclesButtonsPanel, Panel):
    bl_label = "Surface"
    bl_parent_id = "CYCLES_MATERIAL_PT_settings"
    bl_context = "material"

    @staticmethod
    def draw_shared(self, mat):
        layout = self.layout
        layout.use_property_split = True
        layout.use_property_decorate = False

        cmat = mat.cycles

        col = layout.column()
        col.prop(cmat, "sample_as_light", text="Multiple Importance")
        col.prop(cmat, "use_transparent_shadow")
        col.prop(cmat, "displacement_method", text="Displacement")

    def draw(self, context):
        self.draw_shared(self, context.material)


class CYCLES_MATERIAL_PT_settings_volume(CyclesButtonsPanel, Panel):
    bl_label = "Volume"
    bl_parent_id = "CYCLES_MATERIAL_PT_settings"
    bl_context = "material"

    @staticmethod
    def draw_shared(self, context, mat):
        layout = self.layout
        layout.use_property_split = True
        layout.use_property_decorate = False

        cmat = mat.cycles

        col = layout.column()
        sub = col.column()
        sub.active = use_cpu(context)
        sub.prop(cmat, "volume_sampling", text="Sampling")
        col.prop(cmat, "volume_interpolation", text="Interpolation")
        col.prop(cmat, "homogeneous_volume", text="Homogeneous")
        sub = col.column()
        sub.active = not cmat.homogeneous_volume
        sub.prop(cmat, "volume_step_rate")

    def draw(self, context):
        self.draw_shared(self, context, context.material)


class CYCLES_RENDER_PT_bake(CyclesButtonsPanel, Panel):
    bl_label = "Bake"
    bl_context = "render"
    bl_options = {'DEFAULT_CLOSED'}
    COMPAT_ENGINES = {'CYCLES'}

    @classmethod
    def poll(cls, context):
        return CyclesButtonsPanel.poll(context) and not use_optix(context)

    def draw(self, context):
        layout = self.layout
        layout.use_property_split = True
        layout.use_property_decorate = False  # No animation.

        scene = context.scene
        cscene = scene.cycles
        cbk = scene.render.bake
        rd = scene.render

        if rd.use_bake_multires:
            layout.operator("object.bake_image", icon='RENDER_STILL')
            layout.prop(rd, "use_bake_multires")
            layout.prop(rd, "bake_type")

        else:
            layout.operator("object.bake", icon='RENDER_STILL').type = cscene.bake_type
            layout.prop(rd, "use_bake_multires")
            layout.prop(cscene, "bake_type")


class CYCLES_RENDER_PT_bake_influence(CyclesButtonsPanel, Panel):
    bl_label = "Influence"
    bl_context = "render"
    bl_parent_id = "CYCLES_RENDER_PT_bake"
    COMPAT_ENGINES = {'CYCLES'}
    @classmethod
    def poll(cls, context):
        scene = context.scene
        cscene = scene.cycles
        rd = scene.render
        if rd.use_bake_multires == False and cscene.bake_type in {
                'NORMAL', 'COMBINED', 'DIFFUSE', 'GLOSSY', 'TRANSMISSION'}:
            return True

    def draw(self, context):
        layout = self.layout
        layout.use_property_split = True
        layout.use_property_decorate = False  # No animation.

        scene = context.scene
        cscene = scene.cycles
        cbk = scene.render.bake
        rd = scene.render

        col = layout.column()

        if cscene.bake_type == 'NORMAL':
            col.prop(cbk, "normal_space", text="Space")

            sub = col.column(align=True)
            sub.prop(cbk, "normal_r", text="Swizzle R")
            sub.prop(cbk, "normal_g", text="G")
            sub.prop(cbk, "normal_b", text="B")

        elif cscene.bake_type == 'COMBINED':

            col = layout.column(heading="Lighting", align=True)
            col.prop(cbk, "use_pass_direct")
            col.prop(cbk, "use_pass_indirect")

<<<<<<< HEAD
            flow.active = cbk.use_pass_direct or cbk.use_pass_indirect
            flow.prop(cbk, "use_pass_diffuse")
            flow.prop(cbk, "use_pass_glossy")
            flow.prop(cbk, "use_pass_transmission")
            flow.prop(cbk, "use_pass_subsurface")
            flow.prop(cbk, "use_pass_ambient_occlusion")
            flow.prop(cbk, "use_pass_emit")
=======
            col = layout.column(heading="Contributions", align=True)
            col.active = cbk.use_pass_direct or cbk.use_pass_indirect
            col.prop(cbk, "use_pass_diffuse")
            col.prop(cbk, "use_pass_glossy")
            col.prop(cbk, "use_pass_transmission")
            col.prop(cbk, "use_pass_ambient_occlusion")
            col.prop(cbk, "use_pass_emit")
>>>>>>> 5cc7e2ae

        elif cscene.bake_type in {'DIFFUSE', 'GLOSSY', 'TRANSMISSION'}:
            col = layout.column(heading="Contributions", align=True)
            col.prop(cbk, "use_pass_direct")
            col.prop(cbk, "use_pass_indirect")
            col.prop(cbk, "use_pass_color")


class CYCLES_RENDER_PT_bake_selected_to_active(CyclesButtonsPanel, Panel):
    bl_label = "Selected to Active"
    bl_context = "render"
    bl_parent_id = "CYCLES_RENDER_PT_bake"
    bl_options = {'DEFAULT_CLOSED'}
    COMPAT_ENGINES = {'CYCLES'}

    @classmethod
    def poll(cls, context):
        scene = context.scene
        rd = scene.render
        return rd.use_bake_multires == False

    def draw_header(self, context):
        scene = context.scene
        cbk = scene.render.bake
        self.layout.prop(cbk, "use_selected_to_active", text="")

    def draw(self, context):
        layout = self.layout
        layout.use_property_split = True
        layout.use_property_decorate = False  # No animation.

        scene = context.scene
        cscene = scene.cycles
        cbk = scene.render.bake
        rd = scene.render

        layout.active = cbk.use_selected_to_active
        col = layout.column()

        col.prop(cbk, "use_cage", text="Cage")
        if cbk.use_cage:
            col.prop(cbk, "cage_extrusion", text="Extrusion")
            col.prop(cbk, "cage_object", text="Cage Object")
        else:
            col.prop(cbk, "cage_extrusion", text="Ray Distance")


class CYCLES_RENDER_PT_bake_output(CyclesButtonsPanel, Panel):
    bl_label = "Output"
    bl_context = "render"
    bl_parent_id = "CYCLES_RENDER_PT_bake"
    COMPAT_ENGINES = {'CYCLES'}

    def draw(self, context):
        layout = self.layout
        layout.use_property_split = True
        layout.use_property_decorate = False  # No animation.

        scene = context.scene
        cscene = scene.cycles
        cbk = scene.render.bake
        rd = scene.render

        if rd.use_bake_multires:
            layout.prop(rd, "bake_margin")
            layout.prop(rd, "use_bake_clear", text="Clear Image")

            if rd.bake_type == 'DISPLACEMENT':
                layout.prop(rd, "use_bake_lores_mesh")
        else:

            layout.prop(cbk, "margin")
            layout.prop(cbk, "use_clear", text="Clear Image")


class CYCLES_RENDER_PT_debug(CyclesButtonsPanel, Panel):
    bl_label = "Debug"
    bl_context = "render"
    bl_options = {'DEFAULT_CLOSED'}
    COMPAT_ENGINES = {'CYCLES'}

    @classmethod
    def poll(cls, context):
        return CyclesButtonsPanel.poll(context) and bpy.app.debug_value == 256

    def draw(self, context):
        layout = self.layout

        scene = context.scene
        cscene = scene.cycles

        col = layout.column()

        col.label(text="CPU Flags:")
        row = col.row(align=True)
        row.prop(cscene, "debug_use_cpu_sse2", toggle=True)
        row.prop(cscene, "debug_use_cpu_sse3", toggle=True)
        row.prop(cscene, "debug_use_cpu_sse41", toggle=True)
        row.prop(cscene, "debug_use_cpu_avx", toggle=True)
        row.prop(cscene, "debug_use_cpu_avx2", toggle=True)
        col.prop(cscene, "debug_bvh_layout")
        col.prop(cscene, "debug_use_cpu_split_kernel")

        col.separator()

        col = layout.column()
        col.label(text="CUDA Flags:")
        col.prop(cscene, "debug_use_cuda_adaptive_compile")
        col.prop(cscene, "debug_use_cuda_split_kernel")

        col.separator()

        col = layout.column()
        col.label(text="OptiX Flags:")
        col.prop(cscene, "debug_optix_cuda_streams")

        col.separator()

        col = layout.column()
        col.label(text="OpenCL Flags:")
        col.prop(cscene, "debug_opencl_device_type", text="Device")
        col.prop(cscene, "debug_use_opencl_debug", text="Debug")
        col.prop(cscene, "debug_opencl_mem_limit")

        col.separator()

        col = layout.column()
        col.prop(cscene, "debug_bvh_type")


class CYCLES_RENDER_PT_simplify(CyclesButtonsPanel, Panel):
    bl_label = "Simplify"
    bl_context = "render"
    bl_options = {'DEFAULT_CLOSED'}
    COMPAT_ENGINES = {'CYCLES'}

    def draw_header(self, context):
        rd = context.scene.render
        self.layout.prop(rd, "use_simplify", text="")

    def draw(self, context):
        pass


class CYCLES_RENDER_PT_simplify_viewport(CyclesButtonsPanel, Panel):
    bl_label = "Viewport"
    bl_context = "render"
    bl_parent_id = "CYCLES_RENDER_PT_simplify"
    COMPAT_ENGINES = {'CYCLES'}

    def draw(self, context):
        layout = self.layout
        layout.use_property_split = True
        layout.use_property_decorate = False

        scene = context.scene
        rd = scene.render
        cscene = scene.cycles

        layout.active = rd.use_simplify

        col = layout.column()
        col.prop(rd, "simplify_subdivision", text="Max Subdivision")
        col.prop(rd, "simplify_child_particles", text="Child Particles")
        col.prop(cscene, "texture_limit", text="Texture Limit")
        col.prop(cscene, "ao_bounces", text="AO Bounces")


class CYCLES_RENDER_PT_simplify_render(CyclesButtonsPanel, Panel):
    bl_label = "Render"
    bl_context = "render"
    bl_parent_id = "CYCLES_RENDER_PT_simplify"
    COMPAT_ENGINES = {'CYCLES'}

    def draw(self, context):
        layout = self.layout
        layout.use_property_split = True
        layout.use_property_decorate = False

        scene = context.scene
        rd = scene.render
        cscene = scene.cycles

        layout.active = rd.use_simplify

        col = layout.column()

        col.prop(rd, "simplify_subdivision_render", text="Max Subdivision")
        col.prop(rd, "simplify_child_particles_render", text="Child Particles")
        col.prop(cscene, "texture_limit_render", text="Texture Limit")
        col.prop(cscene, "ao_bounces_render", text="AO Bounces")


class CYCLES_RENDER_PT_simplify_culling(CyclesButtonsPanel, Panel):
    bl_label = "Culling"
    bl_context = "render"
    bl_parent_id = "CYCLES_RENDER_PT_simplify"
    bl_options = {'DEFAULT_CLOSED'}
    COMPAT_ENGINES = {'CYCLES'}

    def draw(self, context):
        layout = self.layout
        layout.use_property_split = True
        layout.use_property_decorate = False

        scene = context.scene
        rd = scene.render
        cscene = scene.cycles

        layout.active = rd.use_simplify

        row = layout.row(heading="Camera Culling")
        row.prop(cscene, "use_camera_cull", text="")
        sub = row.column()
        sub.active = cscene.use_camera_cull
        sub.prop(cscene, "camera_cull_margin", text="")

        row = layout.row(heading="Distance Culling")
        row.prop(cscene, "use_distance_cull", text="")
        sub = row.column()
        sub.active = cscene.use_distance_cull
        sub.prop(cscene, "distance_cull_margin", text="")


class CYCLES_VIEW3D_PT_shading_render_pass(Panel):
    bl_space_type = 'VIEW_3D'
    bl_region_type = 'HEADER'
    bl_label = "Render Pass"
    bl_parent_id = 'VIEW3D_PT_shading'
    COMPAT_ENGINES = {'CYCLES'}

    @classmethod
    def poll(cls, context):
        return (context.engine in cls.COMPAT_ENGINES
            and context.space_data.shading.type == 'RENDERED')

    def draw(self, context):
        shading = context.space_data.shading

        layout = self.layout
        layout.prop(shading.cycles, "render_pass", text="")


class CYCLES_VIEW3D_PT_shading_lighting(Panel):
    bl_space_type = 'VIEW_3D'
    bl_region_type = 'HEADER'
    bl_label = "Lighting"
    bl_parent_id = 'VIEW3D_PT_shading'
    COMPAT_ENGINES = {'CYCLES'}

    @classmethod
    def poll(cls, context):
        return (context.engine in cls.COMPAT_ENGINES
            and context.space_data.shading.type == 'RENDERED')

    def draw(self, context):
        layout = self.layout
        col = layout.column()
        split = col.split(factor=0.9)

        shading = context.space_data.shading
        col.prop(shading, "use_scene_lights_render")
        col.prop(shading, "use_scene_world_render")

        if not shading.use_scene_world_render:
            col = layout.column()
            split = col.split(factor=0.9)

            col = split.column()
            sub = col.row()
            sub.scale_y = 0.6
            sub.template_icon_view(shading, "studio_light", scale_popup=3)

            col = split.column()
            col.operator("preferences.studiolight_show", emboss=False, text="", icon='PREFERENCES')

            split = layout.split(factor=0.9)
            col = split.column()
            col.prop(shading, "studiolight_rotate_z", text="Rotation")
            col.prop(shading, "studiolight_intensity")
            col.prop(shading, "studiolight_background_alpha")

class CYCLES_VIEW3D_PT_simplify_greasepencil(CyclesButtonsPanel, Panel, GreasePencilSimplifyPanel):
    bl_label = "Grease Pencil"
    bl_parent_id = "CYCLES_RENDER_PT_simplify"
    COMPAT_ENGINES = {'CYCLES'}
    bl_options = {'DEFAULT_CLOSED'}

def draw_device(self, context):
    scene = context.scene
    layout = self.layout
    layout.use_property_split = True
    layout.use_property_decorate = False

    if context.engine == 'CYCLES':
        from . import engine
        cscene = scene.cycles

        col = layout.column()
        col.prop(cscene, "feature_set")

        col = layout.column()
        col.active = show_device_active(context)
        col.prop(cscene, "device")

        from . import engine
        if engine.with_osl() and use_cpu(context):
            col.prop(cscene, "shading_system")


def draw_pause(self, context):
    layout = self.layout
    scene = context.scene

    if context.engine == "CYCLES":
        view = context.space_data

        if view.shading.type == 'RENDERED':
            cscene = scene.cycles
            layout.prop(cscene, "preview_pause", icon='PLAY' if cscene.preview_pause else 'PAUSE', text="")


def get_panels():
    exclude_panels = {
        'DATA_PT_area',
        'DATA_PT_camera_dof',
        'DATA_PT_falloff_curve',
        'DATA_PT_light',
        'DATA_PT_preview',
        'DATA_PT_spot',
        'MATERIAL_PT_context_material',
        'MATERIAL_PT_preview',
        'NODE_DATA_PT_light',
        'NODE_DATA_PT_spot',
        'OBJECT_PT_visibility',
        'VIEWLAYER_PT_filter',
        'VIEWLAYER_PT_layer_passes',
        'RENDER_PT_post_processing',
        'RENDER_PT_simplify',
    }

    panels = []
    for panel in bpy.types.Panel.__subclasses__():
        if hasattr(panel, 'COMPAT_ENGINES') and 'BLENDER_RENDER' in panel.COMPAT_ENGINES:
            if panel.__name__ not in exclude_panels:
                panels.append(panel)

    return panels


classes = (
    CYCLES_PT_sampling_presets,
    CYCLES_PT_integrator_presets,
    CYCLES_RENDER_PT_sampling,
    CYCLES_RENDER_PT_sampling_sub_samples,
    CYCLES_RENDER_PT_sampling_adaptive,
    CYCLES_RENDER_PT_sampling_advanced,
    CYCLES_RENDER_PT_light_paths,
    CYCLES_RENDER_PT_light_paths_max_bounces,
    CYCLES_RENDER_PT_light_paths_clamping,
    CYCLES_RENDER_PT_light_paths_caustics,
    CYCLES_RENDER_PT_volumes,
    CYCLES_RENDER_PT_subdivision,
    CYCLES_RENDER_PT_hair,
    CYCLES_RENDER_PT_simplify,
    CYCLES_RENDER_PT_simplify_viewport,
    CYCLES_RENDER_PT_simplify_render,
    CYCLES_RENDER_PT_simplify_culling,
    CYCLES_VIEW3D_PT_simplify_greasepencil,
    CYCLES_VIEW3D_PT_shading_lighting,
    CYCLES_VIEW3D_PT_shading_render_pass,
    CYCLES_RENDER_PT_motion_blur,
    CYCLES_RENDER_PT_motion_blur_curve,
    CYCLES_RENDER_PT_film,
    CYCLES_RENDER_PT_film_pixel_filter,
    CYCLES_RENDER_PT_film_transparency,
    CYCLES_RENDER_PT_performance,
    CYCLES_RENDER_PT_performance_threads,
    CYCLES_RENDER_PT_performance_tiles,
    CYCLES_RENDER_PT_performance_acceleration_structure,
    CYCLES_RENDER_PT_performance_final_render,
    CYCLES_RENDER_PT_performance_viewport,
    CYCLES_RENDER_PT_passes,
    CYCLES_RENDER_PT_passes_data,
    CYCLES_RENDER_PT_passes_light,
    CYCLES_RENDER_PT_passes_crypto,
    CYCLES_RENDER_PT_passes_debug,
    CYCLES_RENDER_UL_aov,
    CYCLES_RENDER_PT_passes_aov,
    CYCLES_RENDER_PT_lightgroups,
    CYCLES_RENDER_PT_filter,
    CYCLES_RENDER_PT_override,
    CYCLES_RENDER_PT_denoising,
    CYCLES_PT_post_processing,
    CYCLES_CAMERA_PT_dof,
    CYCLES_CAMERA_PT_dof_aperture,
    CYCLES_PT_context_material,
    CYCLES_OBJECT_PT_motion_blur,
    CYCLES_OBJECT_PT_visibility,
    CYCLES_OBJECT_PT_visibility_ray_visibility,
    CYCLES_OBJECT_PT_visibility_culling,
    CYCLES_LIGHT_PT_preview,
    CYCLES_LIGHT_PT_light,
    CYCLES_LIGHT_PT_nodes,
    CYCLES_LIGHT_PT_spot,
    CYCLES_WORLD_PT_preview,
    CYCLES_WORLD_PT_surface,
    CYCLES_WORLD_PT_volume,
    CYCLES_WORLD_PT_ambient_occlusion,
    CYCLES_WORLD_PT_mist,
    CYCLES_WORLD_PT_ray_visibility,
    CYCLES_WORLD_PT_settings,
    CYCLES_WORLD_PT_settings_surface,
    CYCLES_WORLD_PT_settings_volume,
    CYCLES_MATERIAL_PT_preview,
    CYCLES_MATERIAL_PT_surface,
    CYCLES_MATERIAL_PT_volume,
    CYCLES_MATERIAL_PT_displacement,
    CYCLES_MATERIAL_PT_settings,
    CYCLES_MATERIAL_PT_settings_surface,
    CYCLES_MATERIAL_PT_settings_volume,
    CYCLES_RENDER_PT_bake,
    CYCLES_RENDER_PT_bake_influence,
    CYCLES_RENDER_PT_bake_selected_to_active,
    CYCLES_RENDER_PT_bake_output,
    CYCLES_RENDER_PT_debug,
    node_panel(CYCLES_MATERIAL_PT_settings),
    node_panel(CYCLES_MATERIAL_PT_settings_surface),
    node_panel(CYCLES_MATERIAL_PT_settings_volume),
    node_panel(CYCLES_WORLD_PT_ray_visibility),
    node_panel(CYCLES_WORLD_PT_settings),
    node_panel(CYCLES_WORLD_PT_settings_surface),
    node_panel(CYCLES_WORLD_PT_settings_volume),
    node_panel(CYCLES_LIGHT_PT_light),
    node_panel(CYCLES_LIGHT_PT_spot),
)


def register():
    from bpy.utils import register_class

    bpy.types.RENDER_PT_context.append(draw_device)
    bpy.types.VIEW3D_HT_header.append(draw_pause)

    for panel in get_panels():
        panel.COMPAT_ENGINES.add('CYCLES')

    for cls in classes:
        register_class(cls)


def unregister():
    from bpy.utils import unregister_class

    bpy.types.RENDER_PT_context.remove(draw_device)
    bpy.types.VIEW3D_HT_header.remove(draw_pause)

    for panel in get_panels():
        if 'CYCLES' in panel.COMPAT_ENGINES:
            panel.COMPAT_ENGINES.remove('CYCLES')

    for cls in classes:
        unregister_class(cls)<|MERGE_RESOLUTION|>--- conflicted
+++ resolved
@@ -189,6 +189,7 @@
             col = layout.column(align=True)
             col.prop(cscene, "aa_samples", text="Render")
             col.prop(cscene, "preview_aa_samples", text="Viewport")
+
         # Viewport denoising is currently only supported with OptiX
         if show_optix_denoising(context):
             col = layout.column()
@@ -373,7 +374,7 @@
         col = layout.column()
         sub = col.column(align=True)
         sub.prop(cscene, "dicing_rate", text="Dicing Rate Render")
-        sub.prop(cscene, "preview_dicing_rate", text="Preview")
+        sub.prop(cscene, "preview_dicing_rate", text="Viewport")
 
         col.separator()
 
@@ -428,9 +429,11 @@
         scene = context.scene
         cscene = scene.cycles
 
-        col = layout.column()
-        col.prop(cscene, "volume_step_size", text="Step Size")
-        col.prop(cscene, "volume_max_steps", text="Max Steps")
+        col = layout.column(align=True)
+        col.prop(cscene, "volume_step_rate", text="Step Rate Render")
+        col.prop(cscene, "volume_preview_step_rate", text="Viewport")
+
+        layout.prop(cscene, "volume_max_steps", text="Max Steps")
 
 
 class CYCLES_RENDER_PT_light_paths(CyclesButtonsPanel, Panel):
@@ -767,10 +770,7 @@
         col.prop(view_layer, "use_ao", text="Ambient Occlusion")
         col.prop(view_layer, "use_solid", text="Surfaces")
         col.prop(view_layer, "use_strand", text="Hair")
-<<<<<<< HEAD
-=======
         col.prop(view_layer, "use_volumes", text="Volumes")
->>>>>>> 5cc7e2ae
         if with_freestyle:
             col.prop(view_layer, "use_freestyle", text="Freestyle")
             col.active = rd.use_freestyle
@@ -833,10 +833,7 @@
 
         col = layout.column(heading="Debug", align=True)
         col.prop(cycles_view_layer, "pass_debug_render_time", text="Render Time")
-<<<<<<< HEAD
-=======
         col.prop(cycles_view_layer, "pass_debug_sample_count", text="Sample Count")
->>>>>>> 5cc7e2ae
 
 
 
@@ -1292,7 +1289,6 @@
         ob = context.object
         cob = ob.cycles
         visibility = ob.cycles_visibility
-
         col = layout.column()
         col.prop(visibility, "camera")
         col.prop(visibility, "diffuse")
@@ -1387,8 +1383,6 @@
 
         light = context.light
         clamp = light.cycles
-
-        layout.use_property_decorate = False
 
         if self.bl_space_type == 'PROPERTIES':
             layout.row().prop(light, "type", expand=True)
@@ -1884,15 +1878,6 @@
             col.prop(cbk, "use_pass_direct")
             col.prop(cbk, "use_pass_indirect")
 
-<<<<<<< HEAD
-            flow.active = cbk.use_pass_direct or cbk.use_pass_indirect
-            flow.prop(cbk, "use_pass_diffuse")
-            flow.prop(cbk, "use_pass_glossy")
-            flow.prop(cbk, "use_pass_transmission")
-            flow.prop(cbk, "use_pass_subsurface")
-            flow.prop(cbk, "use_pass_ambient_occlusion")
-            flow.prop(cbk, "use_pass_emit")
-=======
             col = layout.column(heading="Contributions", align=True)
             col.active = cbk.use_pass_direct or cbk.use_pass_indirect
             col.prop(cbk, "use_pass_diffuse")
@@ -1900,7 +1885,6 @@
             col.prop(cbk, "use_pass_transmission")
             col.prop(cbk, "use_pass_ambient_occlusion")
             col.prop(cbk, "use_pass_emit")
->>>>>>> 5cc7e2ae
 
         elif cscene.bake_type in {'DIFFUSE', 'GLOSSY', 'TRANSMISSION'}:
             col = layout.column(heading="Contributions", align=True)

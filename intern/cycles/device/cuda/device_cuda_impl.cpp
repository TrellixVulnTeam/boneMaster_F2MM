--- conflicted
+++ resolved
@@ -39,6 +39,7 @@
 #  include "util/util_path.h"
 #  include "util/util_string.h"
 #  include "util/util_system.h"
+#  include "util/util_time.h"
 #  include "util/util_types.h"
 #  include "util/util_time.h"
 #  include "util/util_windows.h"
@@ -1257,54 +1258,6 @@
     cuda_assert(cuMemcpyHtoD(mem.device_pointer, mem.host_pointer, size));
   }
 
-<<<<<<< HEAD
-  /* Kepler+, bindless textures. */
-  int flat_slot = 0;
-  if (string_startswith(mem.name, "__tex_image")) {
-    int pos = string(mem.name).rfind("_");
-    flat_slot = atoi(mem.name + pos + 1);
-  }
-  else {
-    assert(0);
-  }
-
-  CUDA_RESOURCE_DESC resDesc;
-  memset(&resDesc, 0, sizeof(resDesc));
-
-  if (array_3d) {
-    resDesc.resType = CU_RESOURCE_TYPE_ARRAY;
-    resDesc.res.array.hArray = array_3d;
-    resDesc.flags = 0;
-  }
-  else if (mem.data_height > 0) {
-    resDesc.resType = CU_RESOURCE_TYPE_PITCH2D;
-    resDesc.res.pitch2D.devPtr = mem.device_pointer;
-    resDesc.res.pitch2D.format = format;
-    resDesc.res.pitch2D.numChannels = mem.data_elements;
-    resDesc.res.pitch2D.height = mem.data_height;
-    resDesc.res.pitch2D.width = mem.data_width;
-    resDesc.res.pitch2D.pitchInBytes = dst_pitch;
-  }
-  else {
-    resDesc.resType = CU_RESOURCE_TYPE_LINEAR;
-    resDesc.res.linear.devPtr = mem.device_pointer;
-    resDesc.res.linear.format = format;
-    resDesc.res.linear.numChannels = mem.data_elements;
-    resDesc.res.linear.sizeInBytes = mem.device_size;
-  }
-
-  CUDA_TEXTURE_DESC texDesc;
-  memset(&texDesc, 0, sizeof(texDesc));
-  texDesc.addressMode[0] = address_mode;
-  texDesc.addressMode[1] = address_mode;
-  texDesc.addressMode[2] = address_mode;
-  texDesc.filterMode = filter_mode;
-  texDesc.flags = CU_TRSF_NORMALIZED_COORDINATES;
-
-  cuda_assert(cuTexObjectCreate(&cmem->texobject, &resDesc, &texDesc, NULL));
-
-=======
->>>>>>> 4bb15c8e
   /* Resize once */
   const uint slot = mem.slot;
   if (slot >= texture_info.size()) {

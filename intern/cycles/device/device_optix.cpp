/*
 * Copyright 2019, NVIDIA Corporation.
 * Copyright 2019, Blender Foundation.
 *
 * Licensed under the Apache License, Version 2.0 (the "License");
 * you may not use this file except in compliance with the License.
 * You may obtain a copy of the License at
 *
 * http://www.apache.org/licenses/LICENSE-2.0
 *
 * Unless required by applicable law or agreed to in writing, software
 * distributed under the License is distributed on an "AS IS" BASIS,
 * WITHOUT WARRANTIES OR CONDITIONS OF ANY KIND, either express or implied.
 * See the License for the specific language governing permissions and
 * limitations under the License.
 */

#ifdef WITH_OPTIX

#  include "bvh/bvh.h"
#  include "device/cuda/device_cuda.h"
#  include "device/device_denoising.h"
#  include "device/device_intern.h"
#  include "render/buffers.h"
#  include "render/hair.h"
#  include "render/mesh.h"
#  include "render/object.h"
#  include "render/scene.h"
#  include "util/util_debug.h"
#  include "util/util_logging.h"
#  include "util/util_md5.h"
#  include "util/util_path.h"
#  include "util/util_time.h"

#  ifdef WITH_CUDA_DYNLOAD
#    include <cuew.h>
// Do not use CUDA SDK headers when using CUEW
#    define OPTIX_DONT_INCLUDE_CUDA
#  endif
#  include <optix_stubs.h>
#  include <optix_function_table_definition.h>

// TODO(pmours): Disable this once drivers have native support
#  define OPTIX_DENOISER_NO_PIXEL_STRIDE 1

CCL_NAMESPACE_BEGIN

/* Make sure this stays in sync with kernel_globals.h */
struct ShaderParams {
  uint4 *input;
  float4 *output;
  int type;
  int filter;
  int sx;
  int offset;
  int sample;
};
struct KernelParams {
  WorkTile tile;
  KernelData data;
  ShaderParams shader;
#  define KERNEL_TEX(type, name) const type *name;
#  include "kernel/kernel_textures.h"
#  undef KERNEL_TEX
};

#  define check_result_cuda(stmt) \
    { \
      CUresult res = stmt; \
      if (res != CUDA_SUCCESS) { \
        const char *name; \
        cuGetErrorName(res, &name); \
        set_error(string_printf("OptiX CUDA error %s in %s, line %d", name, #stmt, __LINE__)); \
        return; \
      } \
    } \
    (void)0
#  define check_result_cuda_ret(stmt) \
    { \
      CUresult res = stmt; \
      if (res != CUDA_SUCCESS) { \
        const char *name; \
        cuGetErrorName(res, &name); \
        set_error(string_printf("OptiX CUDA error %s in %s, line %d", name, #stmt, __LINE__)); \
        return false; \
      } \
    } \
    (void)0

#  define check_result_optix(stmt) \
    { \
      enum OptixResult res = stmt; \
      if (res != OPTIX_SUCCESS) { \
        const char *name = optixGetErrorName(res); \
        set_error(string_printf("OptiX error %s in %s, line %d", name, #stmt, __LINE__)); \
        return; \
      } \
    } \
    (void)0
#  define check_result_optix_ret(stmt) \
    { \
      enum OptixResult res = stmt; \
      if (res != OPTIX_SUCCESS) { \
        const char *name = optixGetErrorName(res); \
        set_error(string_printf("OptiX error %s in %s, line %d", name, #stmt, __LINE__)); \
        return false; \
      } \
    } \
    (void)0

#  define launch_filter_kernel(func_name, w, h, args) \
    { \
      CUfunction func; \
      check_result_cuda_ret(cuModuleGetFunction(&func, cuFilterModule, func_name)); \
      check_result_cuda_ret(cuFuncSetCacheConfig(func, CU_FUNC_CACHE_PREFER_L1)); \
      int threads; \
      check_result_cuda_ret( \
          cuFuncGetAttribute(&threads, CU_FUNC_ATTRIBUTE_MAX_THREADS_PER_BLOCK, func)); \
      threads = (int)sqrt((float)threads); \
      int xblocks = ((w) + threads - 1) / threads; \
      int yblocks = ((h) + threads - 1) / threads; \
      check_result_cuda_ret( \
          cuLaunchKernel(func, xblocks, yblocks, 1, threads, threads, 1, 0, 0, args, 0)); \
    } \
    (void)0

class OptiXDevice : public CUDADevice {

  // List of OptiX program groups
  enum {
    PG_RGEN,
    PG_MISS,
    PG_HITD,  // Default hit group
    PG_HITL,  // __BVH_LOCAL__ hit group
    PG_HITS,  // __SHADOW_RECORD_ALL__ hit group
#  ifdef WITH_CYCLES_DEBUG
    PG_EXCP,
#  endif
    PG_BAKE,  // kernel_bake_evaluate
    PG_DISP,  // kernel_displace_evaluate
    PG_BACK,  // kernel_background_evaluate
    NUM_PROGRAM_GROUPS
  };

  // List of OptiX pipelines
  enum { PIP_PATH_TRACE, PIP_SHADER_EVAL, NUM_PIPELINES };

  // A single shader binding table entry
  struct SbtRecord {
    char header[OPTIX_SBT_RECORD_HEADER_SIZE];
  };

  // Information stored about CUDA memory allocations
  struct CUDAMem {
    bool free_map_host = false;
    CUarray array = NULL;
    CUtexObject texobject = 0;
    bool use_mapped_host = false;
  };

  // Helper class to manage current CUDA context
  struct CUDAContextScope {
    CUDAContextScope(CUcontext ctx)
    {
      cuCtxPushCurrent(ctx);
    }
    ~CUDAContextScope()
    {
      cuCtxPopCurrent(NULL);
    }
  };

  // Use a pool with multiple threads to support launches with multiple CUDA streams
  TaskPool task_pool;

  vector<CUstream> cuda_stream;
  OptixDeviceContext context = NULL;

  OptixModule optix_module = NULL;  // All necessary OptiX kernels are in one module
  OptixPipeline pipelines[NUM_PIPELINES] = {};

  bool motion_blur = false;
  device_vector<SbtRecord> sbt_data;
  device_only_memory<KernelParams> launch_params;
  vector<CUdeviceptr> as_mem;
  OptixTraversableHandle tlas_handle = 0;

  OptixDenoiser denoiser = NULL;
  device_only_memory<unsigned char> denoiser_state;
  int denoiser_input_passes = 0;

 public:
  OptiXDevice(DeviceInfo &info_, Stats &stats_, Profiler &profiler_, bool background_)
      : CUDADevice(info_, stats_, profiler_, background_),
        sbt_data(this, "__sbt", MEM_READ_ONLY),
        launch_params(this, "__params"),
        denoiser_state(this, "__denoiser_state")
  {
    // Store number of CUDA streams in device info
    info.cpu_threads = DebugFlags().optix.cuda_streams;

    // Make the CUDA context current
    if (!cuContext) {
      return;  // Do not initialize if CUDA context creation failed already
    }
    const CUDAContextScope scope(cuContext);

    // Create OptiX context for this device
    OptixDeviceContextOptions options = {};
#  ifdef WITH_CYCLES_LOGGING
    options.logCallbackLevel = 4;  // Fatal = 1, Error = 2, Warning = 3, Print = 4
    options.logCallbackFunction =
        [](unsigned int level, const char *, const char *message, void *) {
          switch (level) {
            case 1:
              LOG_IF(FATAL, VLOG_IS_ON(1)) << message;
              break;
            case 2:
              LOG_IF(ERROR, VLOG_IS_ON(1)) << message;
              break;
            case 3:
              LOG_IF(WARNING, VLOG_IS_ON(1)) << message;
              break;
            case 4:
              LOG_IF(INFO, VLOG_IS_ON(1)) << message;
              break;
          }
        };
#  endif
    check_result_optix(optixDeviceContextCreate(cuContext, &options, &context));
#  ifdef WITH_CYCLES_LOGGING
    check_result_optix(optixDeviceContextSetLogCallback(
        context, options.logCallbackFunction, options.logCallbackData, options.logCallbackLevel));
#  endif

    // Create launch streams
    cuda_stream.resize(info.cpu_threads);
    for (int i = 0; i < info.cpu_threads; ++i)
      check_result_cuda(cuStreamCreate(&cuda_stream[i], CU_STREAM_NON_BLOCKING));

    // Fix weird compiler bug that assigns wrong size
    launch_params.data_elements = sizeof(KernelParams);
    // Allocate launch parameter buffer memory on device
    launch_params.alloc_to_device(info.cpu_threads);
  }
  ~OptiXDevice()
  {
    // Stop processing any more tasks
    task_pool.stop();

    // Make CUDA context current
    const CUDAContextScope scope(cuContext);

    // Free all acceleration structures
    for (CUdeviceptr mem : as_mem) {
      cuMemFree(mem);
    }

    sbt_data.free();
    texture_info.free();
    launch_params.free();
    denoiser_state.free();

    // Unload modules
    if (optix_module != NULL)
      optixModuleDestroy(optix_module);
    for (unsigned int i = 0; i < NUM_PIPELINES; ++i)
      if (pipelines[i] != NULL)
        optixPipelineDestroy(pipelines[i]);

    // Destroy launch streams
    for (CUstream stream : cuda_stream)
      cuStreamDestroy(stream);

    if (denoiser != NULL)
      optixDenoiserDestroy(denoiser);

    optixDeviceContextDestroy(context);
  }

 private:
  bool show_samples() const override
  {
    // Only show samples if not rendering multiple tiles in parallel
    return info.cpu_threads == 1;
  }

  BVHLayoutMask get_bvh_layout_mask() const override
  {
    // OptiX has its own internal acceleration structure format
    return BVH_LAYOUT_OPTIX;
  }

  string compile_kernel_get_common_cflags(const DeviceRequestedFeatures &requested_features,
                                          bool filter,
                                          bool /*split*/) override
  {
    // Split kernel is not supported in OptiX
    string common_cflags = CUDADevice::compile_kernel_get_common_cflags(
        requested_features, filter, false);

    // Add OptiX SDK include directory to include paths
    const char *optix_sdk_path = getenv("OPTIX_ROOT_DIR");
    if (optix_sdk_path) {
      common_cflags += string_printf(" -I\"%s/include\"", optix_sdk_path);
    }

    return common_cflags;
  }

  bool load_kernels(const DeviceRequestedFeatures &requested_features) override
  {
    if (have_error()) {
      // Abort early if context creation failed already
      return false;
    }

    // Load CUDA modules because we need some of the utility kernels
    if (!CUDADevice::load_kernels(requested_features)) {
      return false;
    }

    // Disable baking for now, since its kernel is not well-suited for inlining and is very slow
    if (requested_features.use_baking) {
      set_error("OptiX implementation does not support baking yet");
      return false;
    }
    // Disable shader raytracing support for now, since continuation callables are slow
    if (requested_features.use_shader_raytrace) {
      set_error("OptiX implementation does not support shader raytracing yet");
      return false;
    }

    const CUDAContextScope scope(cuContext);

    // Unload existing OptiX module and pipelines first
    if (optix_module != NULL) {
      optixModuleDestroy(optix_module);
      optix_module = NULL;
    }
    for (unsigned int i = 0; i < NUM_PIPELINES; ++i) {
      if (pipelines[i] != NULL) {
        optixPipelineDestroy(pipelines[i]);
        pipelines[i] = NULL;
      }
    }

    OptixModuleCompileOptions module_options;
    module_options.maxRegisterCount = 0;  // Do not set an explicit register limit
#  ifdef WITH_CYCLES_DEBUG
    module_options.optLevel = OPTIX_COMPILE_OPTIMIZATION_LEVEL_0;
    module_options.debugLevel = OPTIX_COMPILE_DEBUG_LEVEL_FULL;
#  else
    module_options.optLevel = OPTIX_COMPILE_OPTIMIZATION_LEVEL_3;
    module_options.debugLevel = OPTIX_COMPILE_DEBUG_LEVEL_LINEINFO;
#  endif
    OptixPipelineCompileOptions pipeline_options;
    // Default to no motion blur and two-level graph, since it is the fastest option
    pipeline_options.usesMotionBlur = false;
    pipeline_options.traversableGraphFlags =
        OPTIX_TRAVERSABLE_GRAPH_FLAG_ALLOW_SINGLE_LEVEL_INSTANCING;
    pipeline_options.numPayloadValues = 6;
    pipeline_options.numAttributeValues = 2;  // u, v
#  ifdef WITH_CYCLES_DEBUG
    pipeline_options.exceptionFlags = OPTIX_EXCEPTION_FLAG_STACK_OVERFLOW |
                                      OPTIX_EXCEPTION_FLAG_TRACE_DEPTH;
#  else
    pipeline_options.exceptionFlags = OPTIX_EXCEPTION_FLAG_NONE;
#  endif
    pipeline_options.pipelineLaunchParamsVariableName = "__params";  // See kernel_globals.h

    // Keep track of whether motion blur is enabled, so to enable/disable motion in BVH builds
    // This is necessary since objects may be reported to have motion if the Vector pass is
    // active, but may still need to be rendered without motion blur if that isn't active as well
    motion_blur = requested_features.use_object_motion;

    if (motion_blur) {
      pipeline_options.usesMotionBlur = true;
      // Motion blur can insert motion transforms into the traversal graph
      // It is no longer a two-level graph then, so need to set flags to allow any configuration
      pipeline_options.traversableGraphFlags = OPTIX_TRAVERSABLE_GRAPH_FLAG_ALLOW_ANY;
    }

    {  // Load and compile PTX module with OptiX kernels
      string ptx_data, ptx_filename = path_get("lib/kernel_optix.ptx");
      if (use_adaptive_compilation() || path_file_size(ptx_filename) == -1) {
        if (!getenv("OPTIX_ROOT_DIR")) {
          set_error(
              "OPTIX_ROOT_DIR environment variable not set, must be set with the path to the "
              "Optix SDK in order to compile the Optix kernel on demand.");
          return false;
        }
        ptx_filename = compile_kernel(requested_features, "kernel_optix", "optix", true);
      }
      if (ptx_filename.empty() || !path_read_text(ptx_filename, ptx_data)) {
        set_error("Failed loading OptiX kernel " + ptx_filename + ".");
        return false;
      }

      check_result_optix_ret(optixModuleCreateFromPTX(context,
                                                      &module_options,
                                                      &pipeline_options,
                                                      ptx_data.data(),
                                                      ptx_data.size(),
                                                      nullptr,
                                                      0,
                                                      &optix_module));
    }

    // Create program groups
    OptixProgramGroup groups[NUM_PROGRAM_GROUPS] = {};
    OptixProgramGroupDesc group_descs[NUM_PROGRAM_GROUPS] = {};
    OptixProgramGroupOptions group_options = {};  // There are no options currently
    group_descs[PG_RGEN].kind = OPTIX_PROGRAM_GROUP_KIND_RAYGEN;
    group_descs[PG_RGEN].raygen.module = optix_module;
    // Ignore branched integrator for now (see "requested_features.use_integrator_branched")
    group_descs[PG_RGEN].raygen.entryFunctionName = "__raygen__kernel_optix_path_trace";
    group_descs[PG_MISS].kind = OPTIX_PROGRAM_GROUP_KIND_MISS;
    group_descs[PG_MISS].miss.module = optix_module;
    group_descs[PG_MISS].miss.entryFunctionName = "__miss__kernel_optix_miss";
    group_descs[PG_HITD].kind = OPTIX_PROGRAM_GROUP_KIND_HITGROUP;
    group_descs[PG_HITD].hitgroup.moduleCH = optix_module;
    group_descs[PG_HITD].hitgroup.entryFunctionNameCH = "__closesthit__kernel_optix_hit";
    group_descs[PG_HITD].hitgroup.moduleAH = optix_module;
    group_descs[PG_HITD].hitgroup.entryFunctionNameAH = "__anyhit__kernel_optix_visibility_test";
    group_descs[PG_HITS].kind = OPTIX_PROGRAM_GROUP_KIND_HITGROUP;
    group_descs[PG_HITS].hitgroup.moduleAH = optix_module;
    group_descs[PG_HITS].hitgroup.entryFunctionNameAH = "__anyhit__kernel_optix_shadow_all_hit";

    if (requested_features.use_hair) {
      // Add curve intersection programs
      group_descs[PG_HITD].hitgroup.moduleIS = optix_module;
      group_descs[PG_HITD].hitgroup.entryFunctionNameIS = "__intersection__curve";
      group_descs[PG_HITS].hitgroup.moduleIS = optix_module;
      group_descs[PG_HITS].hitgroup.entryFunctionNameIS = "__intersection__curve";
    }

    if (requested_features.use_subsurface || requested_features.use_shader_raytrace) {
      // Add hit group for local intersections
      group_descs[PG_HITL].kind = OPTIX_PROGRAM_GROUP_KIND_HITGROUP;
      group_descs[PG_HITL].hitgroup.moduleAH = optix_module;
      group_descs[PG_HITL].hitgroup.entryFunctionNameAH = "__anyhit__kernel_optix_local_hit";
    }

#  ifdef WITH_CYCLES_DEBUG
    group_descs[PG_EXCP].kind = OPTIX_PROGRAM_GROUP_KIND_EXCEPTION;
    group_descs[PG_EXCP].exception.module = optix_module;
    group_descs[PG_EXCP].exception.entryFunctionName = "__exception__kernel_optix_exception";
#  endif

    if (requested_features.use_baking) {
      group_descs[PG_BAKE].kind = OPTIX_PROGRAM_GROUP_KIND_RAYGEN;
      group_descs[PG_BAKE].raygen.module = optix_module;
      group_descs[PG_BAKE].raygen.entryFunctionName = "__raygen__kernel_optix_bake";
    }

    if (requested_features.use_true_displacement) {
      group_descs[PG_DISP].kind = OPTIX_PROGRAM_GROUP_KIND_RAYGEN;
      group_descs[PG_DISP].raygen.module = optix_module;
      group_descs[PG_DISP].raygen.entryFunctionName = "__raygen__kernel_optix_displace";
    }

    if (requested_features.use_background_light) {
      group_descs[PG_BACK].kind = OPTIX_PROGRAM_GROUP_KIND_RAYGEN;
      group_descs[PG_BACK].raygen.module = optix_module;
      group_descs[PG_BACK].raygen.entryFunctionName = "__raygen__kernel_optix_background";
    }

    check_result_optix_ret(optixProgramGroupCreate(
        context, group_descs, NUM_PROGRAM_GROUPS, &group_options, nullptr, 0, groups));

    // Get program stack sizes
    OptixStackSizes stack_size[NUM_PROGRAM_GROUPS] = {};
    // Set up SBT, which in this case is used only to select between different programs
    sbt_data.alloc(NUM_PROGRAM_GROUPS);
    memset(sbt_data.host_pointer, 0, sizeof(SbtRecord) * NUM_PROGRAM_GROUPS);
    for (unsigned int i = 0; i < NUM_PROGRAM_GROUPS; ++i) {
      check_result_optix_ret(optixSbtRecordPackHeader(groups[i], &sbt_data[i]));
      check_result_optix_ret(optixProgramGroupGetStackSize(groups[i], &stack_size[i]));
    }
    sbt_data.copy_to_device();  // Upload SBT to device

    // Calculate maximum trace continuation stack size
    unsigned int trace_css = stack_size[PG_HITD].cssCH;
    // This is based on the maximum of closest-hit and any-hit/intersection programs
    trace_css = std::max(trace_css, stack_size[PG_HITD].cssIS + stack_size[PG_HITD].cssAH);
    trace_css = std::max(trace_css, stack_size[PG_HITL].cssIS + stack_size[PG_HITL].cssAH);
    trace_css = std::max(trace_css, stack_size[PG_HITS].cssIS + stack_size[PG_HITS].cssAH);

    OptixPipelineLinkOptions link_options;
    link_options.maxTraceDepth = 1;
#  ifdef WITH_CYCLES_DEBUG
    link_options.debugLevel = OPTIX_COMPILE_DEBUG_LEVEL_FULL;
#  else
    link_options.debugLevel = OPTIX_COMPILE_DEBUG_LEVEL_LINEINFO;
#  endif
    link_options.overrideUsesMotionBlur = pipeline_options.usesMotionBlur;

    {  // Create path tracing pipeline
      OptixProgramGroup pipeline_groups[] = {
          groups[PG_RGEN],
          groups[PG_MISS],
          groups[PG_HITD],
          groups[PG_HITS],
          groups[PG_HITL],
#  ifdef WITH_CYCLES_DEBUG
          groups[PG_EXCP],
#  endif
      };
      check_result_optix_ret(
          optixPipelineCreate(context,
                              &pipeline_options,
                              &link_options,
                              pipeline_groups,
                              (sizeof(pipeline_groups) / sizeof(pipeline_groups[0])),
                              nullptr,
                              0,
                              &pipelines[PIP_PATH_TRACE]));

      // Combine ray generation and trace continuation stack size
      const unsigned int css = stack_size[PG_RGEN].cssRG + link_options.maxTraceDepth * trace_css;

      // Set stack size depending on pipeline options
      check_result_optix_ret(optixPipelineSetStackSize(
          pipelines[PIP_PATH_TRACE], 0, 0, css, (pipeline_options.usesMotionBlur ? 3 : 2)));
    }

    // Only need to create shader evaluation pipeline if one of these features is used:
    const bool use_shader_eval_pipeline = requested_features.use_baking ||
                                          requested_features.use_background_light ||
                                          requested_features.use_true_displacement;

    if (use_shader_eval_pipeline) {  // Create shader evaluation pipeline
      OptixProgramGroup pipeline_groups[] = {
          groups[PG_BAKE],
          groups[PG_DISP],
          groups[PG_BACK],
          groups[PG_MISS],
          groups[PG_HITD],
          groups[PG_HITS],
          groups[PG_HITL],
#  ifdef WITH_CYCLES_DEBUG
          groups[PG_EXCP],
#  endif
      };
      check_result_optix_ret(
          optixPipelineCreate(context,
                              &pipeline_options,
                              &link_options,
                              pipeline_groups,
                              (sizeof(pipeline_groups) / sizeof(pipeline_groups[0])),
                              nullptr,
                              0,
                              &pipelines[PIP_SHADER_EVAL]));

      // Calculate continuation stack size based on the maximum of all ray generation stack sizes
      const unsigned int css = std::max(stack_size[PG_BAKE].cssRG,
                                        std::max(stack_size[PG_DISP].cssRG,
                                                 stack_size[PG_BACK].cssRG)) +
                               link_options.maxTraceDepth * trace_css;

      check_result_optix_ret(optixPipelineSetStackSize(
          pipelines[PIP_SHADER_EVAL], 0, 0, css, (pipeline_options.usesMotionBlur ? 3 : 2)));
    }

    // Clean up program group objects
    for (unsigned int i = 0; i < NUM_PROGRAM_GROUPS; ++i) {
      optixProgramGroupDestroy(groups[i]);
    }

    return true;
  }

  void thread_run(DeviceTask &task, int thread_index)  // Main task entry point
  {
    if (have_error())
      return;  // Abort early if there was an error previously

    if (task.type == DeviceTask::RENDER) {
      if (thread_index != 0) {
        // Only execute denoising in a single thread (see also 'task_add')
        task.tile_types &= ~RenderTile::DENOISE;
      }

      RenderTile tile;
      while (task.acquire_tile(this, tile, task.tile_types)) {
        if (tile.task == RenderTile::PATH_TRACE)
          launch_render(task, tile, thread_index);
        else if (tile.task == RenderTile::DENOISE)
          launch_denoise(task, tile);
        task.release_tile(tile);
        if (task.get_cancel() && !task.need_finish_queue)
          break;  // User requested cancellation
        else if (have_error())
          break;  // Abort rendering when encountering an error
      }
    }
    else if (task.type == DeviceTask::SHADER) {
      launch_shader_eval(task, thread_index);
    }
    else if (task.type == DeviceTask::DENOISE_BUFFER) {
      // Set up a single tile that covers the whole task and denoise it
      RenderTile tile;
      tile.x = task.x;
      tile.y = task.y;
      tile.w = task.w;
      tile.h = task.h;
      tile.buffer = task.buffer;
      tile.num_samples = task.num_samples;
      tile.start_sample = task.sample;
      tile.offset = task.offset;
      tile.stride = task.stride;
      tile.buffers = task.buffers;

      launch_denoise(task, tile);
    }
  }

  void launch_render(DeviceTask &task, RenderTile &rtile, int thread_index)
  {
    assert(thread_index < launch_params.data_size);

    // Keep track of total render time of this tile
    const scoped_timer timer(&rtile.buffers->render_time);

    WorkTile wtile;
    wtile.x = rtile.x;
    wtile.y = rtile.y;
    wtile.w = rtile.w;
    wtile.h = rtile.h;
    wtile.offset = rtile.offset;
    wtile.stride = rtile.stride;
    wtile.buffer = (float *)rtile.buffer;

    const int end_sample = rtile.start_sample + rtile.num_samples;
    // Keep this number reasonable to avoid running into TDRs
    int step_samples = (info.display_device ? 2 : 4);
    if (task.adaptive_sampling.use) {
      step_samples = task.adaptive_sampling.align_static_samples(step_samples);
    }

    // Offset into launch params buffer so that streams use separate data
    device_ptr launch_params_ptr = launch_params.device_pointer +
                                   thread_index * launch_params.data_elements;

    const CUDAContextScope scope(cuContext);

    for (int sample = rtile.start_sample; sample < end_sample; sample += step_samples) {
      // Copy work tile information to device
      wtile.num_samples = min(step_samples, end_sample - sample);
      wtile.start_sample = sample;
      device_ptr d_wtile_ptr = launch_params_ptr + offsetof(KernelParams, tile);
      check_result_cuda(
          cuMemcpyHtoDAsync(d_wtile_ptr, &wtile, sizeof(wtile), cuda_stream[thread_index]));

      OptixShaderBindingTable sbt_params = {};
      sbt_params.raygenRecord = sbt_data.device_pointer + PG_RGEN * sizeof(SbtRecord);
#  ifdef WITH_CYCLES_DEBUG
      sbt_params.exceptionRecord = sbt_data.device_pointer + PG_EXCP * sizeof(SbtRecord);
#  endif
      sbt_params.missRecordBase = sbt_data.device_pointer + PG_MISS * sizeof(SbtRecord);
      sbt_params.missRecordStrideInBytes = sizeof(SbtRecord);
      sbt_params.missRecordCount = 1;
      sbt_params.hitgroupRecordBase = sbt_data.device_pointer + PG_HITD * sizeof(SbtRecord);
      sbt_params.hitgroupRecordStrideInBytes = sizeof(SbtRecord);
      sbt_params.hitgroupRecordCount = 3;  // PG_HITD, PG_HITL, PG_HITS

      // Launch the ray generation program
      check_result_optix(optixLaunch(pipelines[PIP_PATH_TRACE],
                                     cuda_stream[thread_index],
                                     launch_params_ptr,
                                     launch_params.data_elements,
                                     &sbt_params,
                                     // Launch with samples close to each other for better locality
                                     wtile.w * wtile.num_samples,
                                     wtile.h,
                                     1));

      // Run the adaptive sampling kernels at selected samples aligned to step samples.
      uint filter_sample = wtile.start_sample + wtile.num_samples - 1;
      if (task.adaptive_sampling.use && task.adaptive_sampling.need_filter(filter_sample)) {
        adaptive_sampling_filter(filter_sample, &wtile, d_wtile_ptr, cuda_stream[thread_index]);
      }

      // Wait for launch to finish
      check_result_cuda(cuStreamSynchronize(cuda_stream[thread_index]));

      // Update current sample, so it is displayed correctly
      rtile.sample = wtile.start_sample + wtile.num_samples;
      // Update task progress after the kernel completed rendering
      task.update_progress(&rtile, wtile.w * wtile.h * wtile.num_samples);

      if (task.get_cancel() && !task.need_finish_queue)
        return;  // Cancel rendering
    }

    // Finalize adaptive sampling
    if (task.adaptive_sampling.use) {
      device_ptr d_wtile_ptr = launch_params_ptr + offsetof(KernelParams, tile);
      adaptive_sampling_post(rtile, &wtile, d_wtile_ptr, cuda_stream[thread_index]);
      check_result_cuda(cuStreamSynchronize(cuda_stream[thread_index]));
      task.update_progress(&rtile, rtile.w * rtile.h * wtile.num_samples);
    }
  }

  bool launch_denoise(DeviceTask &task, RenderTile &rtile)
  {
    // Update current sample (for display and NLM denoising task)
    rtile.sample = rtile.start_sample + rtile.num_samples;

    // Make CUDA context current now, since it is used for both denoising tasks
    const CUDAContextScope scope(cuContext);

    // Choose between OptiX and NLM denoising
    if (task.denoising_use_optix) {
      // Map neighboring tiles onto this device, indices are as following:
      // Where index 4 is the center tile and index 9 is the target for the result.
      //   0 1 2
      //   3 4 5
      //   6 7 8  9
      RenderTile rtiles[10];
      rtiles[4] = rtile;
      task.map_neighbor_tiles(rtiles, this);
      rtile = rtiles[4];  // Tile may have been modified by mapping code

      // Calculate size of the tile to denoise (including overlap)
      int4 rect = make_int4(
          rtiles[4].x, rtiles[4].y, rtiles[4].x + rtiles[4].w, rtiles[4].y + rtiles[4].h);
      // Overlap between tiles has to be at least 64 pixels
      // TODO(pmours): Query this value from OptiX
      rect = rect_expand(rect, 64);
      int4 clip_rect = make_int4(
          rtiles[3].x, rtiles[1].y, rtiles[5].x + rtiles[5].w, rtiles[7].y + rtiles[7].h);
      rect = rect_clip(rect, clip_rect);
      int2 rect_size = make_int2(rect.z - rect.x, rect.w - rect.y);
      int2 overlap_offset = make_int2(rtile.x - rect.x, rtile.y - rect.y);

      // Calculate byte offsets and strides
      int pixel_stride = task.pass_stride * (int)sizeof(float);
      int pixel_offset = (rtile.offset + rtile.x + rtile.y * rtile.stride) * pixel_stride;
      const int pass_offset[3] = {
          (task.pass_denoising_data + DENOISING_PASS_COLOR) * (int)sizeof(float),
          (task.pass_denoising_data + DENOISING_PASS_ALBEDO) * (int)sizeof(float),
          (task.pass_denoising_data + DENOISING_PASS_NORMAL) * (int)sizeof(float)};

      // Start with the current tile pointer offset
      int input_stride = pixel_stride;
      device_ptr input_ptr = rtile.buffer + pixel_offset;

      // Copy tile data into a common buffer if necessary
      device_only_memory<float> input(this, "denoiser input");
      device_vector<TileInfo> tile_info_mem(this, "denoiser tile info", MEM_READ_WRITE);

      if ((!rtiles[0].buffer || rtiles[0].buffer == rtile.buffer) &&
          (!rtiles[1].buffer || rtiles[1].buffer == rtile.buffer) &&
          (!rtiles[2].buffer || rtiles[2].buffer == rtile.buffer) &&
          (!rtiles[3].buffer || rtiles[3].buffer == rtile.buffer) &&
          (!rtiles[5].buffer || rtiles[5].buffer == rtile.buffer) &&
          (!rtiles[6].buffer || rtiles[6].buffer == rtile.buffer) &&
          (!rtiles[7].buffer || rtiles[7].buffer == rtile.buffer) &&
          (!rtiles[8].buffer || rtiles[8].buffer == rtile.buffer)) {
        // Tiles are in continous memory, so can just subtract overlap offset
        input_ptr -= (overlap_offset.x + overlap_offset.y * rtile.stride) * pixel_stride;
        // Stride covers the whole width of the image and not just a single tile
        input_stride *= rtile.stride;
      }
      else {
        // Adjacent tiles are in separate memory regions, so need to copy them into a single one
        input.alloc_to_device(rect_size.x * rect_size.y * task.pass_stride);
        // Start with the new input buffer
        input_ptr = input.device_pointer;
        // Stride covers the width of the new input buffer, which includes tile width and overlap
        input_stride *= rect_size.x;

        TileInfo *tile_info = tile_info_mem.alloc(1);
        for (int i = 0; i < 9; i++) {
          tile_info->offsets[i] = rtiles[i].offset;
          tile_info->strides[i] = rtiles[i].stride;
          tile_info->buffers[i] = rtiles[i].buffer;
        }
        tile_info->x[0] = rtiles[3].x;
        tile_info->x[1] = rtiles[4].x;
        tile_info->x[2] = rtiles[5].x;
        tile_info->x[3] = rtiles[5].x + rtiles[5].w;
        tile_info->y[0] = rtiles[1].y;
        tile_info->y[1] = rtiles[4].y;
        tile_info->y[2] = rtiles[7].y;
        tile_info->y[3] = rtiles[7].y + rtiles[7].h;
        tile_info_mem.copy_to_device();

        void *args[] = {
            &input.device_pointer, &tile_info_mem.device_pointer, &rect.x, &task.pass_stride};
        launch_filter_kernel("kernel_cuda_filter_copy_input", rect_size.x, rect_size.y, args);
      }

#  if OPTIX_DENOISER_NO_PIXEL_STRIDE
      device_only_memory<float> input_rgb(this, "denoiser input rgb");
      input_rgb.alloc_to_device(rect_size.x * rect_size.y * 3 * task.denoising.optix_input_passes);

      void *input_args[] = {&input_rgb.device_pointer,
                            &input_ptr,
                            &rect_size.x,
                            &rect_size.y,
                            &input_stride,
                            &task.pass_stride,
                            const_cast<int *>(pass_offset),
                            &task.denoising.optix_input_passes,
                            &rtile.sample};
      launch_filter_kernel(
          "kernel_cuda_filter_convert_to_rgb", rect_size.x, rect_size.y, input_args);

      input_ptr = input_rgb.device_pointer;
      pixel_stride = 3 * sizeof(float);
      input_stride = rect_size.x * pixel_stride;
#  endif

      const bool recreate_denoiser = (denoiser == NULL) ||
                                     (task.denoising.optix_input_passes != denoiser_input_passes);
      if (recreate_denoiser) {
        // Destroy existing handle before creating new one
        if (denoiser != NULL) {
          optixDenoiserDestroy(denoiser);
        }

        // Create OptiX denoiser handle on demand when it is first used
        OptixDenoiserOptions denoiser_options;
        assert(task.denoising.optix_input_passes >= 1 && task.denoising.optix_input_passes <= 3);
        denoiser_options.inputKind = static_cast<OptixDenoiserInputKind>(
            OPTIX_DENOISER_INPUT_RGB + (task.denoising.optix_input_passes - 1));
        denoiser_options.pixelFormat = OPTIX_PIXEL_FORMAT_FLOAT3;
        check_result_optix_ret(optixDenoiserCreate(context, &denoiser_options, &denoiser));
        check_result_optix_ret(
            optixDenoiserSetModel(denoiser, OPTIX_DENOISER_MODEL_KIND_HDR, NULL, 0));

        // OptiX denoiser handle was created with the requested number of input passes
        denoiser_input_passes = task.denoising.optix_input_passes;
      }

      OptixDenoiserSizes sizes = {};
      check_result_optix_ret(
          optixDenoiserComputeMemoryResources(denoiser, rect_size.x, rect_size.y, &sizes));

      const size_t scratch_size = sizes.recommendedScratchSizeInBytes;
      const size_t scratch_offset = sizes.stateSizeInBytes;

      // Allocate denoiser state if tile size has changed since last setup
      if (recreate_denoiser || (denoiser_state.data_width != rect_size.x ||
                                denoiser_state.data_height != rect_size.y)) {
        denoiser_state.alloc_to_device(scratch_offset + scratch_size);

        // Initialize denoiser state for the current tile size
        check_result_optix_ret(optixDenoiserSetup(denoiser,
                                                  0,
                                                  rect_size.x,
                                                  rect_size.y,
                                                  denoiser_state.device_pointer,
                                                  scratch_offset,
                                                  denoiser_state.device_pointer + scratch_offset,
                                                  scratch_size));

        denoiser_state.data_width = rect_size.x;
        denoiser_state.data_height = rect_size.y;
      }

      // Set up input and output layer information
      OptixImage2D input_layers[3] = {};
      OptixImage2D output_layers[1] = {};

      for (int i = 0; i < 3; ++i) {
#  if OPTIX_DENOISER_NO_PIXEL_STRIDE
        input_layers[i].data = input_ptr + (rect_size.x * rect_size.y * pixel_stride * i);
#  else
        input_layers[i].data = input_ptr + pass_offset[i];
#  endif
        input_layers[i].width = rect_size.x;
        input_layers[i].height = rect_size.y;
        input_layers[i].rowStrideInBytes = input_stride;
        input_layers[i].pixelStrideInBytes = pixel_stride;
        input_layers[i].format = OPTIX_PIXEL_FORMAT_FLOAT3;
      }

#  if OPTIX_DENOISER_NO_PIXEL_STRIDE
      output_layers[0].data = input_ptr;
      output_layers[0].width = rect_size.x;
      output_layers[0].height = rect_size.y;
      output_layers[0].rowStrideInBytes = input_stride;
      output_layers[0].pixelStrideInBytes = pixel_stride;
      int2 output_offset = overlap_offset;
      overlap_offset = make_int2(0, 0);  // Not supported by denoiser API, so apply manually
#  else
      output_layers[0].data = rtiles[9].buffer + pixel_offset;
      output_layers[0].width = rtiles[9].w;
      output_layers[0].height = rtiles[9].h;
      output_layers[0].rowStrideInBytes = rtiles[9].stride * pixel_stride;
      output_layers[0].pixelStrideInBytes = pixel_stride;
#  endif
      output_layers[0].format = OPTIX_PIXEL_FORMAT_FLOAT3;

      // Finally run denonising
      OptixDenoiserParams params = {};  // All parameters are disabled/zero
      check_result_optix_ret(optixDenoiserInvoke(denoiser,
                                                 0,
                                                 &params,
                                                 denoiser_state.device_pointer,
                                                 scratch_offset,
                                                 input_layers,
                                                 task.denoising.optix_input_passes,
                                                 overlap_offset.x,
                                                 overlap_offset.y,
                                                 output_layers,
                                                 denoiser_state.device_pointer + scratch_offset,
                                                 scratch_size));

#  if OPTIX_DENOISER_NO_PIXEL_STRIDE
      void *output_args[] = {&input_ptr,
                             &rtiles[9].buffer,
                             &output_offset.x,
                             &output_offset.y,
                             &rect_size.x,
                             &rect_size.y,
                             &rtiles[9].x,
                             &rtiles[9].y,
                             &rtiles[9].w,
                             &rtiles[9].h,
                             &rtiles[9].offset,
                             &rtiles[9].stride,
                             &task.pass_stride,
                             &rtile.sample};
      launch_filter_kernel(
          "kernel_cuda_filter_convert_from_rgb", rtiles[9].w, rtiles[9].h, output_args);
#  endif

      check_result_cuda_ret(cuStreamSynchronize(0));

      task.unmap_neighbor_tiles(rtiles, this);
    }
    else {
      // Run CUDA denoising kernels
      DenoisingTask denoising(this, task);
      CUDADevice::denoise(rtile, denoising);
    }

    // Update task progress after the denoiser completed processing
    task.update_progress(&rtile, rtile.w * rtile.h);

    return true;
  }

  void launch_shader_eval(DeviceTask &task, int thread_index)
  {
    unsigned int rgen_index = PG_BACK;
    if (task.shader_eval_type >= SHADER_EVAL_BAKE)
      rgen_index = PG_BAKE;
    if (task.shader_eval_type == SHADER_EVAL_DISPLACE)
      rgen_index = PG_DISP;

    const CUDAContextScope scope(cuContext);

    device_ptr launch_params_ptr = launch_params.device_pointer +
                                   thread_index * launch_params.data_elements;

    for (int sample = 0; sample < task.num_samples; ++sample) {
      ShaderParams params;
      params.input = (uint4 *)task.shader_input;
      params.output = (float4 *)task.shader_output;
      params.type = task.shader_eval_type;
      params.filter = task.shader_filter;
      params.sx = task.shader_x;
      params.offset = task.offset;
      params.sample = sample;

      check_result_cuda(cuMemcpyHtoDAsync(launch_params_ptr + offsetof(KernelParams, shader),
                                          &params,
                                          sizeof(params),
                                          cuda_stream[thread_index]));

      OptixShaderBindingTable sbt_params = {};
      sbt_params.raygenRecord = sbt_data.device_pointer + rgen_index * sizeof(SbtRecord);
#  ifdef WITH_CYCLES_DEBUG
      sbt_params.exceptionRecord = sbt_data.device_pointer + PG_EXCP * sizeof(SbtRecord);
#  endif
      sbt_params.missRecordBase = sbt_data.device_pointer + PG_MISS * sizeof(SbtRecord);
      sbt_params.missRecordStrideInBytes = sizeof(SbtRecord);
      sbt_params.missRecordCount = 1;
      sbt_params.hitgroupRecordBase = sbt_data.device_pointer + PG_HITD * sizeof(SbtRecord);
      sbt_params.hitgroupRecordStrideInBytes = sizeof(SbtRecord);
      sbt_params.hitgroupRecordCount = 3;  // PG_HITD, PG_HITL, PG_HITS

      check_result_optix(optixLaunch(pipelines[PIP_SHADER_EVAL],
                                     cuda_stream[thread_index],
                                     launch_params_ptr,
                                     launch_params.data_elements,
                                     &sbt_params,
                                     task.shader_w,
                                     1,
                                     1));

      check_result_cuda(cuStreamSynchronize(cuda_stream[thread_index]));

      task.update_progress(NULL);
    }
  }

  bool build_optix_bvh(const OptixBuildInput &build_input,
                       uint16_t num_motion_steps,
                       OptixTraversableHandle &out_handle)
  {
    out_handle = 0;

    const CUDAContextScope scope(cuContext);

    // Compute memory usage
    OptixAccelBufferSizes sizes = {};
    OptixAccelBuildOptions options;
    options.operation = OPTIX_BUILD_OPERATION_BUILD;
    if (background) {
      // Prefer best performance and lowest memory consumption in background
      options.buildFlags = OPTIX_BUILD_FLAG_PREFER_FAST_TRACE | OPTIX_BUILD_FLAG_ALLOW_COMPACTION;
    }
    else {
      // Prefer fast updates in viewport
      options.buildFlags = OPTIX_BUILD_FLAG_PREFER_FAST_BUILD;
    }

    options.motionOptions.numKeys = num_motion_steps;
    options.motionOptions.flags = OPTIX_MOTION_FLAG_START_VANISH | OPTIX_MOTION_FLAG_END_VANISH;
    options.motionOptions.timeBegin = 0.0f;
    options.motionOptions.timeEnd = 1.0f;

    check_result_optix_ret(
        optixAccelComputeMemoryUsage(context, &options, &build_input, 1, &sizes));

    // Allocate required output buffers
    device_only_memory<char> temp_mem(this, "temp_build_mem");
    temp_mem.alloc_to_device(align_up(sizes.tempSizeInBytes, 8) + 8);
    if (!temp_mem.device_pointer)
      return false;  // Make sure temporary memory allocation succeeded

    // Move textures to host memory if there is not enough room
    size_t size = 0, free = 0;
    cuMemGetInfo(&free, &size);
    size = sizes.outputSizeInBytes + device_working_headroom;
    if (size >= free && can_map_host) {
      move_textures_to_host(size - free, false);
    }

    CUdeviceptr out_data = 0;
    check_result_cuda_ret(cuMemAlloc(&out_data, sizes.outputSizeInBytes));
    as_mem.push_back(out_data);

    // Finally build the acceleration structure
    OptixAccelEmitDesc compacted_size_prop;
    compacted_size_prop.type = OPTIX_PROPERTY_TYPE_COMPACTED_SIZE;
    // A tiny space was allocated for this property at the end of the temporary buffer above
    // Make sure this pointer is 8-byte aligned
    compacted_size_prop.result = align_up(temp_mem.device_pointer + sizes.tempSizeInBytes, 8);

    check_result_optix_ret(optixAccelBuild(context,
                                           NULL,
                                           &options,
                                           &build_input,
                                           1,
                                           temp_mem.device_pointer,
                                           temp_mem.device_size,
                                           out_data,
                                           sizes.outputSizeInBytes,
                                           &out_handle,
                                           background ? &compacted_size_prop : NULL,
                                           background ? 1 : 0));

    // Wait for all operations to finish
    check_result_cuda_ret(cuStreamSynchronize(NULL));

    // Compact acceleration structure to save memory (do not do this in viewport for faster builds)
    if (background) {
      uint64_t compacted_size = sizes.outputSizeInBytes;
      check_result_cuda_ret(
          cuMemcpyDtoH(&compacted_size, compacted_size_prop.result, sizeof(compacted_size)));

      // Temporary memory is no longer needed, so free it now to make space
      temp_mem.free();

      // There is no point compacting if the size does not change
      if (compacted_size < sizes.outputSizeInBytes) {
        CUdeviceptr compacted_data = 0;
        if (cuMemAlloc(&compacted_data, compacted_size) != CUDA_SUCCESS)
          // Do not compact if memory allocation for compacted acceleration structure fails
          // Can just use the uncompacted one then, so succeed here regardless
          return true;
        as_mem.push_back(compacted_data);

        check_result_optix_ret(optixAccelCompact(
            context, NULL, out_handle, compacted_data, compacted_size, &out_handle));

        // Wait for compaction to finish
        check_result_cuda_ret(cuStreamSynchronize(NULL));

        // Free uncompacted acceleration structure
        cuMemFree(out_data);
        as_mem.erase(as_mem.end() - 2);  // Remove 'out_data' from 'as_mem' array
      }
    }

    return true;
  }

  bool build_optix_bvh(BVH *bvh) override
  {
    assert(bvh->params.top_level);

    unsigned int num_instances = 0;
    unordered_map<Geometry *, OptixTraversableHandle> geometry;
    geometry.reserve(bvh->geometry.size());

    // Free all previous acceleration structures
    for (CUdeviceptr mem : as_mem) {
      cuMemFree(mem);
    }
    as_mem.clear();

    // Build bottom level acceleration structures (BLAS)
    // Note: Always keep this logic in sync with bvh_optix.cpp!
    for (Object *ob : bvh->objects) {
      // Skip geometry for which acceleration structure already exists
      Geometry *geom = ob->geometry;
      if (geometry.find(geom) != geometry.end())
        continue;

      if (geom->type == Geometry::HAIR) {
        // Build BLAS for curve primitives
        Hair *const hair = static_cast<Hair *const>(ob->geometry);
        if (hair->num_curves() == 0) {
          continue;
        }

        const size_t num_curves = hair->num_curves();
        const size_t num_segments = hair->num_segments();

        size_t num_motion_steps = 1;
        Attribute *motion_keys = hair->attributes.find(ATTR_STD_MOTION_VERTEX_POSITION);
        if (motion_blur && hair->use_motion_blur && motion_keys) {
          num_motion_steps = hair->motion_steps;
        }

        device_vector<OptixAabb> aabb_data(this, "temp_aabb_data", MEM_READ_ONLY);
        aabb_data.alloc(num_segments * num_motion_steps);

        // Get AABBs for each motion step
        for (size_t step = 0; step < num_motion_steps; ++step) {
          // The center step for motion vertices is not stored in the attribute
          const float3 *keys = hair->curve_keys.data();
          size_t center_step = (num_motion_steps - 1) / 2;
          if (step != center_step) {
            size_t attr_offset = (step > center_step) ? step - 1 : step;
            // Technically this is a float4 array, but sizeof(float3) is the same as sizeof(float4)
            keys = motion_keys->data_float3() + attr_offset * hair->curve_keys.size();
          }

          size_t i = step * num_segments;
          for (size_t j = 0; j < num_curves; ++j) {
            const Hair::Curve c = hair->get_curve(j);

            for (size_t k = 0; k < c.num_segments(); ++i, ++k) {
              BoundBox bounds = BoundBox::empty;
              c.bounds_grow(k, keys, hair->curve_radius.data(), bounds);

              aabb_data[i].minX = bounds.min.x;
              aabb_data[i].minY = bounds.min.y;
              aabb_data[i].minZ = bounds.min.z;
              aabb_data[i].maxX = bounds.max.x;
              aabb_data[i].maxY = bounds.max.y;
              aabb_data[i].maxZ = bounds.max.z;
            }
          }
        }

        // Upload AABB data to GPU
        aabb_data.copy_to_device();

        vector<device_ptr> aabb_ptrs;
        aabb_ptrs.reserve(num_motion_steps);
        for (size_t step = 0; step < num_motion_steps; ++step) {
          aabb_ptrs.push_back(aabb_data.device_pointer + step * num_segments * sizeof(OptixAabb));
        }

        // Disable visibility test anyhit program, since it is already checked during intersection
        // Those trace calls that require anyhit can force it with OPTIX_RAY_FLAG_ENFORCE_ANYHIT
        unsigned int build_flags = OPTIX_GEOMETRY_FLAG_DISABLE_ANYHIT;
        OptixBuildInput build_input = {};
        build_input.type = OPTIX_BUILD_INPUT_TYPE_CUSTOM_PRIMITIVES;
        build_input.aabbArray.aabbBuffers = (CUdeviceptr *)aabb_ptrs.data();
        build_input.aabbArray.numPrimitives = num_segments;
        build_input.aabbArray.strideInBytes = sizeof(OptixAabb);
        build_input.aabbArray.flags = &build_flags;
        build_input.aabbArray.numSbtRecords = 1;
        build_input.aabbArray.primitiveIndexOffset = hair->optix_prim_offset;

        // Allocate memory for new BLAS and build it
        OptixTraversableHandle handle;
        if (build_optix_bvh(build_input, num_motion_steps, handle)) {
          geometry.insert({ob->geometry, handle});
        }
        else {
          return false;
        }
      }
      else if (geom->type == Geometry::MESH) {
        // Build BLAS for triangle primitives
        Mesh *const mesh = static_cast<Mesh *const>(ob->geometry);
        if (mesh->num_triangles() == 0) {
          continue;
        }

        const size_t num_verts = mesh->verts.size();

        size_t num_motion_steps = 1;
        Attribute *motion_keys = mesh->attributes.find(ATTR_STD_MOTION_VERTEX_POSITION);
        if (motion_blur && mesh->use_motion_blur && motion_keys) {
          num_motion_steps = mesh->motion_steps;
        }

        device_vector<int> index_data(this, "temp_index_data", MEM_READ_ONLY);
        index_data.alloc(mesh->triangles.size());
        memcpy(index_data.data(), mesh->triangles.data(), mesh->triangles.size() * sizeof(int));
        device_vector<float3> vertex_data(this, "temp_vertex_data", MEM_READ_ONLY);
        vertex_data.alloc(num_verts * num_motion_steps);

        for (size_t step = 0; step < num_motion_steps; ++step) {
          const float3 *verts = mesh->verts.data();

          size_t center_step = (num_motion_steps - 1) / 2;
          // The center step for motion vertices is not stored in the attribute
          if (step != center_step) {
            verts = motion_keys->data_float3() +
                    (step > center_step ? step - 1 : step) * num_verts;
          }

          memcpy(vertex_data.data() + num_verts * step, verts, num_verts * sizeof(float3));
        }

        // Upload triangle data to GPU
        index_data.copy_to_device();
        vertex_data.copy_to_device();

        vector<device_ptr> vertex_ptrs;
        vertex_ptrs.reserve(num_motion_steps);
        for (size_t step = 0; step < num_motion_steps; ++step) {
          vertex_ptrs.push_back(vertex_data.device_pointer + num_verts * step * sizeof(float3));
        }

        // No special build flags for triangle primitives
        unsigned int build_flags = OPTIX_GEOMETRY_FLAG_NONE;
        OptixBuildInput build_input = {};
        build_input.type = OPTIX_BUILD_INPUT_TYPE_TRIANGLES;
        build_input.triangleArray.vertexBuffers = (CUdeviceptr *)vertex_ptrs.data();
        build_input.triangleArray.numVertices = num_verts;
        build_input.triangleArray.vertexFormat = OPTIX_VERTEX_FORMAT_FLOAT3;
        build_input.triangleArray.vertexStrideInBytes = sizeof(float3);
        build_input.triangleArray.indexBuffer = index_data.device_pointer;
        build_input.triangleArray.numIndexTriplets = mesh->num_triangles();
        build_input.triangleArray.indexFormat = OPTIX_INDICES_FORMAT_UNSIGNED_INT3;
        build_input.triangleArray.indexStrideInBytes = 3 * sizeof(int);
        build_input.triangleArray.flags = &build_flags;
        // The SBT does not store per primitive data since Cycles already allocates separate
        // buffers for that purpose. OptiX does not allow this to be zero though, so just pass in
        // one and rely on that having the same meaning in this case.
        build_input.triangleArray.numSbtRecords = 1;
        build_input.triangleArray.primitiveIndexOffset = mesh->optix_prim_offset;

        // Allocate memory for new BLAS and build it
        OptixTraversableHandle handle;
        if (build_optix_bvh(build_input, num_motion_steps, handle)) {
          geometry.insert({ob->geometry, handle});
        }
        else {
          return false;
        }
      }
    }

    // Fill instance descriptions
    device_vector<OptixAabb> aabbs(this, "tlas_aabbs", MEM_READ_ONLY);
    aabbs.alloc(bvh->objects.size());
    device_vector<OptixInstance> instances(this, "tlas_instances", MEM_READ_ONLY);
    instances.alloc(bvh->objects.size());

    for (Object *ob : bvh->objects) {
      // Skip non-traceable objects
      if (!ob->is_traceable())
        continue;

      // Create separate instance for triangle/curve meshes of an object
      auto handle_it = geometry.find(ob->geometry);
      if (handle_it == geometry.end()) {
        continue;
      }
      OptixTraversableHandle handle = handle_it->second;

      OptixAabb &aabb = aabbs[num_instances];
      aabb.minX = ob->bounds.min.x;
      aabb.minY = ob->bounds.min.y;
      aabb.minZ = ob->bounds.min.z;
      aabb.maxX = ob->bounds.max.x;
      aabb.maxY = ob->bounds.max.y;
      aabb.maxZ = ob->bounds.max.z;

      OptixInstance &instance = instances[num_instances++];
      memset(&instance, 0, sizeof(instance));

      // Clear transform to identity matrix
      instance.transform[0] = 1.0f;
      instance.transform[5] = 1.0f;
      instance.transform[10] = 1.0f;

      // Set user instance ID to object index
      instance.instanceId = ob->get_device_index();

      // Volumes have a special bit set in the visibility mask so a trace can mask only volumes
      // See 'scene_intersect_volume' in bvh.h
      instance.visibilityMask = (ob->geometry->has_volume ? 3 : 1);

      // Insert motion traversable if object has motion
      if (motion_blur && ob->use_motion()) {
        size_t motion_keys = max(ob->motion.size(), 2) - 2;
        size_t motion_transform_size = sizeof(OptixSRTMotionTransform) +
                                       motion_keys * sizeof(OptixSRTData);

        const CUDAContextScope scope(cuContext);

        CUdeviceptr motion_transform_gpu = 0;
        check_result_cuda_ret(cuMemAlloc(&motion_transform_gpu, motion_transform_size));
        as_mem.push_back(motion_transform_gpu);

        // Allocate host side memory for motion transform and fill it with transform data
        OptixSRTMotionTransform &motion_transform = *reinterpret_cast<OptixSRTMotionTransform *>(
            new uint8_t[motion_transform_size]);
        motion_transform.child = handle;
        motion_transform.motionOptions.numKeys = ob->motion.size();
        motion_transform.motionOptions.flags = OPTIX_MOTION_FLAG_NONE;
        motion_transform.motionOptions.timeBegin = 0.0f;
        motion_transform.motionOptions.timeEnd = 1.0f;

        OptixSRTData *const srt_data = motion_transform.srtData;
        array<DecomposedTransform> decomp(ob->motion.size());
        transform_motion_decompose(decomp.data(), ob->motion.data(), ob->motion.size());

        for (size_t i = 0; i < ob->motion.size(); ++i) {
          // Scale
          srt_data[i].sx = decomp[i].y.w;  // scale.x.x
          srt_data[i].sy = decomp[i].z.w;  // scale.y.y
          srt_data[i].sz = decomp[i].w.w;  // scale.z.z

          // Shear
          srt_data[i].a = decomp[i].z.x;  // scale.x.y
          srt_data[i].b = decomp[i].z.y;  // scale.x.z
          srt_data[i].c = decomp[i].w.x;  // scale.y.z
          assert(decomp[i].z.z == 0.0f);  // scale.y.x
          assert(decomp[i].w.y == 0.0f);  // scale.z.x
          assert(decomp[i].w.z == 0.0f);  // scale.z.y

          // Pivot point
          srt_data[i].pvx = 0.0f;
          srt_data[i].pvy = 0.0f;
          srt_data[i].pvz = 0.0f;

          // Rotation
          srt_data[i].qx = decomp[i].x.x;
          srt_data[i].qy = decomp[i].x.y;
          srt_data[i].qz = decomp[i].x.z;
          srt_data[i].qw = decomp[i].x.w;

          // Translation
          srt_data[i].tx = decomp[i].y.x;
          srt_data[i].ty = decomp[i].y.y;
          srt_data[i].tz = decomp[i].y.z;
        }

        // Upload motion transform to GPU
        cuMemcpyHtoD(motion_transform_gpu, &motion_transform, motion_transform_size);
        delete[] reinterpret_cast<uint8_t *>(&motion_transform);

        // Disable instance transform if object uses motion transform already
        instance.flags = OPTIX_INSTANCE_FLAG_DISABLE_TRANSFORM;

        // Get traversable handle to motion transform
        optixConvertPointerToTraversableHandle(context,
                                               motion_transform_gpu,
                                               OPTIX_TRAVERSABLE_TYPE_SRT_MOTION_TRANSFORM,
                                               &instance.traversableHandle);
      }
      else {
        instance.traversableHandle = handle;

        if (ob->geometry->is_instanced()) {
          // Set transform matrix
          memcpy(instance.transform, &ob->tfm, sizeof(instance.transform));
        }
        else {
          // Disable instance transform if geometry already has it applied to vertex data
          instance.flags = OPTIX_INSTANCE_FLAG_DISABLE_TRANSFORM;
          // Non-instanced objects read ID from prim_object, so
          // distinguish them from instanced objects with high bit set
          instance.instanceId |= 0x800000;
        }
      }
    }

    // Upload instance descriptions
    aabbs.resize(num_instances);
    aabbs.copy_to_device();
    instances.resize(num_instances);
    instances.copy_to_device();

    // Build top-level acceleration structure (TLAS)
    OptixBuildInput build_input = {};
    build_input.type = OPTIX_BUILD_INPUT_TYPE_INSTANCES;
    build_input.instanceArray.instances = instances.device_pointer;
    build_input.instanceArray.numInstances = num_instances;
    build_input.instanceArray.aabbs = aabbs.device_pointer;
    build_input.instanceArray.numAabbs = num_instances;

    return build_optix_bvh(build_input, 0, tlas_handle);
  }

  void const_copy_to(const char *name, void *host, size_t size) override
  {
    // Set constant memory for CUDA module
    // TODO(pmours): This is only used for tonemapping (see 'film_convert').
    //               Could be removed by moving those functions to filter CUDA module.
    CUDADevice::const_copy_to(name, host, size);

    if (strcmp(name, "__data") == 0) {
      assert(size <= sizeof(KernelData));

      // Fix traversable handle on multi devices
      KernelData *const data = (KernelData *)host;
      *(OptixTraversableHandle *)&data->bvh.scene = tlas_handle;

      update_launch_params(name, offsetof(KernelParams, data), host, size);
      return;
    }

    // Update data storage pointers in launch parameters
#  define KERNEL_TEX(data_type, tex_name) \
    if (strcmp(name, #tex_name) == 0) { \
      update_launch_params(name, offsetof(KernelParams, tex_name), host, size); \
      return; \
    }
#  include "kernel/kernel_textures.h"
#  undef KERNEL_TEX
  }

  void update_launch_params(const char *name, size_t offset, void *data, size_t data_size)
  {
    const CUDAContextScope scope(cuContext);

    for (int i = 0; i < info.cpu_threads; ++i)
      check_result_cuda(
          cuMemcpyHtoD(launch_params.device_pointer + i * launch_params.data_elements + offset,
                       data,
                       data_size));
  }

  void task_add(DeviceTask &task) override
  {
    struct OptiXDeviceTask : public DeviceTask {
      OptiXDeviceTask(OptiXDevice *device, DeviceTask &task, int task_index) : DeviceTask(task)
      {
        // Using task index parameter instead of thread index, since number of CUDA streams may
        // differ from number of threads
        run = function_bind(&OptiXDevice::thread_run, device, *this, task_index);
      }
    };

    // Upload texture information to device if it has changed since last launch
    load_texture_info();

    if (task.type == DeviceTask::FILM_CONVERT) {
      // Execute in main thread because of OpenGL access
      film_convert(task, task.buffer, task.rgba_byte, task.rgba_half);
      return;
    }

    if (task.type == DeviceTask::DENOISE_BUFFER) {
      // Execute denoising in a single thread (e.g. to avoid race conditions during creation)
      task_pool.push(new OptiXDeviceTask(this, task, 0));
      return;
    }

    // Split task into smaller ones
    list<DeviceTask> tasks;
    task.split(tasks, info.cpu_threads);

    // Queue tasks in internal task pool
    int task_index = 0;
    for (DeviceTask &task : tasks)
      task_pool.push(new OptiXDeviceTask(this, task, task_index++));
  }

  void task_wait() override
  {
    // Wait for all queued tasks to finish
    task_pool.wait_work();
  }

  void task_cancel() override
  {
    // Cancel any remaining tasks in the internal pool
    task_pool.cancel();
  }
};

bool device_optix_init()
{
  if (g_optixFunctionTable.optixDeviceContextCreate != NULL)
    return true;  // Already initialized function table

  // Need to initialize CUDA as well
  if (!device_cuda_init())
    return false;

  const OptixResult result = optixInit();

  if (result == OPTIX_ERROR_UNSUPPORTED_ABI_VERSION) {
    VLOG(1) << "OptiX initialization failed because driver does not support ABI version "
            << OPTIX_ABI_VERSION;
    return false;
  }
  else if (result != OPTIX_SUCCESS) {
    VLOG(1) << "OptiX initialization failed with error code " << (unsigned int)result;
    return false;
  }

  // Loaded OptiX successfully!
  return true;
}

void device_optix_info(const vector<DeviceInfo> &cuda_devices, vector<DeviceInfo> &devices)
{
  devices.reserve(cuda_devices.size());

  // Simply add all supported CUDA devices as OptiX devices again
  for (DeviceInfo info : cuda_devices) {
    assert(info.type == DEVICE_CUDA);

    int major;
    cuDeviceGetAttribute(&major, CU_DEVICE_ATTRIBUTE_COMPUTE_CAPABILITY_MAJOR, info.num);
    if (major < 5) {
      continue;  // Only Maxwell and up are supported by OptiX
    }

<<<<<<< HEAD
    // Only add devices with RTX support
    if (rtcore_version != 1 || getenv("CYCLES_OPTIX_TEST")) {
      devices.push_back(info);
    }
=======
    info.type = DEVICE_OPTIX;
    info.id += "_OptiX";

    devices.push_back(info);
>>>>>>> c6615150
  }
}

Device *device_optix_create(DeviceInfo &info, Stats &stats, Profiler &profiler, bool background)
{
  return new OptiXDevice(info, stats, profiler, background);
}

CCL_NAMESPACE_END

#endif<|MERGE_RESOLUTION|>--- conflicted
+++ resolved
@@ -37,8 +37,8 @@
 // Do not use CUDA SDK headers when using CUEW
 #    define OPTIX_DONT_INCLUDE_CUDA
 #  endif
+#  include <optix_function_table_definition.h>
 #  include <optix_stubs.h>
-#  include <optix_function_table_definition.h>
 
 // TODO(pmours): Disable this once drivers have native support
 #  define OPTIX_DENOISER_NO_PIXEL_STRIDE 1
@@ -634,7 +634,7 @@
 
     const int end_sample = rtile.start_sample + rtile.num_samples;
     // Keep this number reasonable to avoid running into TDRs
-    int step_samples = (info.display_device ? 2 : 4);
+    int step_samples = (info.display_device ? 1 : 1);
     if (task.adaptive_sampling.use) {
       step_samples = task.adaptive_sampling.align_static_samples(step_samples);
     }
@@ -1549,17 +1549,10 @@
       continue;  // Only Maxwell and up are supported by OptiX
     }
 
-<<<<<<< HEAD
-    // Only add devices with RTX support
-    if (rtcore_version != 1 || getenv("CYCLES_OPTIX_TEST")) {
-      devices.push_back(info);
-    }
-=======
     info.type = DEVICE_OPTIX;
     info.id += "_OptiX";
 
     devices.push_back(info);
->>>>>>> c6615150
   }
 }
 

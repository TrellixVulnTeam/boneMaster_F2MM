/*
 * Copyright 2011-2013 Blender Foundation
 *
 * Licensed under the Apache License, Version 2.0 (the "License");
 * you may not use this file except in compliance with the License.
 * You may obtain a copy of the License at
 *
 * http://www.apache.org/licenses/LICENSE-2.0
 *
 * Unless required by applicable law or agreed to in writing, software
 * distributed under the License is distributed on an "AS IS" BASIS,
 * WITHOUT WARRANTIES OR CONDITIONS OF ANY KIND, either express or implied.
 * See the License for the specific language governing permissions and
 * limitations under the License.
 */

#include "render/integrator.h"
#include "device/device.h"
#include "render/background.h"
#include "render/film.h"
#include "render/jitter.h"
#include "render/light.h"
#include "render/scene.h"
#include "render/shader.h"
#include "render/sobol.h"
#include "render/stats.h"

#include "kernel/kernel_types.h"

#include "util/util_foreach.h"
#include "util/util_hash.h"
#include "util/util_logging.h"
#include "util/util_task.h"
#include "util/util_time.h"

CCL_NAMESPACE_BEGIN

NODE_DEFINE(Integrator)
{
  NodeType *type = NodeType::add("integrator", create);

  SOCKET_INT(min_bounce, "Min Bounce", 0);
  SOCKET_INT(max_bounce, "Max Bounce", 7);

  SOCKET_INT(max_diffuse_bounce, "Max Diffuse Bounce", 7);
  SOCKET_INT(max_glossy_bounce, "Max Glossy Bounce", 7);
  SOCKET_INT(max_transmission_bounce, "Max Transmission Bounce", 7);
  SOCKET_INT(max_volume_bounce, "Max Volume Bounce", 7);

  SOCKET_INT(transparent_min_bounce, "Transparent Min Bounce", 0);
  SOCKET_INT(transparent_max_bounce, "Transparent Max Bounce", 7);

  SOCKET_INT(ao_bounces, "AO Bounces", 0);

  SOCKET_INT(volume_max_steps, "Volume Max Steps", 1024);
  SOCKET_FLOAT(volume_step_rate, "Volume Step Rate", 1.0f);

  SOCKET_BOOLEAN(caustics_reflective, "Reflective Caustics", true);
  SOCKET_BOOLEAN(caustics_refractive, "Refractive Caustics", true);
  SOCKET_FLOAT(filter_glossy, "Filter Glossy", 0.0f);
  SOCKET_INT(seed, "Seed", 0);
  SOCKET_FLOAT(sample_clamp_direct, "Sample Clamp Direct", 0.0f);
  SOCKET_FLOAT(sample_clamp_indirect, "Sample Clamp Indirect", 0.0f);
  SOCKET_BOOLEAN(motion_blur, "Motion Blur", false);

  SOCKET_INT(aa_samples, "AA Samples", 0);
  SOCKET_INT(diffuse_samples, "Diffuse Samples", 1);
  SOCKET_INT(glossy_samples, "Glossy Samples", 1);
  SOCKET_INT(transmission_samples, "Transmission Samples", 1);
  SOCKET_INT(ao_samples, "AO Samples", 1);
  SOCKET_INT(mesh_light_samples, "Mesh Light Samples", 1);
  SOCKET_INT(subsurface_samples, "Subsurface Samples", 1);
  SOCKET_INT(volume_samples, "Volume Samples", 1);
  SOCKET_INT(start_sample, "Start Sample", 0);

  SOCKET_FLOAT(adaptive_threshold, "Adaptive Threshold", 0.0f);
  SOCKET_INT(adaptive_min_samples, "Adaptive Min Samples", 0);

  SOCKET_BOOLEAN(sample_all_lights_direct, "Sample All Lights Direct", true);
  SOCKET_BOOLEAN(sample_all_lights_indirect, "Sample All Lights Indirect", true);
  SOCKET_FLOAT(light_sampling_threshold, "Light Sampling Threshold", 0.05f);

  SOCKET_UINT(background_lightgroups, "Background Lightgroups", 0);

  static NodeEnum method_enum;
  method_enum.insert("path", PATH);
  method_enum.insert("branched_path", BRANCHED_PATH);
  SOCKET_ENUM(method, "Method", method_enum, PATH);

  static NodeEnum sampling_pattern_enum;
  sampling_pattern_enum.insert("sobol", SAMPLING_PATTERN_SOBOL);
  sampling_pattern_enum.insert("cmj", SAMPLING_PATTERN_CMJ);
  sampling_pattern_enum.insert("pmj", SAMPLING_PATTERN_PMJ);
  SOCKET_ENUM(sampling_pattern, "Sampling Pattern", sampling_pattern_enum, SAMPLING_PATTERN_SOBOL);
  SOCKET_FLOAT(scrambling_distance, "Scrambling Distance", 1.0f);
  SOCKET_BOOLEAN(use_dithered_sampling, "Use Dithered Sampling", false);
  SOCKET_BOOLEAN(disable_viewport_scramble, "Disable Viewport Scramble", true);

  return type;
}

Integrator::Integrator() : Node(node_type)
{
}

Integrator::~Integrator()
{
}

void Integrator::device_update(Device *device, DeviceScene *dscene, Scene *scene)
{
  if (!is_modified())
    return;

  scoped_callback_timer timer([scene](double time) {
    if (scene->update_stats) {
      scene->update_stats->integrator.times.add_entry({"device_update", time});
    }
  });

  device_free(device, dscene);

  KernelIntegrator *kintegrator = &dscene->data.integrator;

  /* integrator parameters */
  kintegrator->min_bounce = min_bounce + 1;
  kintegrator->max_bounce = max_bounce + 1;

  kintegrator->max_diffuse_bounce = max_diffuse_bounce + 1;
  kintegrator->max_glossy_bounce = max_glossy_bounce + 1;
  kintegrator->max_transmission_bounce = max_transmission_bounce + 1;
  kintegrator->max_volume_bounce = max_volume_bounce + 1;

  kintegrator->transparent_min_bounce = transparent_min_bounce + 1;
  kintegrator->transparent_max_bounce = transparent_max_bounce + 1;

  if (ao_bounces == 0) {
    kintegrator->ao_bounces = INT_MAX;
  }
  else {
    kintegrator->ao_bounces = ao_bounces - 1;
  }

  /* Transparent Shadows
   * We only need to enable transparent shadows, if we actually have
   * transparent shaders in the scene. Otherwise we can disable it
   * to improve performance a bit. */
  kintegrator->transparent_shadows = false;
  foreach (Shader *shader, scene->shaders) {
    /* keep this in sync with SD_HAS_TRANSPARENT_SHADOW in shader.cpp */
    if ((shader->has_surface_transparent && shader->get_use_transparent_shadow()) ||
        shader->has_volume) {
      kintegrator->transparent_shadows = true;
      break;
    }
  }

  kintegrator->volume_max_steps = volume_max_steps;
  kintegrator->volume_step_rate = volume_step_rate;

  kintegrator->caustics_reflective = caustics_reflective;
  kintegrator->caustics_refractive = caustics_refractive;
  kintegrator->filter_glossy = (filter_glossy == 0.0f) ? FLT_MAX : 1.0f / filter_glossy;

  kintegrator->seed = hash_uint2(seed, 0);

  kintegrator->use_ambient_occlusion = ((Pass::contains(scene->passes, PASS_AO)) ||
                                        dscene->data.background.ao_factor != 0.0f);

  kintegrator->sample_clamp_direct = (sample_clamp_direct == 0.0f) ? FLT_MAX :
                                                                     sample_clamp_direct * 3.0f;
  kintegrator->sample_clamp_indirect = (sample_clamp_indirect == 0.0f) ?
                                           FLT_MAX :
                                           sample_clamp_indirect * 3.0f;

  kintegrator->branched = (method == BRANCHED_PATH);
  kintegrator->volume_decoupled = device->info.has_volume_decoupled;
  kintegrator->diffuse_samples = diffuse_samples;
  kintegrator->glossy_samples = glossy_samples;
  kintegrator->transmission_samples = transmission_samples;
  kintegrator->ao_samples = ao_samples;
  kintegrator->mesh_light_samples = mesh_light_samples;
  kintegrator->subsurface_samples = subsurface_samples;
  kintegrator->volume_samples = volume_samples;
  kintegrator->start_sample = start_sample;

  if (method == BRANCHED_PATH) {
    kintegrator->sample_all_lights_direct = sample_all_lights_direct;
    kintegrator->sample_all_lights_indirect = sample_all_lights_indirect;
  }
  else {
    kintegrator->sample_all_lights_direct = false;
    kintegrator->sample_all_lights_indirect = false;
  }

  kintegrator->sampling_pattern = sampling_pattern;
  if(disable_viewport_scramble) //use_auto_scramble
  {
    kintegrator->scrambling_distance = scrambling_distance;
  }
  kintegrator->aa_samples = aa_samples;
  if (aa_samples > 0 && adaptive_min_samples == 0) {
    kintegrator->adaptive_min_samples = max(4, (int)sqrtf(aa_samples));
    VLOG(1) << "Cycles adaptive sampling: automatic min samples = "
            << kintegrator->adaptive_min_samples;
  }
  else {
    kintegrator->adaptive_min_samples = max(4, adaptive_min_samples);
  }

  kintegrator->adaptive_step = 4;
  kintegrator->adaptive_stop_per_sample = device->info.has_adaptive_stop_per_sample;

  /* Adaptive step must be a power of two for bitwise operations to work. */
  assert((kintegrator->adaptive_step & (kintegrator->adaptive_step - 1)) == 0);

  if (aa_samples > 0 && adaptive_threshold == 0.0f) {
    kintegrator->adaptive_threshold = max(0.001f, 1.0f / (float)aa_samples);
    VLOG(1) << "Cycles adaptive sampling: automatic threshold = "
            << kintegrator->adaptive_threshold;
  }
  else {
    kintegrator->adaptive_threshold = adaptive_threshold;
  }

  if (light_sampling_threshold > 0.0f) {
    kintegrator->light_inv_rr_threshold = 1.0f / light_sampling_threshold;
  }
  else {
    kintegrator->light_inv_rr_threshold = 0.0f;
  }

  kintegrator->background_lightgroups = background_lightgroups;

  /* sobol directions table */
  int max_samples = 1;

  if (method == BRANCHED_PATH) {
    foreach (Light *light, scene->lights)
      max_samples = max(max_samples, light->get_samples());

    max_samples = max(max_samples,
                      max(diffuse_samples, max(glossy_samples, transmission_samples)));
    max_samples = max(max_samples, max(ao_samples, max(mesh_light_samples, subsurface_samples)));
    max_samples = max(max_samples, volume_samples);
  }

  uint total_bounces = max_bounce + transparent_max_bounce + 3 + VOLUME_BOUNDS_MAX +
                       max(BSSRDF_MAX_HITS, BSSRDF_MAX_BOUNCES);

  max_samples *= total_bounces;

  int dimensions = PRNG_BASE_NUM + max_samples * PRNG_BOUNCE_NUM;
  dimensions = min(dimensions, SOBOL_MAX_DIMENSIONS);

  if (sampling_pattern == SAMPLING_PATTERN_SOBOL) {
    uint *directions = dscene->sample_pattern_lut.alloc(SOBOL_BITS * dimensions);

    sobol_generate_direction_vectors((uint(*)[SOBOL_BITS])directions, dimensions);

    dscene->sample_pattern_lut.copy_to_device();
  }
  else {
    constexpr int sequence_size = NUM_PMJ_SAMPLES;
    constexpr int num_sequences = NUM_PMJ_PATTERNS;
    float2 *directions = (float2 *)dscene->sample_pattern_lut.alloc(sequence_size * num_sequences *
                                                                    2);
    TaskPool pool;
    for (int j = 0; j < num_sequences; ++j) {
      float2 *sequence = directions + j * sequence_size;
      pool.push(
          function_bind(&progressive_multi_jitter_02_generate_2D, sequence, sequence_size, j));
    }
    pool.wait_work();
    dscene->sample_pattern_lut.copy_to_device();
  }

<<<<<<< HEAD
  /* Sobol dithering table */
  if(use_dithered_sampling) {
		int dither_size = sobol_dither_matrix_size();
		float2 *dither_matrix = dscene->sobol_dither.resize(dither_size*dither_size);

		sobol_generate_dither_matrix(dither_matrix);

		dscene->sobol_dither.copy_to_device(); //device->tex_alloc("__sobol_dither", 

		kintegrator->dither_size = dither_size;
	}
	else {
		kintegrator->dither_size = 0;
	}  

  need_update = false;
=======
  clear_modified();
>>>>>>> e47ea9fb
}

void Integrator::device_free(Device *, DeviceScene *dscene)
{
	dscene->sample_pattern_lut.free();
	dscene->sobol_dither.free();
}

void Integrator::tag_update(Scene *scene)
{
  foreach (Shader *shader, scene->shaders) {
    if (shader->has_integrator_dependency) {
      scene->shader_manager->need_update = true;
      break;
    }
  }
  tag_modified();
}

CCL_NAMESPACE_END<|MERGE_RESOLUTION|>--- conflicted
+++ resolved
@@ -275,7 +275,6 @@
     dscene->sample_pattern_lut.copy_to_device();
   }
 
-<<<<<<< HEAD
   /* Sobol dithering table */
   if(use_dithered_sampling) {
 		int dither_size = sobol_dither_matrix_size();
@@ -291,16 +290,18 @@
 		kintegrator->dither_size = 0;
 	}  
 
-  need_update = false;
-=======
   clear_modified();
->>>>>>> e47ea9fb
 }
 
 void Integrator::device_free(Device *, DeviceScene *dscene)
 {
 	dscene->sample_pattern_lut.free();
 	dscene->sobol_dither.free();
+}
+
+bool Integrator::modified(const Integrator &integrator)
+{
+  return !Node::equals(integrator);
 }
 
 void Integrator::tag_update(Scene *scene)

--- conflicted
+++ resolved
@@ -75,15 +75,10 @@
   NODE_SOCKET_API(bool, sample_all_lights_indirect)
   NODE_SOCKET_API(float, light_sampling_threshold)
 
-<<<<<<< HEAD
-  uint background_lightgroups;
+  NODE_SOCKET_API(uint, background_lightgroups)
 
-  int adaptive_min_samples;
-  float adaptive_threshold;
-=======
   NODE_SOCKET_API(int, adaptive_min_samples)
   NODE_SOCKET_API(float, adaptive_threshold)
->>>>>>> e47ea9fb
 
   enum Method {
     BRANCHED_PATH = 0,
@@ -94,16 +89,12 @@
 
   NODE_SOCKET_API(Method, method)
 
-<<<<<<< HEAD
-  SamplingPattern sampling_pattern;
-  float scrambling_distance;
-  bool use_dithered_sampling;
-  bool disable_viewport_scramble;
+  NODE_SOCKET_API(SamplingPattern, sampling_pattern)
 
-  bool need_update;
-=======
-  NODE_SOCKET_API(SamplingPattern, sampling_pattern)
->>>>>>> e47ea9fb
+
+  NODE_SOCKET_API(float, scrambling_distance)
+  NODE_SOCKET_API(bool, use_dithered_sampling)
+  NODE_SOCKET_API(bool, disable_viewport_scramble)
 
   Integrator();
   ~Integrator();

--- conflicted
+++ resolved
@@ -91,12 +91,6 @@
 
   NODE_SOCKET_API(SamplingPattern, sampling_pattern)
 
-<<<<<<< HEAD
-
-  NODE_SOCKET_API(float, scrambling_distance)
-  NODE_SOCKET_API(bool, use_dithered_sampling)
-  NODE_SOCKET_API(bool, disable_viewport_scramble)
-=======
   enum : uint32_t {
     AO_PASS_MODIFIED = (1 << 0),
     BACKGROUND_AO_MODIFIED = (1 << 1),
@@ -106,7 +100,10 @@
 
     UPDATE_NONE = 0u,
   };
->>>>>>> 8a770194
+
+  NODE_SOCKET_API(float, scrambling_distance)
+  NODE_SOCKET_API(bool, use_dithered_sampling)
+  NODE_SOCKET_API(bool, disable_viewport_scramble)
 
   Integrator();
   ~Integrator();

/*
 * Copyright 2011-2013 Blender Foundation
 *
 * Licensed under the Apache License, Version 2.0 (the "License");
 * you may not use this file except in compliance with the License.
 * You may obtain a copy of the License at
 *
 * http://www.apache.org/licenses/LICENSE-2.0
 *
 * Unless required by applicable law or agreed to in writing, software
 * distributed under the License is distributed on an "AS IS" BASIS,
 * WITHOUT WARRANTIES OR CONDITIONS OF ANY KIND, either express or implied.
 * See the License for the specific language governing permissions and
 * limitations under the License.
 */

#include <stdlib.h>

#include "render/background.h"
#include "render/bake.h"
#include "render/camera.h"
#include "render/curves.h"
#include "device/device.h"
#include "render/film.h"
#include "render/integrator.h"
#include "render/light.h"
#include "render/mesh.h"
#include "render/object.h"
#include "render/osl.h"
#include "render/particles.h"
#include "render/scene.h"
#include "render/shader.h"
#include "render/svm.h"
#include "render/tables.h"

#include "util/util_foreach.h"
#include "util/util_guarded_allocator.h"
#include "util/util_logging.h"
#include "util/util_progress.h"

CCL_NAMESPACE_BEGIN

DeviceScene::DeviceScene(Device *device)
    : bvh_nodes(device, "__bvh_nodes", MEM_TEXTURE),
      bvh_leaf_nodes(device, "__bvh_leaf_nodes", MEM_TEXTURE),
      object_node(device, "__object_node", MEM_TEXTURE),
      prim_tri_index(device, "__prim_tri_index", MEM_TEXTURE),
      prim_tri_verts(device, "__prim_tri_verts", MEM_TEXTURE),
      prim_type(device, "__prim_type", MEM_TEXTURE),
      prim_visibility(device, "__prim_visibility", MEM_TEXTURE),
      prim_index(device, "__prim_index", MEM_TEXTURE),
      prim_object(device, "__prim_object", MEM_TEXTURE),
      prim_time(device, "__prim_time", MEM_TEXTURE),
      tri_shader(device, "__tri_shader", MEM_TEXTURE),
      tri_vnormal(device, "__tri_vnormal", MEM_TEXTURE),
      tri_vindex(device, "__tri_vindex", MEM_TEXTURE),
      tri_patch(device, "__tri_patch", MEM_TEXTURE),
      tri_patch_uv(device, "__tri_patch_uv", MEM_TEXTURE),
      curves(device, "__curves", MEM_TEXTURE),
      curve_keys(device, "__curve_keys", MEM_TEXTURE),
      patches(device, "__patches", MEM_TEXTURE),
      objects(device, "__objects", MEM_TEXTURE),
      object_motion_pass(device, "__object_motion_pass", MEM_TEXTURE),
      object_motion(device, "__object_motion", MEM_TEXTURE),
      object_flag(device, "__object_flag", MEM_TEXTURE),
      camera_motion(device, "__camera_motion", MEM_TEXTURE),
      attributes_map(device, "__attributes_map", MEM_TEXTURE),
      attributes_float(device, "__attributes_float", MEM_TEXTURE),
      attributes_float2(device, "__attributes_float2", MEM_TEXTURE),
      attributes_float3(device, "__attributes_float3", MEM_TEXTURE),
      attributes_uchar4(device, "__attributes_uchar4", MEM_TEXTURE),
      light_distribution(device, "__light_distribution", MEM_TEXTURE),
      lights(device, "__lights", MEM_TEXTURE),
      light_background_marginal_cdf(device, "__light_background_marginal_cdf", MEM_TEXTURE),
      light_background_conditional_cdf(device, "__light_background_conditional_cdf", MEM_TEXTURE),
      particles(device, "__particles", MEM_TEXTURE),
      svm_nodes(device, "__svm_nodes", MEM_TEXTURE),
      shaders(device, "__shaders", MEM_TEXTURE),
      lookup_table(device, "__lookup_table", MEM_TEXTURE),
<<<<<<< HEAD
      sobol_directions(device, "__sobol_directions", MEM_TEXTURE),
      sobol_dither(device, "__sobol_dither", MEM_TEXTURE),
=======
      sample_pattern_lut(device, "__sample_pattern_lut", MEM_TEXTURE),
>>>>>>> 40343a76
      ies_lights(device, "__ies", MEM_TEXTURE)
{
  memset((void *)&data, 0, sizeof(data));
}

Scene::Scene(const SceneParams &params_, Device *device)
    : name("Scene"), device(device), dscene(device), params(params_)
{
  memset((void *)&dscene.data, 0, sizeof(dscene.data));

  camera = new Camera();
  dicing_camera = new Camera();
  lookup_tables = new LookupTables();
  film = new Film();
  background = new Background();
  light_manager = new LightManager();
  geometry_manager = new GeometryManager();
  object_manager = new ObjectManager();
  integrator = new Integrator();
  image_manager = new ImageManager(device->info);
  particle_system_manager = new ParticleSystemManager();
  curve_system_manager = new CurveSystemManager();
  bake_manager = new BakeManager();

  /* OSL only works on the CPU */
  if (device->info.has_osl)
    shader_manager = ShaderManager::create(this, params.shadingsystem);
  else
    shader_manager = ShaderManager::create(this, SHADINGSYSTEM_SVM);
}

Scene::~Scene()
{
  free_memory(true);
}

void Scene::free_memory(bool final)
{
  foreach (Shader *s, shaders)
    delete s;
  foreach (Geometry *g, geometry)
    delete g;
  foreach (Object *o, objects)
    delete o;
  foreach (Light *l, lights)
    delete l;
  foreach (ParticleSystem *p, particle_systems)
    delete p;

  shaders.clear();
  geometry.clear();
  objects.clear();
  lights.clear();
  particle_systems.clear();

  if (device) {
    camera->device_free(device, &dscene, this);
    film->device_free(device, &dscene, this);
    background->device_free(device, &dscene);
    integrator->device_free(device, &dscene);

    object_manager->device_free(device, &dscene);
    geometry_manager->device_free(device, &dscene);
    shader_manager->device_free(device, &dscene, this);
    light_manager->device_free(device, &dscene);

    particle_system_manager->device_free(device, &dscene);
    curve_system_manager->device_free(device, &dscene);

    bake_manager->device_free(device, &dscene);

    if (!params.persistent_data || final)
      image_manager->device_free(device);
    else
      image_manager->device_free_builtin(device);

    lookup_tables->device_free(device, &dscene);
  }

  if (final) {
    delete lookup_tables;
    delete camera;
    delete dicing_camera;
    delete film;
    delete background;
    delete integrator;
    delete object_manager;
    delete geometry_manager;
    delete shader_manager;
    delete light_manager;
    delete particle_system_manager;
    delete curve_system_manager;
    delete image_manager;
    delete bake_manager;
  }
}

void Scene::device_update(Device *device_, Progress &progress)
{
  if (!device)
    device = device_;

  bool print_stats = need_data_update();

  /* The order of updates is important, because there's dependencies between
   * the different managers, using data computed by previous managers.
   *
   * - Image manager uploads images used by shaders.
   * - Camera may be used for adaptive subdivision.
   * - Displacement shader must have all shader data available.
   * - Light manager needs lookup tables and final mesh data to compute emission CDF.
   * - Film needs light manager to run for use_light_visibility
   * - Lookup tables are done a second time to handle film tables
   */

  progress.set_status("Updating Shaders");
  shader_manager->device_update(device, &dscene, this, progress);

  if (progress.get_cancel() || device->have_error())
    return;

  progress.set_status("Updating Background");
  background->device_update(device, &dscene, this);

  if (progress.get_cancel() || device->have_error())
    return;

  progress.set_status("Updating Camera");
  camera->device_update(device, &dscene, this);

  if (progress.get_cancel() || device->have_error())
    return;

  geometry_manager->device_update_preprocess(device, this, progress);

  if (progress.get_cancel() || device->have_error())
    return;

  progress.set_status("Updating Objects");
  object_manager->device_update(device, &dscene, this, progress);

  if (progress.get_cancel() || device->have_error())
    return;

  progress.set_status("Updating Hair Systems");
  curve_system_manager->device_update(device, &dscene, this, progress);

  if (progress.get_cancel() || device->have_error())
    return;

  progress.set_status("Updating Particle Systems");
  particle_system_manager->device_update(device, &dscene, this, progress);

  if (progress.get_cancel() || device->have_error())
    return;

  progress.set_status("Updating Meshes");
  geometry_manager->device_update(device, &dscene, this, progress);

  if (progress.get_cancel() || device->have_error())
    return;

  progress.set_status("Updating Objects Flags");
  object_manager->device_update_flags(device, &dscene, this, progress);

  if (progress.get_cancel() || device->have_error())
    return;

  progress.set_status("Updating Images");
  image_manager->device_update(device, this, progress);

  if (progress.get_cancel() || device->have_error())
    return;

  progress.set_status("Updating Camera Volume");
  camera->device_update_volume(device, &dscene, this);

  if (progress.get_cancel() || device->have_error())
    return;

  progress.set_status("Updating Lookup Tables");
  lookup_tables->device_update(device, &dscene);

  if (progress.get_cancel() || device->have_error())
    return;

  progress.set_status("Updating Lights");
  light_manager->device_update(device, &dscene, this, progress);

  if (progress.get_cancel() || device->have_error())
    return;

  progress.set_status("Updating Integrator");
  integrator->device_update(device, &dscene, this);

  if (progress.get_cancel() || device->have_error())
    return;

  progress.set_status("Updating Film");
  film->device_update(device, &dscene, this);

  if (progress.get_cancel() || device->have_error())
    return;

  progress.set_status("Updating Lookup Tables");
  lookup_tables->device_update(device, &dscene);

  if (progress.get_cancel() || device->have_error())
    return;

  progress.set_status("Updating Baking");
  bake_manager->device_update(device, &dscene, this, progress);

  if (progress.get_cancel() || device->have_error())
    return;

  if (device->have_error() == false) {
    progress.set_status("Updating Device", "Writing constant memory");
    device->const_copy_to("__data", &dscene.data, sizeof(dscene.data));
  }

  if (print_stats) {
    size_t mem_used = util_guarded_get_mem_used();
    size_t mem_peak = util_guarded_get_mem_peak();

    VLOG(1) << "System memory statistics after full device sync:\n"
            << "  Usage: " << string_human_readable_number(mem_used) << " ("
            << string_human_readable_size(mem_used) << ")\n"
            << "  Peak: " << string_human_readable_number(mem_peak) << " ("
            << string_human_readable_size(mem_peak) << ")";
  }
}

Scene::MotionType Scene::need_motion()
{
  if (integrator->motion_blur)
    return MOTION_BLUR;
  else if (Pass::contains(film->passes, PASS_MOTION))
    return MOTION_PASS;
  else
    return MOTION_NONE;
}

float Scene::motion_shutter_time()
{
  if (need_motion() == Scene::MOTION_PASS)
    return 2.0f;
  else
    return camera->shuttertime;
}

bool Scene::need_global_attribute(AttributeStandard std)
{
  if (std == ATTR_STD_UV)
    return Pass::contains(film->passes, PASS_UV);
  else if (std == ATTR_STD_MOTION_VERTEX_POSITION)
    return need_motion() != MOTION_NONE;
  else if (std == ATTR_STD_MOTION_VERTEX_NORMAL)
    return need_motion() == MOTION_BLUR;

  return false;
}

void Scene::need_global_attributes(AttributeRequestSet &attributes)
{
  for (int std = ATTR_STD_NONE; std < ATTR_STD_NUM; std++)
    if (need_global_attribute((AttributeStandard)std))
      attributes.add((AttributeStandard)std);
}

bool Scene::need_update()
{
  return (need_reset() || film->need_update);
}

bool Scene::need_data_update()
{
  return (background->need_update || image_manager->need_update || object_manager->need_update ||
          geometry_manager->need_update || light_manager->need_update ||
          lookup_tables->need_update || integrator->need_update || shader_manager->need_update ||
          particle_system_manager->need_update || curve_system_manager->need_update ||
          bake_manager->need_update || film->need_update);
}

bool Scene::need_reset()
{
  return need_data_update() || camera->need_update;
}

void Scene::reset()
{
  shader_manager->reset(this);
  shader_manager->add_default(this);

  /* ensure all objects are updated */
  camera->tag_update();
  dicing_camera->tag_update();
  film->tag_update(this);
  background->tag_update(this);
  integrator->tag_update(this);
  object_manager->tag_update(this);
  geometry_manager->tag_update(this);
  light_manager->tag_update(this);
  particle_system_manager->tag_update(this);
  curve_system_manager->tag_update(this);
}

void Scene::device_free()
{
  free_memory(false);
}

void Scene::collect_statistics(RenderStats *stats)
{
  geometry_manager->collect_statistics(this, stats);
  image_manager->collect_statistics(stats);
}

CCL_NAMESPACE_END<|MERGE_RESOLUTION|>--- conflicted
+++ resolved
@@ -77,12 +77,8 @@
       svm_nodes(device, "__svm_nodes", MEM_TEXTURE),
       shaders(device, "__shaders", MEM_TEXTURE),
       lookup_table(device, "__lookup_table", MEM_TEXTURE),
-<<<<<<< HEAD
-      sobol_directions(device, "__sobol_directions", MEM_TEXTURE),
+      sample_pattern_lut(device, "__sample_pattern_lut", MEM_TEXTURE),
       sobol_dither(device, "__sobol_dither", MEM_TEXTURE),
-=======
-      sample_pattern_lut(device, "__sample_pattern_lut", MEM_TEXTURE),
->>>>>>> 40343a76
       ies_lights(device, "__ies", MEM_TEXTURE)
 {
   memset((void *)&data, 0, sizeof(data));

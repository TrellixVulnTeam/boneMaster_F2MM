/*
 * Copyright 2011-2013 Blender Foundation
 *
 * Licensed under the Apache License, Version 2.0 (the "License");
 * you may not use this file except in compliance with the License.
 * You may obtain a copy of the License at
 *
 * http://www.apache.org/licenses/LICENSE-2.0
 *
 * Unless required by applicable law or agreed to in writing, software
 * distributed under the License is distributed on an "AS IS" BASIS,
 * WITHOUT WARRANTIES OR CONDITIONS OF ANY KIND, either express or implied.
 * See the License for the specific language governing permissions and
 * limitations under the License.
 */

#include "render/object.h"
#include "device/device.h"
#include "render/camera.h"
#include "render/curves.h"
#include "render/hair.h"
#include "render/integrator.h"
#include "render/light.h"
#include "render/mesh.h"
#include "render/particles.h"
#include "render/scene.h"
#include "render/stats.h"
#include "render/volume.h"

#include "util/util_foreach.h"
#include "util/util_logging.h"
#include "util/util_map.h"
#include "util/util_murmurhash.h"
#include "util/util_progress.h"
#include "util/util_set.h"
#include "util/util_task.h"
#include "util/util_vector.h"

#include "subd/subd_patch_table.h"

CCL_NAMESPACE_BEGIN

/* Global state of object transform update. */

struct UpdateObjectTransformState {
  /* Global state used by device_update_object_transform().
   * Common for both threaded and non-threaded update.
   */

  /* Type of the motion required by the scene settings. */
  Scene::MotionType need_motion;

  /* Mapping from particle system to a index in packed particle array.
   * Only used for read.
   */
  map<ParticleSystem *, int> particle_offset;

  /* Mesh area.
   * Used to avoid calculation of mesh area multiple times. Used for both
   * read and write. Acquire surface_area_lock to keep it all thread safe.
   */
  map<Mesh *, float> surface_area_map;

  /* Motion offsets for each object. */
  array<uint> motion_offset;

  /* Packed object arrays. Those will be filled in. */
  uint *object_flag;
  KernelObject *objects;
  Transform *object_motion_pass;
  DecomposedTransform *object_motion;
  float *object_volume_step;

  /* Flags which will be synchronized to Integrator. */
  bool have_motion;
  bool have_curves;

  /* ** Scheduling queue. ** */

  Scene *scene;

  /* Some locks to keep everything thread-safe. */
  thread_spin_lock surface_area_lock;

  /* First unused object index in the queue. */
  int queue_start_object;
};

/* Object */

NODE_DEFINE(Object)
{
  NodeType *type = NodeType::add("object", create);

  SOCKET_NODE(geometry, "Geometry", &Geometry::node_base_type);
  SOCKET_TRANSFORM(tfm, "Transform", transform_identity());
  SOCKET_UINT(visibility, "Visibility", ~0);
  SOCKET_COLOR(color, "Color", make_float3(0.0f, 0.0f, 0.0f));
  SOCKET_UINT(random_id, "Random ID", 0);
  SOCKET_INT(pass_id, "Pass ID", 0);
  SOCKET_BOOLEAN(use_holdout, "Use Holdout", false);
  SOCKET_BOOLEAN(hide_on_missing_motion, "Hide on Missing Motion", false);
  SOCKET_POINT(dupli_generated, "Dupli Generated", make_float3(0.0f, 0.0f, 0.0f));
  SOCKET_POINT2(dupli_uv, "Dupli UV", make_float2(0.0f, 0.0f));
  SOCKET_TRANSFORM_ARRAY(motion, "Motion", array<Transform>());
  SOCKET_FLOAT(shadow_terminator_offset, "Terminator Offset", 0.0f);
<<<<<<< HEAD
  SOCKET_UINT(lightgroups, "Lightgroups", 0);
=======
  SOCKET_STRING(asset_name, "Asset Name", ustring());
>>>>>>> e47ea9fb

  SOCKET_BOOLEAN(is_shadow_catcher, "Shadow Catcher", false);

  SOCKET_NODE(particle_system, "Particle System", &ParticleSystem::node_type);
  SOCKET_INT(particle_index, "Particle Index", 0);

  return type;
}

Object::Object() : Node(node_type)
{
  particle_system = NULL;
  particle_index = 0;
  attr_map_offset = 0;
  bounds = BoundBox::empty;
}

Object::~Object()
{
}

void Object::update_motion()
{
  if (!use_motion()) {
    return;
  }

  bool have_motion = false;

  for (size_t i = 0; i < motion.size(); i++) {
    if (motion[i] == transform_empty()) {
      if (hide_on_missing_motion) {
        /* Hide objects that have no valid previous or next
         * transform, for example particle that stop existing. It
         * would be better to handle this in the kernel and make
         * objects invisible outside certain motion steps. */
        tfm = transform_empty();
        motion.clear();
        return;
      }
      else {
        /* Otherwise just copy center motion. */
        motion[i] = tfm;
      }
    }

    /* Test if any of the transforms are actually different. */
    have_motion = have_motion || motion[i] != tfm;
  }

  /* Clear motion array if there is no actual motion. */
  if (!have_motion) {
    motion.clear();
  }
}

void Object::compute_bounds(bool motion_blur)
{
  BoundBox mbounds = geometry->bounds;

  if (motion_blur && use_motion()) {
    array<DecomposedTransform> decomp(motion.size());
    transform_motion_decompose(decomp.data(), motion.data(), motion.size());

    bounds = BoundBox::empty;

    /* todo: this is really terrible. according to pbrt there is a better
     * way to find this iteratively, but did not find implementation yet
     * or try to implement myself */
    for (float t = 0.0f; t < 1.0f; t += (1.0f / 128.0f)) {
      Transform ttfm;

      transform_motion_array_interpolate(&ttfm, decomp.data(), motion.size(), t);
      bounds.grow(mbounds.transformed(&ttfm));
    }
  }
  else {
    /* No motion blur case. */
    if (geometry->transform_applied) {
      bounds = mbounds;
    }
    else {
      bounds = mbounds.transformed(&tfm);
    }
  }
}

void Object::apply_transform(bool apply_to_motion)
{
  if (!geometry || tfm == transform_identity())
    return;

  geometry->apply_transform(tfm, apply_to_motion);

  /* we keep normals pointing in same direction on negative scale, notify
   * geometry about this in it (re)calculates normals */
  if (transform_negative_scale(tfm))
    geometry->transform_negative_scaled = true;

  if (bounds.valid()) {
    geometry->compute_bounds();
    compute_bounds(false);
  }

  /* tfm is not reset to identity, all code that uses it needs to check the
   * transform_applied boolean */
}

void Object::tag_update(Scene *scene)
{
  if (geometry) {
    if (geometry->transform_applied)
      geometry->tag_modified();

    foreach (Node *node, geometry->get_used_shaders()) {
      Shader *shader = static_cast<Shader *>(node);
      if (shader->get_use_mis() && shader->has_surface_emission)
        scene->light_manager->need_update = true;
    }
  }

  scene->camera->need_flags_update = true;
  scene->geometry_manager->need_update = true;
  scene->object_manager->need_update = true;
}

bool Object::use_motion() const
{
  return (motion.size() > 1);
}

float Object::motion_time(int step) const
{
  return (use_motion()) ? 2.0f * step / (motion.size() - 1) - 1.0f : 0.0f;
}

int Object::motion_step(float time) const
{
  if (use_motion()) {
    for (size_t step = 0; step < motion.size(); step++) {
      if (time == motion_time(step)) {
        return step;
      }
    }
  }

  return -1;
}

bool Object::is_traceable() const
{
  /* Mesh itself can be empty,can skip all such objects. */
  if (!bounds.valid() || bounds.size() == make_float3(0.0f, 0.0f, 0.0f)) {
    return false;
  }
  /* TODO(sergey): Check for mesh vertices/curves. visibility flags. */
  return true;
}

uint Object::visibility_for_tracing() const
{
  uint trace_visibility = visibility;
  if (is_shadow_catcher) {
    trace_visibility &= ~PATH_RAY_SHADOW_NON_CATCHER;
  }
  else {
    trace_visibility &= ~PATH_RAY_SHADOW_CATCHER;
  }
  return trace_visibility;
}

float Object::compute_volume_step_size() const
{
  if (geometry->geometry_type != Geometry::MESH && geometry->geometry_type != Geometry::VOLUME) {
    return FLT_MAX;
  }

  Mesh *mesh = static_cast<Mesh *>(geometry);

  if (!mesh->has_volume) {
    return FLT_MAX;
  }

  /* Compute step rate from shaders. */
  float step_rate = FLT_MAX;

  foreach (Node *node, mesh->get_used_shaders()) {
    Shader *shader = static_cast<Shader *>(node);
    if (shader->has_volume) {
      if ((shader->get_heterogeneous_volume() && shader->has_volume_spatial_varying) ||
          (shader->has_volume_attribute_dependency)) {
        step_rate = fminf(shader->get_volume_step_rate(), step_rate);
      }
    }
  }

  if (step_rate == FLT_MAX) {
    return FLT_MAX;
  }

  /* Compute step size from voxel grids. */
  float step_size = FLT_MAX;

  if (geometry->geometry_type == Geometry::VOLUME) {
    Volume *volume = static_cast<Volume *>(geometry);

    foreach (Attribute &attr, volume->attributes.attributes) {
      if (attr.element == ATTR_ELEMENT_VOXEL) {
        ImageHandle &handle = attr.data_voxel();
        const ImageMetaData &metadata = handle.metadata();
        if (metadata.width == 0 || metadata.height == 0 || metadata.depth == 0) {
          continue;
        }

        /* User specified step size. */
        float voxel_step_size = volume->get_step_size();

        if (voxel_step_size == 0.0f) {
          /* Auto detect step size. */
          float3 size = make_float3(1.0f, 1.0f, 1.0f);
#ifdef WITH_NANOVDB
          /* Dimensions were not applied to image transform with NanOVDB (see image_vdb.cpp) */
          if (metadata.type != IMAGE_DATA_TYPE_NANOVDB_FLOAT &&
              metadata.type != IMAGE_DATA_TYPE_NANOVDB_FLOAT3)
#endif
            size /= make_float3(metadata.width, metadata.height, metadata.depth);

          /* Step size is transformed from voxel to world space. */
          Transform voxel_tfm = tfm;
          if (metadata.use_transform_3d) {
            voxel_tfm = tfm * transform_inverse(metadata.transform_3d);
          }
          voxel_step_size = min3(fabs(transform_direction(&voxel_tfm, size)));
        }
        else if (volume->get_object_space()) {
          /* User specified step size in object space. */
          float3 size = make_float3(voxel_step_size, voxel_step_size, voxel_step_size);
          voxel_step_size = min3(fabs(transform_direction(&tfm, size)));
        }

        if (voxel_step_size > 0.0f) {
          step_size = fminf(voxel_step_size, step_size);
        }
      }
    }
  }

  if (step_size == FLT_MAX) {
    /* Fall back to 1/10th of bounds for procedural volumes. */
    step_size = 0.1f * average(bounds.size());
  }

  step_size *= step_rate;

  return step_size;
}

int Object::get_device_index() const
{
  return index;
}

/* Object Manager */

ObjectManager::ObjectManager()
{
  need_update = true;
  need_flags_update = true;
}

ObjectManager::~ObjectManager()
{
}

static float object_surface_area(UpdateObjectTransformState *state,
                                 const Transform &tfm,
                                 Geometry *geom)
{
  if (geom->geometry_type != Geometry::MESH && geom->geometry_type != Geometry::VOLUME) {
    return 0.0f;
  }

  Mesh *mesh = static_cast<Mesh *>(geom);
  if (mesh->has_volume || geom->geometry_type == Geometry::VOLUME) {
    /* Volume density automatically adjust to object scale. */
    if (geom->geometry_type == Geometry::VOLUME &&
        static_cast<Volume *>(geom)->get_object_space()) {
      const float3 unit = normalize(make_float3(1.0f, 1.0f, 1.0f));
      return 1.0f / len(transform_direction(&tfm, unit));
    }
    else {
      return 1.0f;
    }
  }

  /* Compute surface area. for uniform scale we can do avoid the many
   * transform calls and share computation for instances.
   *
   * TODO(brecht): Correct for displacement, and move to a better place.
   */
  float surface_area = 0.0f;
  float uniform_scale;
  if (transform_uniform_scale(tfm, uniform_scale)) {
    map<Mesh *, float>::iterator it;

    /* NOTE: This isn't fully optimal and could in theory lead to multiple
     * threads calculating area of the same mesh in parallel. However, this
     * also prevents suspending all the threads when some mesh's area is
     * not yet known.
     */
    state->surface_area_lock.lock();
    it = state->surface_area_map.find(mesh);
    state->surface_area_lock.unlock();

    if (it == state->surface_area_map.end()) {
      size_t num_triangles = mesh->num_triangles();
      for (size_t j = 0; j < num_triangles; j++) {
        Mesh::Triangle t = mesh->get_triangle(j);
        float3 p1 = mesh->get_verts()[t.v[0]];
        float3 p2 = mesh->get_verts()[t.v[1]];
        float3 p3 = mesh->get_verts()[t.v[2]];

        surface_area += triangle_area(p1, p2, p3);
      }

      state->surface_area_lock.lock();
      state->surface_area_map[mesh] = surface_area;
      state->surface_area_lock.unlock();
    }
    else {
      surface_area = it->second;
    }

    surface_area *= uniform_scale;
  }
  else {
    size_t num_triangles = mesh->num_triangles();
    for (size_t j = 0; j < num_triangles; j++) {
      Mesh::Triangle t = mesh->get_triangle(j);
      float3 p1 = transform_point(&tfm, mesh->get_verts()[t.v[0]]);
      float3 p2 = transform_point(&tfm, mesh->get_verts()[t.v[1]]);
      float3 p3 = transform_point(&tfm, mesh->get_verts()[t.v[2]]);

      surface_area += triangle_area(p1, p2, p3);
    }
  }

  return surface_area;
}

void ObjectManager::device_update_object_transform(UpdateObjectTransformState *state, Object *ob)
{
  KernelObject &kobject = state->objects[ob->index];
  Transform *object_motion_pass = state->object_motion_pass;

  Geometry *geom = ob->geometry;
  uint flag = 0;

  /* Compute transformations. */
  Transform tfm = ob->tfm;
  Transform itfm = transform_inverse(tfm);

  float3 color = ob->color;
  float pass_id = ob->pass_id;
  float random_number = (float)ob->random_id * (1.0f / (float)0xFFFFFFFF);
  int particle_index = (ob->particle_system) ?
                           ob->particle_index + state->particle_offset[ob->particle_system] :
                           0;

  kobject.tfm = tfm;
  kobject.itfm = itfm;
  kobject.surface_area = object_surface_area(state, tfm, geom);
  kobject.color[0] = color.x;
  kobject.color[1] = color.y;
  kobject.color[2] = color.z;
  kobject.pass_id = pass_id;
  kobject.lightgroups = ob->lightgroups;
  kobject.random_number = random_number;
  kobject.particle_index = particle_index;
  kobject.motion_offset = 0;

  if (geom->get_use_motion_blur()) {
    state->have_motion = true;
  }

  if (geom->geometry_type == Geometry::MESH) {
    /* TODO: why only mesh? */
    Mesh *mesh = static_cast<Mesh *>(geom);
    if (mesh->attributes.find(ATTR_STD_MOTION_VERTEX_POSITION)) {
      flag |= SD_OBJECT_HAS_VERTEX_MOTION;
    }
  }

  if (state->need_motion == Scene::MOTION_PASS) {
    /* Clear motion array if there is no actual motion. */
    ob->update_motion();

    /* Compute motion transforms. */
    Transform tfm_pre, tfm_post;
    if (ob->use_motion()) {
      tfm_pre = ob->motion[0];
      tfm_post = ob->motion[ob->motion.size() - 1];
    }
    else {
      tfm_pre = tfm;
      tfm_post = tfm;
    }

    /* Motion transformations, is world/object space depending if mesh
     * comes with deformed position in object space, or if we transform
     * the shading point in world space. */
    if (!(flag & SD_OBJECT_HAS_VERTEX_MOTION)) {
      tfm_pre = tfm_pre * itfm;
      tfm_post = tfm_post * itfm;
    }

    int motion_pass_offset = ob->index * OBJECT_MOTION_PASS_SIZE;
    object_motion_pass[motion_pass_offset + 0] = tfm_pre;
    object_motion_pass[motion_pass_offset + 1] = tfm_post;
  }
  else if (state->need_motion == Scene::MOTION_BLUR) {
    if (ob->use_motion()) {
      kobject.motion_offset = state->motion_offset[ob->index];

      /* Decompose transforms for interpolation. */
      DecomposedTransform *decomp = state->object_motion + kobject.motion_offset;
      transform_motion_decompose(decomp, ob->motion.data(), ob->motion.size());
      flag |= SD_OBJECT_MOTION;
      state->have_motion = true;
    }
  }

  /* Dupli object coords and motion info. */
  kobject.dupli_generated[0] = ob->dupli_generated[0];
  kobject.dupli_generated[1] = ob->dupli_generated[1];
  kobject.dupli_generated[2] = ob->dupli_generated[2];
  kobject.numkeys = (geom->geometry_type == Geometry::HAIR) ?
                        static_cast<Hair *>(geom)->get_curve_keys().size() :
                        0;
  kobject.dupli_uv[0] = ob->dupli_uv[0];
  kobject.dupli_uv[1] = ob->dupli_uv[1];
  int totalsteps = geom->get_motion_steps();
  kobject.numsteps = (totalsteps - 1) / 2;
  kobject.numverts = (geom->geometry_type == Geometry::MESH ||
                      geom->geometry_type == Geometry::VOLUME) ?
                         static_cast<Mesh *>(geom)->get_verts().size() :
                         0;
  kobject.patch_map_offset = 0;
  kobject.attribute_map_offset = 0;
  uint32_t hash_name = util_murmur_hash3(ob->name.c_str(), ob->name.length(), 0);
  uint32_t hash_asset = util_murmur_hash3(ob->asset_name.c_str(), ob->asset_name.length(), 0);
  kobject.cryptomatte_object = util_hash_to_float(hash_name);
  kobject.cryptomatte_asset = util_hash_to_float(hash_asset);
  kobject.shadow_terminator_offset = 1.0f / (1.0f - 0.5f * ob->shadow_terminator_offset);

  /* Object flag. */
  if (ob->use_holdout) {
    flag |= SD_OBJECT_HOLDOUT_MASK;
  }
  state->object_flag[ob->index] = flag;
  state->object_volume_step[ob->index] = FLT_MAX;

  /* Have curves. */
  if (geom->geometry_type == Geometry::HAIR) {
    state->have_curves = true;
  }
}

void ObjectManager::device_update_transforms(DeviceScene *dscene, Scene *scene, Progress &progress)
{
  UpdateObjectTransformState state;
  state.need_motion = scene->need_motion();
  state.have_motion = false;
  state.have_curves = false;
  state.scene = scene;
  state.queue_start_object = 0;

  state.objects = dscene->objects.alloc(scene->objects.size());
  state.object_flag = dscene->object_flag.alloc(scene->objects.size());
  state.object_volume_step = dscene->object_volume_step.alloc(scene->objects.size());
  state.object_motion = NULL;
  state.object_motion_pass = NULL;

  if (state.need_motion == Scene::MOTION_PASS) {
    state.object_motion_pass = dscene->object_motion_pass.alloc(OBJECT_MOTION_PASS_SIZE *
                                                                scene->objects.size());
  }
  else if (state.need_motion == Scene::MOTION_BLUR) {
    /* Set object offsets into global object motion array. */
    uint *motion_offsets = state.motion_offset.resize(scene->objects.size());
    uint motion_offset = 0;

    foreach (Object *ob, scene->objects) {
      *motion_offsets = motion_offset;
      motion_offsets++;

      /* Clear motion array if there is no actual motion. */
      ob->update_motion();
      motion_offset += ob->motion.size();
    }

    state.object_motion = dscene->object_motion.alloc(motion_offset);
  }

  /* Particle system device offsets
   * 0 is dummy particle, index starts at 1.
   */
  int numparticles = 1;
  foreach (ParticleSystem *psys, scene->particle_systems) {
    state.particle_offset[psys] = numparticles;
    numparticles += psys->particles.size();
  }

  /* Parallel object update, with grain size to avoid too much threading overhead
   * for individual objects. */
  static const int OBJECTS_PER_TASK = 32;
  parallel_for(blocked_range<size_t>(0, scene->objects.size(), OBJECTS_PER_TASK),
               [&](const blocked_range<size_t> &r) {
                 for (size_t i = r.begin(); i != r.end(); i++) {
                   Object *ob = state.scene->objects[i];
                   device_update_object_transform(&state, ob);
                 }
               });

  if (progress.get_cancel()) {
    return;
  }

  dscene->objects.copy_to_device();
  if (state.need_motion == Scene::MOTION_PASS) {
    dscene->object_motion_pass.copy_to_device();
  }
  else if (state.need_motion == Scene::MOTION_BLUR) {
    dscene->object_motion.copy_to_device();
  }

  dscene->data.bvh.have_motion = state.have_motion;
  dscene->data.bvh.have_curves = state.have_curves;
}

void ObjectManager::device_update(Device *device,
                                  DeviceScene *dscene,
                                  Scene *scene,
                                  Progress &progress)
{
  if (!need_update)
    return;

  VLOG(1) << "Total " << scene->objects.size() << " objects.";

  device_free(device, dscene);

  if (scene->objects.size() == 0)
    return;

  {
    /* Assign object IDs. */
    scoped_callback_timer timer([scene](double time) {
      if (scene->update_stats) {
        scene->update_stats->object.times.add_entry({"device_update (assign index)", time});
      }
    });

    int index = 0;
    foreach (Object *object, scene->objects) {
      object->index = index++;
    }
  }

  {
    /* set object transform matrices, before applying static transforms */
    scoped_callback_timer timer([scene](double time) {
      if (scene->update_stats) {
        scene->update_stats->object.times.add_entry(
            {"device_update (copy objects to device)", time});
      }
    });

    progress.set_status("Updating Objects", "Copying Transformations to device");
    device_update_transforms(dscene, scene, progress);
  }

  if (progress.get_cancel())
    return;

  /* prepare for static BVH building */
  /* todo: do before to support getting object level coords? */
  if (scene->params.bvh_type == SceneParams::BVH_STATIC) {
    scoped_callback_timer timer([scene](double time) {
      if (scene->update_stats) {
        scene->update_stats->object.times.add_entry(
            {"device_update (apply static transforms)", time});
      }
    });

    progress.set_status("Updating Objects", "Applying Static Transformations");
    apply_static_transforms(dscene, scene, progress);
  }

  foreach (Object *object, scene->objects) {
    object->clear_modified();
  }
}

void ObjectManager::device_update_flags(
    Device *, DeviceScene *dscene, Scene *scene, Progress & /*progress*/, bool bounds_valid)
{
  if (!need_update && !need_flags_update)
    return;

  scoped_callback_timer timer([scene](double time) {
    if (scene->update_stats) {
      scene->update_stats->object.times.add_entry({"device_update_flags", time});
    }
  });

  need_update = false;
  need_flags_update = false;

  if (scene->objects.size() == 0)
    return;

  /* Object info flag. */
  uint *object_flag = dscene->object_flag.data();
  float *object_volume_step = dscene->object_volume_step.data();

  /* Object volume intersection. */
  vector<Object *> volume_objects;
  bool has_volume_objects = false;
  foreach (Object *object, scene->objects) {
    if (object->geometry->has_volume) {
      if (bounds_valid) {
        volume_objects.push_back(object);
      }
      has_volume_objects = true;
      object_volume_step[object->index] = object->compute_volume_step_size();
    }
    else {
      object_volume_step[object->index] = FLT_MAX;
    }
  }

  foreach (Object *object, scene->objects) {
    if (object->geometry->has_volume) {
      object_flag[object->index] |= SD_OBJECT_HAS_VOLUME;
      object_flag[object->index] &= ~SD_OBJECT_HAS_VOLUME_ATTRIBUTES;

      foreach (Attribute &attr, object->geometry->attributes.attributes) {
        if (attr.element == ATTR_ELEMENT_VOXEL) {
          object_flag[object->index] |= SD_OBJECT_HAS_VOLUME_ATTRIBUTES;
        }
      }
    }
    else {
      object_flag[object->index] &= ~(SD_OBJECT_HAS_VOLUME | SD_OBJECT_HAS_VOLUME_ATTRIBUTES);
    }

    if (object->is_shadow_catcher) {
      object_flag[object->index] |= SD_OBJECT_SHADOW_CATCHER;
    }
    else {
      object_flag[object->index] &= ~SD_OBJECT_SHADOW_CATCHER;
    }

    if (bounds_valid) {
      foreach (Object *volume_object, volume_objects) {
        if (object == volume_object) {
          continue;
        }
        if (object->bounds.intersects(volume_object->bounds)) {
          object_flag[object->index] |= SD_OBJECT_INTERSECTS_VOLUME;
          break;
        }
      }
    }
    else if (has_volume_objects) {
      /* Not really valid, but can't make more reliable in the case
       * of bounds not being up to date.
       */
      object_flag[object->index] |= SD_OBJECT_INTERSECTS_VOLUME;
    }
  }

  /* Copy object flag. */
  dscene->object_flag.copy_to_device();
  dscene->object_volume_step.copy_to_device();
}

void ObjectManager::device_update_mesh_offsets(Device *, DeviceScene *dscene, Scene *scene)
{
  if (dscene->objects.size() == 0) {
    return;
  }

  KernelObject *kobjects = dscene->objects.data();

  bool update = false;

  foreach (Object *object, scene->objects) {
    Geometry *geom = object->geometry;

    if (geom->geometry_type == Geometry::MESH) {
      Mesh *mesh = static_cast<Mesh *>(geom);
      if (mesh->patch_table) {
        uint patch_map_offset = 2 * (mesh->patch_table_offset + mesh->patch_table->total_size() -
                                     mesh->patch_table->num_nodes * PATCH_NODE_SIZE) -
                                mesh->patch_offset;

        if (kobjects[object->index].patch_map_offset != patch_map_offset) {
          kobjects[object->index].patch_map_offset = patch_map_offset;
          update = true;
        }
      }
    }

    size_t attr_map_offset = object->attr_map_offset;

    /* An object attribute map cannot have a zero offset because mesh maps come first. */
    if (attr_map_offset == 0) {
      attr_map_offset = geom->attr_map_offset;
    }

    if (kobjects[object->index].attribute_map_offset != attr_map_offset) {
      kobjects[object->index].attribute_map_offset = attr_map_offset;
      update = true;
    }
  }

  if (update) {
    dscene->objects.copy_to_device();
  }
}

void ObjectManager::device_free(Device *, DeviceScene *dscene)
{
  dscene->objects.free();
  dscene->object_motion_pass.free();
  dscene->object_motion.free();
  dscene->object_flag.free();
  dscene->object_volume_step.free();
}

void ObjectManager::apply_static_transforms(DeviceScene *dscene, Scene *scene, Progress &progress)
{
  /* todo: normals and displacement should be done before applying transform! */
  /* todo: create objects/geometry in right order! */

  /* counter geometry users */
  map<Geometry *, int> geometry_users;
  Scene::MotionType need_motion = scene->need_motion();
  bool motion_blur = need_motion == Scene::MOTION_BLUR;
  bool apply_to_motion = need_motion != Scene::MOTION_PASS;
  int i = 0;

  foreach (Object *object, scene->objects) {
    map<Geometry *, int>::iterator it = geometry_users.find(object->geometry);

    if (it == geometry_users.end())
      geometry_users[object->geometry] = 1;
    else
      it->second++;
  }

  if (progress.get_cancel())
    return;

  uint *object_flag = dscene->object_flag.data();

  /* apply transforms for objects with single user geometry */
  foreach (Object *object, scene->objects) {
    /* Annoying feedback loop here: we can't use is_instanced() because
     * it'll use uninitialized transform_applied flag.
     *
     * Could be solved by moving reference counter to Geometry.
     */
    Geometry *geom = object->geometry;
    bool apply = (geometry_users[geom] == 1) && !geom->has_surface_bssrdf &&
                 !geom->has_true_displacement();

    if (geom->geometry_type == Geometry::MESH) {
      Mesh *mesh = static_cast<Mesh *>(geom);
      apply = apply && mesh->get_subdivision_type() == Mesh::SUBDIVISION_NONE;
    }
    else if (geom->geometry_type == Geometry::HAIR) {
      /* Can't apply non-uniform scale to curves, this can't be represented by
       * control points and radius alone. */
      float scale;
      apply = apply && transform_uniform_scale(object->tfm, scale);
    }

    if (apply) {
      if (!(motion_blur && object->use_motion())) {
        if (!geom->transform_applied) {
          object->apply_transform(apply_to_motion);
          geom->transform_applied = true;

          if (progress.get_cancel())
            return;
        }

        object_flag[i] |= SD_OBJECT_TRANSFORM_APPLIED;
        if (geom->transform_negative_scaled)
          object_flag[i] |= SD_OBJECT_NEGATIVE_SCALE_APPLIED;
      }
    }

    i++;
  }
}

void ObjectManager::tag_update(Scene *scene)
{
  need_update = true;
  scene->geometry_manager->need_update = true;
  scene->light_manager->need_update = true;
}

string ObjectManager::get_cryptomatte_objects(Scene *scene)
{
  string manifest = "{";

  unordered_set<ustring, ustringHash> objects;
  foreach (Object *object, scene->objects) {
    if (objects.count(object->name)) {
      continue;
    }
    objects.insert(object->name);
    uint32_t hash_name = util_murmur_hash3(object->name.c_str(), object->name.length(), 0);
    manifest += string_printf("\"%s\":\"%08x\",", object->name.c_str(), hash_name);
  }
  manifest[manifest.size() - 1] = '}';
  return manifest;
}

string ObjectManager::get_cryptomatte_assets(Scene *scene)
{
  string manifest = "{";
  unordered_set<ustring, ustringHash> assets;
  foreach (Object *ob, scene->objects) {
    if (assets.count(ob->asset_name)) {
      continue;
    }
    assets.insert(ob->asset_name);
    uint32_t hash_asset = util_murmur_hash3(ob->asset_name.c_str(), ob->asset_name.length(), 0);
    manifest += string_printf("\"%s\":\"%08x\",", ob->asset_name.c_str(), hash_asset);
  }
  manifest[manifest.size() - 1] = '}';
  return manifest;
}

CCL_NAMESPACE_END<|MERGE_RESOLUTION|>--- conflicted
+++ resolved
@@ -104,11 +104,8 @@
   SOCKET_POINT2(dupli_uv, "Dupli UV", make_float2(0.0f, 0.0f));
   SOCKET_TRANSFORM_ARRAY(motion, "Motion", array<Transform>());
   SOCKET_FLOAT(shadow_terminator_offset, "Terminator Offset", 0.0f);
-<<<<<<< HEAD
+  SOCKET_STRING(asset_name, "Asset Name", ustring());
   SOCKET_UINT(lightgroups, "Lightgroups", 0);
-=======
-  SOCKET_STRING(asset_name, "Asset Name", ustring());
->>>>>>> e47ea9fb
 
   SOCKET_BOOLEAN(is_shadow_catcher, "Shadow Catcher", false);
 

/*
 * Copyright 2011-2021 Blender Foundation
 *
 * Licensed under the Apache License, Version 2.0 (the "License");
 * you may not use this file except in compliance with the License.
 * You may obtain a copy of the License at
 *
 * http://www.apache.org/licenses/LICENSE-2.0
 *
 * Unless required by applicable law or agreed to in writing, software
 * distributed under the License is distributed on an "AS IS" BASIS,
 * WITHOUT WARRANTIES OR CONDITIONS OF ANY KIND, either express or implied.
 * See the License for the specific language governing permissions and
 * limitations under the License.
 */

#include "integrator/pass_accessor.h"

#include "session/buffers.h"
#include "util/log.h"

// clang-format off
#include "kernel/device/cpu/compat.h"
#include "kernel/types.h"
// clang-format on

CCL_NAMESPACE_BEGIN

/* --------------------------------------------------------------------
 * Pass input information.
 */

PassAccessor::PassAccessInfo::PassAccessInfo(const BufferPass &pass)
    : type(pass.type),
      mode(pass.mode),
      include_albedo(pass.include_albedo),
      lightgroup(pass.lightgroup == ustring() ? false : true),
      offset(pass.offset)
{
}

/* --------------------------------------------------------------------
 * Pass destination.
 */

PassAccessor::Destination::Destination(float *pixels, int num_components)
    : pixels(pixels), num_components(num_components)
{
}

PassAccessor::Destination::Destination(const PassType pass_type, half4 *pixels)
    : Destination(pass_type)
{
  pixels_half_rgba = pixels;
}

PassAccessor::Destination::Destination(const PassType pass_type)
{
  const PassInfo pass_info = Pass::get_info(pass_type);
  num_components = pass_info.num_components;
}

/* --------------------------------------------------------------------
 * Pass source.
 */

PassAccessor::Source::Source(const float *pixels, int num_components)
    : pixels(pixels), num_components(num_components)
{
}

/* --------------------------------------------------------------------
 * Pass accessor.
 */

PassAccessor::PassAccessor(const PassAccessInfo &pass_access_info, float exposure, int num_samples)
    : pass_access_info_(pass_access_info), exposure_(exposure), num_samples_(num_samples)
{
}

bool PassAccessor::get_render_tile_pixels(const RenderBuffers *render_buffers,
                                          const Destination &destination) const
{
  if (render_buffers == nullptr || render_buffers->buffer.data() == nullptr) {
    return false;
  }

  return get_render_tile_pixels(render_buffers, render_buffers->params, destination);
}

static void pad_pixels(const BufferParams &buffer_params,
                       const PassAccessor::Destination &destination,
                       const int src_num_components)
{
  /* When requesting a single channel pass as RGBA, or RGB pass as RGBA,
   * fill in the additional components for convenience. */
  const int dest_num_components = destination.num_components;

  if (src_num_components >= dest_num_components) {
    return;
  }

  const size_t size = static_cast<size_t>(buffer_params.width) * buffer_params.height;
  if (destination.pixels) {
    const size_t pixel_stride = destination.pixel_stride ? destination.pixel_stride :
                                                           destination.num_components;

    float *pixel = destination.pixels + pixel_stride * destination.offset;

    for (size_t i = 0; i < size; i++, pixel += dest_num_components) {
      if (dest_num_components >= 3 && src_num_components == 1) {
        pixel[1] = pixel[0];
        pixel[2] = pixel[0];
      }
      if (dest_num_components >= 4) {
        pixel[3] = 1.0f;
      }
    }
  }

  if (destination.pixels_half_rgba) {
    const half one = float_to_half_display(1.0f);
    half4 *pixel = destination.pixels_half_rgba + destination.offset;

    for (size_t i = 0; i < size; i++, pixel++) {
      if (dest_num_components >= 3 && src_num_components == 1) {
        pixel[0].y = pixel[0].x;
        pixel[0].z = pixel[0].x;
      }
      if (dest_num_components >= 4) {
        pixel[0].w = one;
      }
    }
  }
}

bool PassAccessor::get_render_tile_pixels(const RenderBuffers *render_buffers,
                                          const BufferParams &buffer_params,
                                          const Destination &destination) const
{
  if (render_buffers == nullptr || render_buffers->buffer.data() == nullptr) {
    return false;
  }

  const PassType type = pass_access_info_.type;
  const PassMode mode = pass_access_info_.mode;
<<<<<<< HEAD
  const PassInfo pass_info = Pass::get_info(
      type, pass_access_info_.include_albedo, pass_access_info_.lightgroup);
=======
  const PassInfo pass_info = Pass::get_info(type, pass_access_info_.include_albedo);
  int num_written_components = pass_info.num_components;
>>>>>>> 37848d1c

  if (pass_info.num_components == 1) {
    /* Single channel passes. */
    if (mode == PassMode::DENOISED) {
      /* Denoised passes store their final pixels, no need in special calculation. */
      get_pass_float(render_buffers, buffer_params, destination);
    }
    else if (type == PASS_DEPTH) {
      get_pass_depth(render_buffers, buffer_params, destination);
    }
    else if (type == PASS_MIST) {
      get_pass_mist(render_buffers, buffer_params, destination);
    }
    else if (type == PASS_SAMPLE_COUNT) {
      get_pass_sample_count(render_buffers, buffer_params, destination);
    }
    else {
      get_pass_float(render_buffers, buffer_params, destination);
    }
  }
  else if (type == PASS_MOTION) {
    /* Motion pass. */
    DCHECK_EQ(destination.num_components, 4) << "Motion pass must have 4 components";
    get_pass_motion(render_buffers, buffer_params, destination);
  }
  else if (type == PASS_CRYPTOMATTE) {
    /* Cryptomatte pass. */
    DCHECK_EQ(destination.num_components, 4) << "Cryptomatte pass must have 4 components";
    get_pass_cryptomatte(render_buffers, buffer_params, destination);
  }
  else {
    /* RGB, RGBA and vector passes. */
    DCHECK(destination.num_components == 3 || destination.num_components == 4)
        << pass_type_as_string(type) << " pass must have 3 or 4 components";

    if (type == PASS_SHADOW_CATCHER_MATTE && pass_access_info_.use_approximate_shadow_catcher) {
      /* Denoised matte with shadow needs to do calculation (will use denoised shadow catcher pass
       * to approximate shadow with). */
      get_pass_shadow_catcher_matte_with_shadow(render_buffers, buffer_params, destination);
    }
    else if (type == PASS_SHADOW_CATCHER && mode != PassMode::DENOISED) {
      /* Shadow catcher pass. */
      get_pass_shadow_catcher(render_buffers, buffer_params, destination);
    }
    else if ((pass_info.divide_type != PASS_NONE || pass_info.direct_type != PASS_NONE ||
              pass_info.indirect_type != PASS_NONE) &&
             mode != PassMode::DENOISED) {
      /* RGB lighting passes that need to divide out color and/or sum direct and indirect.
       * These can also optionally write alpha like the combined pass. */
      get_pass_light_path(render_buffers, buffer_params, destination);
      num_written_components = 4;
    }
    else {
      /* Passes that need no special computation, or denoised passes that already
       * had the computation done. */
      if (pass_info.num_components == 3) {
        get_pass_float3(render_buffers, buffer_params, destination);
      }
      else if (pass_info.num_components == 4) {
        if (destination.num_components == 3) {
          /* Special case for denoiser access of RGBA passes ignoring alpha channel. */
          get_pass_float3(render_buffers, buffer_params, destination);
        }
        else if (type == PASS_COMBINED || type == PASS_SHADOW_CATCHER ||
                 type == PASS_SHADOW_CATCHER_MATTE) {
          /* Passes with transparency as 4th component. */
          get_pass_combined(render_buffers, buffer_params, destination);
        }
        else {
          /* Passes with alpha as 4th component. */
          get_pass_float4(render_buffers, buffer_params, destination);
        }
      }
    }
  }

  pad_pixels(buffer_params, destination, num_written_components);

  return true;
}

void PassAccessor::init_kernel_film_convert(KernelFilmConvert *kfilm_convert,
                                            const BufferParams &buffer_params,
                                            const Destination &destination) const
{
  const PassMode mode = pass_access_info_.mode;
  const PassInfo &pass_info = Pass::get_info(
      pass_access_info_.type, pass_access_info_.include_albedo, pass_access_info_.lightgroup);

  kfilm_convert->pass_offset = pass_access_info_.offset;
  kfilm_convert->pass_stride = buffer_params.pass_stride;

  kfilm_convert->pass_use_exposure = pass_info.use_exposure;
  kfilm_convert->pass_use_filter = pass_info.use_filter;

  /* TODO(sergey): Some of the passes needs to become denoised when denoised pass is accessed. */
  if (pass_info.direct_type != PASS_NONE) {
    kfilm_convert->pass_offset = buffer_params.get_pass_offset(pass_info.direct_type);
  }
  kfilm_convert->pass_indirect = buffer_params.get_pass_offset(pass_info.indirect_type);
  kfilm_convert->pass_divide = buffer_params.get_pass_offset(pass_info.divide_type);

  kfilm_convert->pass_combined = buffer_params.get_pass_offset(PASS_COMBINED);
  kfilm_convert->pass_sample_count = buffer_params.get_pass_offset(PASS_SAMPLE_COUNT);
  kfilm_convert->pass_adaptive_aux_buffer = buffer_params.get_pass_offset(
      PASS_ADAPTIVE_AUX_BUFFER);
  kfilm_convert->pass_motion_weight = buffer_params.get_pass_offset(PASS_MOTION_WEIGHT);
  kfilm_convert->pass_shadow_catcher = buffer_params.get_pass_offset(PASS_SHADOW_CATCHER, mode);
  kfilm_convert->pass_shadow_catcher_sample_count = buffer_params.get_pass_offset(
      PASS_SHADOW_CATCHER_SAMPLE_COUNT);
  kfilm_convert->pass_shadow_catcher_matte = buffer_params.get_pass_offset(
      PASS_SHADOW_CATCHER_MATTE, mode);

  /* Background is not denoised, so always use noisy pass. */
  kfilm_convert->pass_background = buffer_params.get_pass_offset(PASS_BACKGROUND);

  if (pass_info.use_filter) {
    kfilm_convert->scale = num_samples_ != 0 ? 1.0f / num_samples_ : 0.0f;
  }
  else {
    kfilm_convert->scale = 1.0f;
  }

  if (pass_info.use_exposure) {
    kfilm_convert->exposure = exposure_;
  }
  else {
    kfilm_convert->exposure = 1.0f;
  }

  kfilm_convert->scale_exposure = kfilm_convert->scale * kfilm_convert->exposure;

  kfilm_convert->use_approximate_shadow_catcher = pass_access_info_.use_approximate_shadow_catcher;
  kfilm_convert->use_approximate_shadow_catcher_background =
      pass_access_info_.use_approximate_shadow_catcher_background;
  kfilm_convert->show_active_pixels = pass_access_info_.show_active_pixels;

  kfilm_convert->num_components = destination.num_components;
  kfilm_convert->pixel_stride = destination.pixel_stride ? destination.pixel_stride :
                                                           destination.num_components;

  kfilm_convert->is_denoised = (mode == PassMode::DENOISED);
}

bool PassAccessor::set_render_tile_pixels(RenderBuffers *render_buffers, const Source &source)
{
  if (render_buffers == nullptr || render_buffers->buffer.data() == nullptr) {
    return false;
  }

  const PassInfo pass_info = Pass::get_info(
      pass_access_info_.type, pass_access_info_.include_albedo, pass_access_info_.lightgroup);

  const BufferParams &buffer_params = render_buffers->params;

  float *buffer_data = render_buffers->buffer.data();
  const int size = buffer_params.width * buffer_params.height;

  const int out_stride = buffer_params.pass_stride;
  const int in_stride = source.num_components;
  const int num_components_to_copy = min(source.num_components, pass_info.num_components);

  float *out = buffer_data + pass_access_info_.offset;
  const float *in = source.pixels + source.offset * in_stride;

  for (int i = 0; i < size; i++, out += out_stride, in += in_stride) {
    memcpy(out, in, sizeof(float) * num_components_to_copy);
  }

  return true;
}

CCL_NAMESPACE_END<|MERGE_RESOLUTION|>--- conflicted
+++ resolved
@@ -144,13 +144,9 @@
 
   const PassType type = pass_access_info_.type;
   const PassMode mode = pass_access_info_.mode;
-<<<<<<< HEAD
   const PassInfo pass_info = Pass::get_info(
       type, pass_access_info_.include_albedo, pass_access_info_.lightgroup);
-=======
-  const PassInfo pass_info = Pass::get_info(type, pass_access_info_.include_albedo);
   int num_written_components = pass_info.num_components;
->>>>>>> 37848d1c
 
   if (pass_info.num_components == 1) {
     /* Single channel passes. */

/*
 * Copyright 2011-2013 Blender Foundation
 *
 * Licensed under the Apache License, Version 2.0 (the "License");
 * you may not use this file except in compliance with the License.
 * You may obtain a copy of the License at
 *
 * http://www.apache.org/licenses/LICENSE-2.0
 *
 * Unless required by applicable law or agreed to in writing, software
 * distributed under the License is distributed on an "AS IS" BASIS,
 * WITHOUT WARRANTIES OR CONDITIONS OF ANY KIND, either express or implied.
 * See the License for the specific language governing permissions and
 * limitations under the License.
 */

#include "kernel/kernel_jitter.h"
#include "util/util_hash.h"

CCL_NAMESPACE_BEGIN

/* Pseudo random numbers, uncomment this for debugging correlations. Only run
 * this single threaded on a CPU for repeatable results. */
//#define __DEBUG_CORRELATION__

/* High Dimensional Sobol.
 *
 * Multidimensional sobol with generator matrices. Dimension 0 and 1 are equal
 * to classic Van der Corput and Sobol sequences. */

#ifdef __SOBOL__

/* Skip initial numbers that for some dimensions have clear patterns that
 * don't cover the entire sample space. Ideally we would have a better
 * progressive pattern that doesn't suffer from this problem, because even
 * with this offset some dimensions are quite poor.
 */
#  define SOBOL_SKIP 64

/* The MSB of RNG stores whether dithering should be used.
 * If it is set, RNG[0:14] stores the x pixel coordinate and RNG[15:29] the y coordinate, RNG[30] is unused.
 * If it isn't set, RNG[0:15] and RNG[16:30] are directly used for scrambling (note that the second one only has 15 bits).
 *
 * This distinction is needed because some parts of the code hash the RNG to get multiple decorrelated samples (mainly branched path tracing).
 * That operation isn't well defined for the dithered scrambling, so the code falls back to the regular scrambling (see path_rng_hash).
*/
#define DITHER_MASK 0x80000000
#define DITHER_COORD_MASK 0x7fff
#define DITHER_Y_SHIFT 15

ccl_device uint sobol_dimension(KernelGlobals *kg, int index, int dimension)
{
  uint result = 0;
  uint i = index + SOBOL_SKIP;
  for (int j = 0, x; (x = find_first_set(i)); i >>= x) {
    j += x;
    result ^= kernel_tex_fetch(__sample_pattern_lut, 32 * dimension + j - 1);
  }
  return result;
}

#endif /* __SOBOL__ */

ccl_device_forceinline float path_rng_1D(
    KernelGlobals *kg, uint rng_hash, int sample, int num_samples, int dimension)
{
#ifdef __DEBUG_CORRELATION__
  return (float)drand48();
#endif
  if (kernel_data.integrator.sampling_pattern == SAMPLING_PATTERN_PMJ) {
    return pmj_sample_1D(kg, sample, rng_hash, dimension);
  }
#ifdef __CMJ__
#  ifdef __SOBOL__
  if (kernel_data.integrator.sampling_pattern == SAMPLING_PATTERN_CMJ)
#  endif
  {
    /* Correlated multi-jitter. */
    int p = rng_hash + dimension;
    return cmj_sample_1D(sample, num_samples, p);
  }
#endif

#ifdef __SOBOL__
  /* Sobol sequence value using direction vectors. */
  uint result = sobol_dimension(kg, sample, dimension);
  float r = (float)result * (1.0f / (float)0xFFFFFFFF);

  /* Cranly-Patterson rotation using rng seed */
  float shift;

	if(kernel_data.integrator.dither_size > 0) {
		int size = kernel_data.integrator.dither_size;
		/* Extract the pixel coordinates from rng and wrap them into the dither matrix. */
		int x = (rng_hash & DITHER_COORD_MASK) % size;
		int y = ((rng_hash >> DITHER_Y_SHIFT) & DITHER_COORD_MASK) % size;
		float2 shifts = kernel_tex_fetch(__sobol_dither, y*size + x);
		shift = (dimension & 1)? shifts.y: shifts.x;
	}
	else {
		/* Hash rng with dimension to solve correlation issues.
		* See T38710, T50116.
		*/
		uint tmp_rng = cmj_hash_simple(dimension, rng_hash);
		shift = tmp_rng * (1.0f / (float)0xFFFFFFFF);
	}

  shift *= kernel_data.integrator.scrambling_distance;

  return r + shift - floorf(r + shift);
#endif
}

ccl_device_forceinline void path_rng_2D(KernelGlobals *kg,
                                        uint rng_hash,
                                        int sample,
                                        int num_samples,
                                        int dimension,
                                        float *fx,
                                        float *fy)
{
#ifdef __DEBUG_CORRELATION__
  *fx = (float)drand48();
  *fy = (float)drand48();
  return;
#endif
  if (kernel_data.integrator.sampling_pattern == SAMPLING_PATTERN_PMJ) {
    pmj_sample_2D(kg, sample, rng_hash, dimension, fx, fy);
    return;
  }
#ifdef __CMJ__
#  ifdef __SOBOL__
  if (kernel_data.integrator.sampling_pattern == SAMPLING_PATTERN_CMJ)
#  endif
  {
    /* Correlated multi-jitter. */
    int p = rng_hash + dimension;
    cmj_sample_2D(sample, num_samples, p, fx, fy);
    return;
  }
#endif

#ifdef __SOBOL__
  /* Sobol. */
  *fx = path_rng_1D(kg, rng_hash, sample, num_samples, dimension);
  *fy = path_rng_1D(kg, rng_hash, sample, num_samples, dimension + 1);
#endif
}

ccl_device_inline void path_rng_init(KernelGlobals *kg,
                                     int sample,
                                     int num_samples,
                                     uint *rng_hash,
                                     int x,
                                     int y,
                                     float *fx,
                                     float *fy)
{
  /* load state */
	if(kernel_data.integrator.dither_size > 0) {
		*rng_hash = ((y & DITHER_COORD_MASK) << DITHER_Y_SHIFT) | (x & DITHER_COORD_MASK) | DITHER_MASK;
	}
	else {
    *rng_hash = hash_uint2(x, y);
    *rng_hash ^= kernel_data.integrator.seed;
	}  

#ifdef __DEBUG_CORRELATION__
  srand48(*rng_hash + sample);
#endif

  if (sample == 0) {
    *fx = 0.5f;
    *fy = 0.5f;
  }
  else {
    path_rng_2D(kg, *rng_hash, sample, num_samples, PRNG_FILTER_U, fx, fy);
  }
}

/* Linear Congruential Generator */

ccl_device uint lcg_step_uint(uint *rng)
{
  /* implicit mod 2^32 */
  *rng = (1103515245 * (*rng) + 12345);
  return *rng;
}

ccl_device float lcg_step_float(uint *rng)
{
  /* implicit mod 2^32 */
  *rng = (1103515245 * (*rng) + 12345);
  return (float)*rng * (1.0f / (float)0xFFFFFFFF);
}

ccl_device uint lcg_init(uint seed)
{
  uint rng = seed;
  lcg_step_uint(&rng);
  return rng;
}

/* Path Tracing Utility Functions
 *
 * For each random number in each step of the path we must have a unique
 * dimension to avoid using the same sequence twice.
 *
 * For branches in the path we must be careful not to reuse the same number
 * in a sequence and offset accordingly.
 */

ccl_device_inline float path_state_rng_1D(KernelGlobals *kg,
                                          const ccl_addr_space PathState *state,
                                          int dimension)
{
  return path_rng_1D(
      kg, state->rng_hash, state->sample, state->num_samples, state->rng_offset + dimension);
}

ccl_device_inline void path_state_rng_2D(
    KernelGlobals *kg, const ccl_addr_space PathState *state, int dimension, float *fx, float *fy)
{
  path_rng_2D(kg,
              state->rng_hash,
              state->sample,
              state->num_samples,
              state->rng_offset + dimension,
              fx,
              fy);
}

ccl_device_inline float path_state_rng_1D_hash(KernelGlobals *kg,
                                               const ccl_addr_space PathState *state,
                                               uint hash)
{
	/* Use a hash instead of dimension, this is not great but avoids adding
	 * more dimensions to each bounce which reduces quality of dimensions we
	 * are already using. */
	return path_rng_1D(kg,
	                   cmj_hash_simple(state->rng_hash, hash),
	                   state->sample,
                     state->num_samples,
	                   state->rng_offset);
}

ccl_device_inline float path_branched_rng_1D(KernelGlobals *kg,
                                             uint rng_hash,
                                             const ccl_addr_space PathState *state,
                                             int branch,
                                             int num_branches,
                                             int dimension)
{
  return path_rng_1D(kg,
                     rng_hash,
                     state->sample * num_branches + branch,
                     state->num_samples * num_branches,
                     state->rng_offset + dimension);
}

ccl_device_inline void path_branched_rng_2D(KernelGlobals *kg,
                                            uint rng_hash,
                                            const ccl_addr_space PathState *state,
                                            int branch,
                                            int num_branches,
                                            int dimension,
                                            float *fx,
                                            float *fy)
{
  path_rng_2D(kg,
              rng_hash,
              state->sample * num_branches + branch,
              state->num_samples * num_branches,
              state->rng_offset + dimension,
              fx,
              fy);
}

/* Utility functions to get light termination value,
 * since it might not be needed in many cases.
 */
ccl_device_inline float path_state_rng_light_termination(KernelGlobals *kg,
                                                         const ccl_addr_space PathState *state)
{
  if (kernel_data.integrator.light_inv_rr_threshold > 0.0f) {
    return path_state_rng_1D(kg, state, PRNG_LIGHT_TERMINATE);
  }
  return 0.0f;
}

ccl_device_inline float path_branched_rng_light_termination(KernelGlobals *kg,
                                                            uint rng_hash,
                                                            const ccl_addr_space PathState *state,
                                                            int branch,
                                                            int num_branches)
{
  if (kernel_data.integrator.light_inv_rr_threshold > 0.0f) {
    return path_branched_rng_1D(kg, rng_hash, state, branch, num_branches, PRNG_LIGHT_TERMINATE);
  }
  return 0.0f;
}

ccl_device_inline uint lcg_state_init(PathState *state, uint scramble)
{
	return lcg_init(state->rng_hash + state->rng_offset + state->sample*scramble);
}

ccl_device_inline uint lcg_state_init_addrspace(ccl_addr_space PathState *state, uint scramble)
{
	return lcg_init(state->rng_hash + state->rng_offset + state->sample*scramble);
}

ccl_device float lcg_step_float_addrspace(ccl_addr_space uint *rng)
{
  /* Implicit mod 2^32 */
  *rng = (1103515245 * (*rng) + 12345);
  return (float)*rng * (1.0f / (float)0xFFFFFFFF);
}

<<<<<<< HEAD
ccl_device_inline uint path_rng_hash(uint rng_hash, int i)
{
	/* Fall back to the regular scrambling after hashing. */
	return cmj_hash(rng_hash, i) & (~DITHER_MASK);
=======
ccl_device_inline bool sample_is_even(int pattern, int sample)
{
  if (pattern == SAMPLING_PATTERN_PMJ) {
    /* See Section 10.2.1, "Progressive Multi-Jittered Sample Sequences", Christensen et al.
     * We can use this to get divide sample sequence into two classes for easier variance
     * estimation. There must be a more elegant way of writing this? */
#if defined(__GNUC__) && !defined(__KERNEL_GPU__)
    return __builtin_popcount(sample & 0xaaaaaaaa) & 1;
#elif defined(__NVCC__)
    return __popc(sample & 0xaaaaaaaa) & 1;
#else
    int i = sample & 0xaaaaaaaa;
    i = i - ((i >> 1) & 0x55555555);
    i = (i & 0x33333333) + ((i >> 2) & 0x33333333);
    i = (((i + (i >> 4)) & 0xF0F0F0F) * 0x1010101) >> 24;
    return i & 1;
#endif
  }
  else {
    /* TODO(Stefan): Are there reliable ways of dividing CMJ and Sobol into two classes? */
    return sample & 0x1;
  }
>>>>>>> 40343a76
}

CCL_NAMESPACE_END<|MERGE_RESOLUTION|>--- conflicted
+++ resolved
@@ -240,7 +240,7 @@
 	return path_rng_1D(kg,
 	                   cmj_hash_simple(state->rng_hash, hash),
 	                   state->sample,
-                     state->num_samples,
+        		   state->num_samples,
 	                   state->rng_offset);
 }
 
@@ -317,12 +317,6 @@
   return (float)*rng * (1.0f / (float)0xFFFFFFFF);
 }
 
-<<<<<<< HEAD
-ccl_device_inline uint path_rng_hash(uint rng_hash, int i)
-{
-	/* Fall back to the regular scrambling after hashing. */
-	return cmj_hash(rng_hash, i) & (~DITHER_MASK);
-=======
 ccl_device_inline bool sample_is_even(int pattern, int sample)
 {
   if (pattern == SAMPLING_PATTERN_PMJ) {
@@ -345,7 +339,12 @@
     /* TODO(Stefan): Are there reliable ways of dividing CMJ and Sobol into two classes? */
     return sample & 0x1;
   }
->>>>>>> 40343a76
+}
+
+ccl_device_inline uint path_rng_hash(uint rng_hash, int i)
+{
+	/* Fall back to the regular scrambling after hashing. */
+	return cmj_hash(rng_hash, i) & (~DITHER_MASK);
 }
 
 CCL_NAMESPACE_END
--- conflicted
+++ resolved
@@ -174,11 +174,7 @@
       path_state_branch(&ps, j, num_samples);
 
       VolumeIntegrateResult result = kernel_volume_integrate(
-<<<<<<< HEAD
-          kg, &ps, buffer, sd, &volume_ray, L, &tp, heterogeneous);
-=======
-          kg, &ps, sd, &volume_ray, L, &tp, step_size);
->>>>>>> d809a026
+          kg, &ps, buffer, sd, &volume_ray, L, &tp, step_size);
 
 #      ifdef __VOLUME_SCATTER__
       if (result == VOLUME_PATH_SCATTERED) {
@@ -265,7 +261,7 @@
       float shadow_transparency = L->shadow_transparency;
 #    endif
 
-      ps.rng_hash = path_rng_hash(state->rng_hash, i);
+      ps.rng_hash = cmj_hash(state->rng_hash, i);
 
       if (!kernel_branched_path_surface_bounce(
               kg, sd, sc, j, num_samples, &tp, &ps, &L->state, &bsdf_ray, sum_sample_weight)) {
@@ -310,7 +306,7 @@
     uint lcg_state = lcg_state_init(state, 0x68bc21eb);
     int num_samples = kernel_data.integrator.subsurface_samples * 3;
     float num_samples_inv = 1.0f / num_samples;
-    uint bssrdf_rng_hash = path_rng_hash(state->rng_hash, i);
+    uint bssrdf_rng_hash = cmj_hash(state->rng_hash, i);
 
     /* do subsurface scatter step with copy of shader data, this will
      * replace the BSSRDF with a diffuse BSDF closure */

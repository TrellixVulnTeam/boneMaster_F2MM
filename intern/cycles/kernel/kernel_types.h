/*
 * Copyright 2011-2013 Blender Foundation
 *
 * Licensed under the Apache License, Version 2.0 (the "License");
 * you may not use this file except in compliance with the License.
 * You may obtain a copy of the License at
 *
 * http://www.apache.org/licenses/LICENSE-2.0
 *
 * Unless required by applicable law or agreed to in writing, software
 * distributed under the License is distributed on an "AS IS" BASIS,
 * WITHOUT WARRANTIES OR CONDITIONS OF ANY KIND, either express or implied.
 * See the License for the specific language governing permissions and
 * limitations under the License.
 */

#ifndef __KERNEL_TYPES_H__
#define __KERNEL_TYPES_H__

#if !defined(__KERNEL_GPU__) && defined(WITH_EMBREE)
#  include <embree3/rtcore.h>
#  include <embree3/rtcore_scene.h>
#  define __EMBREE__
#endif

#include "kernel/kernel_math.h"
#include "kernel/svm/svm_types.h"
#include "util/util_static_assert.h"

#ifndef __KERNEL_GPU__
#  define __KERNEL_CPU__
#endif

/* TODO(sergey): This is only to make it possible to include this header
 * from outside of the kernel. but this could be done somewhat cleaner?
 */
#ifndef ccl_addr_space
#  define ccl_addr_space
#endif

CCL_NAMESPACE_BEGIN

/* Constants */
#define OBJECT_MOTION_PASS_SIZE 2
#define FILTER_TABLE_SIZE 1024
#define RAMP_TABLE_SIZE 256
#define SHUTTER_TABLE_SIZE 256

#define BSSRDF_MIN_RADIUS 1e-8f
#define BSSRDF_MAX_HITS 4
#define BSSRDF_MAX_BOUNCES 256
#define LOCAL_MAX_HITS 4

#define LIGHTGROUPS_MAX 32

#define VOLUME_BOUNDS_MAX 1024

#define BECKMANN_TABLE_SIZE 256

#define SHADER_NONE (~0)
#define OBJECT_NONE (~0)
#define PRIM_NONE (~0)
#define LAMP_NONE (~0)
#define ID_NONE (0.0f)
#define LIGHTGROUPS_NONE 0

#define VOLUME_STACK_SIZE	32
#define RNG_DITHER_MASK 0x80000000
#define RNG_DITHER_SIZE 128

/* Split kernel constants */
#define WORK_POOL_SIZE_GPU 64
#define WORK_POOL_SIZE_CPU 1
#ifdef __KERNEL_GPU__
#  define WORK_POOL_SIZE WORK_POOL_SIZE_GPU
#else
#  define WORK_POOL_SIZE WORK_POOL_SIZE_CPU
#endif

#define SHADER_SORT_BLOCK_SIZE 2048

#ifdef __KERNEL_OPENCL__
#  define SHADER_SORT_LOCAL_SIZE 64
#elif defined(__KERNEL_CUDA__)
#  define SHADER_SORT_LOCAL_SIZE 32
#else
#  define SHADER_SORT_LOCAL_SIZE 1
#endif

/* Kernel features */
#define __SOBOL__
#define __INSTANCING__
#define __DPDU__
#define __UV__
#define __BACKGROUND__
#define __CAUSTICS_TRICKS__
#define __VISIBILITY_FLAG__
#define __RAY_DIFFERENTIALS__
#define __CAMERA_CLIPPING__
#define __INTERSECTION_REFINE__
#define __CLAMP_SAMPLE__
#define __PATCH_EVAL__
#define __SHADOW_TRICKS__
#define __DENOISING_FEATURES__
#define __SHADER_RAYTRACE__
#define __AO__
#define __PASSES__
#define __HAIR__

/* Without these we get an AO render, used by OpenCL preview kernel. */
#ifndef __KERNEL_AO_PREVIEW__
#  define __SVM__
#  define __EMISSION__
#  define __TEXTURES__
#  define __EXTRA_NODES__
#  define __HOLDOUT__
#  define __MULTI_CLOSURE__
#  define __TRANSPARENT_SHADOWS__
#  define __BACKGROUND_MIS__
#  define __LAMP_MIS__
#  define __CAMERA_MOTION__
#  define __OBJECT_MOTION__
#  define __BAKING__
#  define __PRINCIPLED__
#  define __SUBSURFACE__
#  define __VOLUME__
#  define __VOLUME_SCATTER__
#  define __CMJ__
#  define __SHADOW_RECORD_ALL__
#  define __BRANCHED_PATH__
#endif

/* Device specific features */
#ifdef __KERNEL_CPU__
#  ifdef __KERNEL_SSE2__
#    define __QBVH__
#  endif
#  ifdef WITH_OSL
#    define __OSL__
#  endif
#  define __VOLUME_DECOUPLED__
#  define __VOLUME_RECORD_ALL__
#endif /* __KERNEL_CPU__ */

#ifdef __KERNEL_CUDA__
#  ifdef __SPLIT_KERNEL__
#    undef __BRANCHED_PATH__
#  endif
#endif /* __KERNEL_CUDA__ */

#ifdef __KERNEL_OPTIX__
#  undef __BAKING__
#  undef __BRANCHED_PATH__
/* TODO(pmours): Cannot use optixTrace in non-inlined functions */
#  undef __SHADER_RAYTRACE__
#endif /* __KERNEL_OPTIX__ */

#ifdef __KERNEL_OPENCL__
#endif /* __KERNEL_OPENCL__ */

/* Scene-based selective features compilation. */
#ifdef __NO_CAMERA_MOTION__
#  undef __CAMERA_MOTION__
#endif
#ifdef __NO_OBJECT_MOTION__
#  undef __OBJECT_MOTION__
#endif
#ifdef __NO_HAIR__
#  undef __HAIR__
#endif
#ifdef __NO_VOLUME__
#  undef __VOLUME__
#  undef __VOLUME_SCATTER__
#endif
#ifdef __NO_SUBSURFACE__
#  undef __SUBSURFACE__
#endif
#ifdef __NO_BAKING__
#  undef __BAKING__
#endif
#ifdef __NO_BRANCHED_PATH__
#  undef __BRANCHED_PATH__
#endif
#ifdef __NO_PATCH_EVAL__
#  undef __PATCH_EVAL__
#endif
#ifdef __NO_TRANSPARENT__
#  undef __TRANSPARENT_SHADOWS__
#endif
#ifdef __NO_SHADOW_TRICKS__
#  undef __SHADOW_TRICKS__
#endif
#ifdef __NO_PRINCIPLED__
#  undef __PRINCIPLED__
#endif
#ifdef __NO_DENOISING__
#  undef __DENOISING_FEATURES__
#endif
#ifdef __NO_SHADER_RAYTRACE__
#  undef __SHADER_RAYTRACE__
#endif

/* Features that enable others */
#ifdef WITH_CYCLES_DEBUG
#  define __KERNEL_DEBUG__
#endif

#if defined(__SUBSURFACE__) || defined(__SHADER_RAYTRACE__)
#  define __BVH_LOCAL__
#endif

/* Shader Evaluation */

typedef enum ShaderEvalType {
  SHADER_EVAL_DISPLACE,
  SHADER_EVAL_BACKGROUND,
  /* bake types */
  SHADER_EVAL_BAKE, /* no real shade, it's used in the code to
                     * differentiate the type of shader eval from the above
                     */
  /* data passes */
  SHADER_EVAL_NORMAL,
  SHADER_EVAL_UV,
  SHADER_EVAL_ROUGHNESS,
  SHADER_EVAL_DIFFUSE_COLOR,
  SHADER_EVAL_GLOSSY_COLOR,
  SHADER_EVAL_TRANSMISSION_COLOR,
  SHADER_EVAL_EMISSION,
  SHADER_EVAL_AOV_COLOR,
  SHADER_EVAL_AOV_VALUE,

  /* light passes */
  SHADER_EVAL_AO,
  SHADER_EVAL_COMBINED,
  SHADER_EVAL_SHADOW,
  SHADER_EVAL_DIFFUSE,
  SHADER_EVAL_GLOSSY,
  SHADER_EVAL_TRANSMISSION,

  /* extra */
  SHADER_EVAL_ENVIRONMENT,
} ShaderEvalType;

/* Path Tracing
 * note we need to keep the u/v pairs at even values */

enum PathTraceDimension {
  PRNG_FILTER_U = 0,
  PRNG_FILTER_V = 1,
  PRNG_LENS_U = 2,
  PRNG_LENS_V = 3,
  PRNG_TIME = 4,
  PRNG_UNUSED_0 = 5,
  PRNG_UNUSED_1 = 6, /* for some reason (6, 7) is a bad sobol pattern */
  PRNG_UNUSED_2 = 7, /* with a low number of samples (< 64) */
  PRNG_BASE_NUM = 10,

  PRNG_BSDF_U = 0,
  PRNG_BSDF_V = 1,
  PRNG_LIGHT_U = 2,
  PRNG_LIGHT_V = 3,
  PRNG_LIGHT_TERMINATE = 4,
  PRNG_TERMINATE = 5,
  PRNG_PHASE_CHANNEL = 6,
  PRNG_SCATTER_DISTANCE = 7,
  PRNG_BOUNCE_NUM = 8,

  PRNG_BEVEL_U = 6, /* reuse volume dimension, correlation won't harm */
  PRNG_BEVEL_V = 7,
};

enum SamplingPattern {
  SAMPLING_PATTERN_SOBOL = 0,
  SAMPLING_PATTERN_CMJ = 1,
  SAMPLING_PATTERN_PMJ = 2,

  SAMPLING_NUM_PATTERNS,
};

/* these flags values correspond to raytypes in osl.cpp, so keep them in sync! */

enum PathRayFlag {
  /* Ray visibility. */
  PATH_RAY_CAMERA = (1 << 0),
  PATH_RAY_REFLECT = (1 << 1),
  PATH_RAY_TRANSMIT = (1 << 2),
  PATH_RAY_DIFFUSE = (1 << 3),
  PATH_RAY_GLOSSY = (1 << 4),
  PATH_RAY_SINGULAR = (1 << 5),
  PATH_RAY_TRANSPARENT = (1 << 6),

  /* Shadow ray visibility. */
  PATH_RAY_SHADOW_OPAQUE_NON_CATCHER = (1 << 7),
  PATH_RAY_SHADOW_OPAQUE_CATCHER = (1 << 8),
  PATH_RAY_SHADOW_OPAQUE = (PATH_RAY_SHADOW_OPAQUE_NON_CATCHER | PATH_RAY_SHADOW_OPAQUE_CATCHER),
  PATH_RAY_SHADOW_TRANSPARENT_NON_CATCHER = (1 << 9),
  PATH_RAY_SHADOW_TRANSPARENT_CATCHER = (1 << 10),
  PATH_RAY_SHADOW_TRANSPARENT = (PATH_RAY_SHADOW_TRANSPARENT_NON_CATCHER |
                                 PATH_RAY_SHADOW_TRANSPARENT_CATCHER),
  PATH_RAY_SHADOW_NON_CATCHER = (PATH_RAY_SHADOW_OPAQUE_NON_CATCHER |
                                 PATH_RAY_SHADOW_TRANSPARENT_NON_CATCHER),
  PATH_RAY_SHADOW = (PATH_RAY_SHADOW_OPAQUE | PATH_RAY_SHADOW_TRANSPARENT),

  /* Unused, free to reuse. */
  PATH_RAY_UNUSED = (1 << 11),

  /* Ray visibility for volume scattering. */
  PATH_RAY_VOLUME_SCATTER = (1 << 12),

  /* Special flag to tag unaligned BVH nodes. */
  PATH_RAY_NODE_UNALIGNED = (1 << 13),

  PATH_RAY_ALL_VISIBILITY = ((1 << 14) - 1),

  /* Don't apply multiple importance sampling weights to emission from
   * lamp or surface hits, because they were not direct light sampled. */
  PATH_RAY_MIS_SKIP = (1 << 14),
  /* Diffuse bounce earlier in the path, skip SSS to improve performance
   * and avoid branching twice with disk sampling SSS. */
  PATH_RAY_DIFFUSE_ANCESTOR = (1 << 15),
  /* Single pass has been written. */
  PATH_RAY_SINGLE_PASS_DONE = (1 << 16),
  /* Ray is behind a shadow catcher .*/
  PATH_RAY_SHADOW_CATCHER = (1 << 17),
  /* Store shadow data for shadow catcher or denoising. */
  PATH_RAY_STORE_SHADOW_INFO = (1 << 18),
  /* Zero background alpha, for camera or transparent glass rays. */
  PATH_RAY_TRANSPARENT_BACKGROUND = (1 << 19),
  /* Terminate ray immediately at next bounce. */
  PATH_RAY_TERMINATE_IMMEDIATE = (1 << 20),
  /* Ray is to be terminated, but continue with transparent bounces and
   * emission as long as we encounter them. This is required to make the
   * MIS between direct and indirect light rays match, as shadow rays go
   * through transparent surfaces to reach emission too. */
  PATH_RAY_TERMINATE_AFTER_TRANSPARENT = (1 << 21),
  /* Ray is to be terminated. */
  PATH_RAY_TERMINATE = (PATH_RAY_TERMINATE_IMMEDIATE | PATH_RAY_TERMINATE_AFTER_TRANSPARENT),
  /* Path and shader is being evaluated for direct lighting emission. */
  PATH_RAY_EMISSION = (1 << 22)
};

/* Closure Label */

typedef enum ClosureLabel {
  LABEL_NONE = 0,
  LABEL_TRANSMIT = 1,
  LABEL_REFLECT = 2,
  LABEL_DIFFUSE = 4,
  LABEL_GLOSSY = 8,
  LABEL_SINGULAR = 16,
  LABEL_TRANSPARENT = 32,
  LABEL_VOLUME_SCATTER = 64,
  LABEL_TRANSMIT_TRANSPARENT = 128,
} ClosureLabel;

/* Render Passes */

#define PASS_NAME_JOIN(a, b) a##_##b
#define PASSMASK(pass) (1 << ((PASS_NAME_JOIN(PASS, pass)) % 32))

#define PASSMASK_COMPONENT(comp) \
  (PASSMASK(PASS_NAME_JOIN(comp, DIRECT)) | PASSMASK(PASS_NAME_JOIN(comp, INDIRECT)) | \
   PASSMASK(PASS_NAME_JOIN(comp, COLOR)))

typedef enum PassType {
  PASS_NONE = 0,

  /* Main passes */
  PASS_COMBINED = 1,
  PASS_DEPTH,
  PASS_NORMAL,
  PASS_UV,
  PASS_OBJECT_ID,
  PASS_MATERIAL_ID,
  PASS_MOTION,
  PASS_MOTION_WEIGHT,
#ifdef __KERNEL_DEBUG__
  PASS_BVH_TRAVERSED_NODES,
  PASS_BVH_TRAVERSED_INSTANCES,
  PASS_BVH_INTERSECTIONS,
  PASS_RAY_BOUNCES,
#endif
  PASS_RENDER_TIME,
  PASS_CRYPTOMATTE,
  PASS_AOV_COLOR,
  PASS_AOV_VALUE,
  PASS_ADAPTIVE_AUX_BUFFER,
  PASS_SAMPLE_COUNT,
  PASS_CATEGORY_MAIN_END = 31,

  PASS_MIST = 32,
  PASS_EMISSION,
  PASS_BACKGROUND,
  PASS_AO,
  PASS_SHADOW,
  PASS_LIGHT, /* no real pass, used to force use_light_pass */
  PASS_DIFFUSE_DIRECT,
  PASS_DIFFUSE_INDIRECT,
  PASS_DIFFUSE_COLOR,
  PASS_GLOSSY_DIRECT,
  PASS_GLOSSY_INDIRECT,
  PASS_GLOSSY_COLOR,
  PASS_TRANSMISSION_DIRECT,
  PASS_TRANSMISSION_INDIRECT,
  PASS_TRANSMISSION_COLOR,
  PASS_VOLUME_DIRECT = 50,
  PASS_VOLUME_INDIRECT,
  /* No Scatter color since it's tricky to define what it would even mean. */
  PASS_LIGHTGROUP,
  PASS_CATEGORY_LIGHT_END = 63,

  PASS_BAKE_PRIMITIVE,
  PASS_BAKE_DIFFERENTIAL,
  PASS_CATEGORY_BAKE_END = 95
} PassType;

#define PASS_ANY (~0)

typedef enum CryptomatteType {
  CRYPT_NONE = 0,
  CRYPT_OBJECT = (1 << 0),
  CRYPT_MATERIAL = (1 << 1),
  CRYPT_ASSET = (1 << 2),
  CRYPT_ACCURATE = (1 << 3),
} CryptomatteType;

typedef enum DenoisingPassOffsets {
  DENOISING_PASS_NORMAL = 0,
  DENOISING_PASS_NORMAL_VAR = 3,
  DENOISING_PASS_ALBEDO = 6,
  DENOISING_PASS_ALBEDO_VAR = 9,
  DENOISING_PASS_DEPTH = 12,
  DENOISING_PASS_DEPTH_VAR = 13,
  DENOISING_PASS_SHADOW_A = 14,
  DENOISING_PASS_SHADOW_B = 17,
  DENOISING_PASS_COLOR = 20,
  DENOISING_PASS_COLOR_VAR = 23,
  DENOISING_PASS_CLEAN = 26,

  DENOISING_PASS_PREFILTERED_DEPTH = 0,
  DENOISING_PASS_PREFILTERED_NORMAL = 1,
  DENOISING_PASS_PREFILTERED_SHADOWING = 4,
  DENOISING_PASS_PREFILTERED_ALBEDO = 5,
  DENOISING_PASS_PREFILTERED_COLOR = 8,
  DENOISING_PASS_PREFILTERED_VARIANCE = 11,
  DENOISING_PASS_PREFILTERED_INTENSITY = 14,

  DENOISING_PASS_SIZE_BASE = 26,
  DENOISING_PASS_SIZE_CLEAN = 3,
  DENOISING_PASS_SIZE_PREFILTERED = 15,
} DenoisingPassOffsets;

typedef enum eBakePassFilter {
  BAKE_FILTER_NONE = 0,
  BAKE_FILTER_DIRECT = (1 << 0),
  BAKE_FILTER_INDIRECT = (1 << 1),
  BAKE_FILTER_COLOR = (1 << 2),
  BAKE_FILTER_DIFFUSE = (1 << 3),
  BAKE_FILTER_GLOSSY = (1 << 4),
  BAKE_FILTER_TRANSMISSION = (1 << 5),
  BAKE_FILTER_EMISSION = (1 << 6),
  BAKE_FILTER_AO = (1 << 7),
} eBakePassFilter;

typedef enum BakePassFilterCombos {
  BAKE_FILTER_COMBINED = (BAKE_FILTER_DIRECT | BAKE_FILTER_INDIRECT | BAKE_FILTER_DIFFUSE |
                          BAKE_FILTER_GLOSSY | BAKE_FILTER_TRANSMISSION | BAKE_FILTER_EMISSION |
                          BAKE_FILTER_AO),
  BAKE_FILTER_DIFFUSE_DIRECT = (BAKE_FILTER_DIRECT | BAKE_FILTER_DIFFUSE),
  BAKE_FILTER_GLOSSY_DIRECT = (BAKE_FILTER_DIRECT | BAKE_FILTER_GLOSSY),
  BAKE_FILTER_TRANSMISSION_DIRECT = (BAKE_FILTER_DIRECT | BAKE_FILTER_TRANSMISSION),
  BAKE_FILTER_DIFFUSE_INDIRECT = (BAKE_FILTER_INDIRECT | BAKE_FILTER_DIFFUSE),
  BAKE_FILTER_GLOSSY_INDIRECT = (BAKE_FILTER_INDIRECT | BAKE_FILTER_GLOSSY),
  BAKE_FILTER_TRANSMISSION_INDIRECT = (BAKE_FILTER_INDIRECT | BAKE_FILTER_TRANSMISSION),
} BakePassFilterCombos;

typedef enum DenoiseFlag {
  DENOISING_CLEAN_DIFFUSE_DIR = (1 << 0),
  DENOISING_CLEAN_DIFFUSE_IND = (1 << 1),
  DENOISING_CLEAN_GLOSSY_DIR = (1 << 2),
  DENOISING_CLEAN_GLOSSY_IND = (1 << 3),
  DENOISING_CLEAN_TRANSMISSION_DIR = (1 << 4),
  DENOISING_CLEAN_TRANSMISSION_IND = (1 << 5),
  DENOISING_CLEAN_ALL_PASSES = (1 << 6) - 1,
} DenoiseFlag;

#ifdef __KERNEL_DEBUG__
/* NOTE: This is a runtime-only struct, alignment is not
 * really important here.
 */
typedef struct DebugData {
  int num_bvh_traversed_nodes;
  int num_bvh_traversed_instances;
  int num_bvh_intersections;
  int num_ray_bounces;
} DebugData;
#endif

typedef ccl_addr_space struct PathRadianceState {
#ifdef __PASSES__
  float3 diffuse;
  float3 glossy;
  float3 transmission;
  float3 volume;

  float3 direct;
#endif
} PathRadianceState;

typedef ccl_addr_space struct PathRadiance {
#ifdef __PASSES__
  int use_light_pass;
#endif

  float transparent;
  float3 emission;
#ifdef __PASSES__
  float3 background;
  float3 ao;

  float3 indirect;
  float3 direct_emission;

  float3 color_diffuse;
  float3 color_glossy;
  float3 color_transmission;

  float3 direct_diffuse;
  float3 direct_glossy;
  float3 direct_transmission;
  float3 direct_volume;

  float3 indirect_diffuse;
  float3 indirect_glossy;
  float3 indirect_transmission;
  float3 indirect_volume;

  float4 shadow;
  float mist;
#endif

  struct PathRadianceState state;

#ifdef __SHADOW_TRICKS__
  /* Total light reachable across the path, ignoring shadow blocked queries. */
  float3 path_total;
  /* Total light reachable across the path with shadow blocked queries
   * applied here.
   *
   * Dividing this figure by path_total will give estimate of shadow pass.
   */
  float3 path_total_shaded;

  /* Color of the background on which shadow is alpha-overed. */
  float3 shadow_background_color;

  /* Path radiance sum and throughput at the moment when ray hits shadow
   * catcher object.
   */
  float shadow_throughput;

  /* Accumulated transparency along the path after shadow catcher bounce. */
  float shadow_transparency;

  /* Indicate if any shadow catcher data is set. */
  int has_shadow_catcher;
#endif

#ifdef __DENOISING_FEATURES__
  float3 denoising_normal;
  float3 denoising_albedo;
  float denoising_depth;
#endif /* __DENOISING_FEATURES__ */

#ifdef __KERNEL_DEBUG__
  DebugData debug_data;
#endif /* __KERNEL_DEBUG__ */
} PathRadiance;

typedef struct BsdfEval {
#ifdef __PASSES__
  int use_light_pass;
#endif

  float3 diffuse;
#ifdef __PASSES__
  float3 glossy;
  float3 transmission;
  float3 transparent;
  float3 volume;
#endif
#ifdef __SHADOW_TRICKS__
  float3 sum_no_mis;
#endif
} BsdfEval;

/* Shader Flag */

typedef enum ShaderFlag {
  SHADER_SMOOTH_NORMAL = (1 << 31),
  SHADER_CAST_SHADOW = (1 << 30),
  SHADER_AREA_LIGHT = (1 << 29),
  SHADER_USE_MIS = (1 << 28),
  SHADER_EXCLUDE_DIFFUSE = (1 << 27),
  SHADER_EXCLUDE_GLOSSY = (1 << 26),
  SHADER_EXCLUDE_TRANSMIT = (1 << 25),
  SHADER_EXCLUDE_CAMERA = (1 << 24),
  SHADER_EXCLUDE_SCATTER = (1 << 23),
  SHADER_EXCLUDE_ANY = (SHADER_EXCLUDE_DIFFUSE | SHADER_EXCLUDE_GLOSSY | SHADER_EXCLUDE_TRANSMIT |
                        SHADER_EXCLUDE_CAMERA | SHADER_EXCLUDE_SCATTER),

  SHADER_MASK = ~(SHADER_SMOOTH_NORMAL | SHADER_CAST_SHADOW | SHADER_AREA_LIGHT | SHADER_USE_MIS |
                  SHADER_EXCLUDE_ANY)
} ShaderFlag;

/* Light Type */

typedef enum LightType {
  LIGHT_POINT,
  LIGHT_DISTANT,
  LIGHT_BACKGROUND,
  LIGHT_AREA,
  LIGHT_SPOT,
  LIGHT_TRIANGLE
} LightType;

/* Camera Type */

enum CameraType { CAMERA_PERSPECTIVE, CAMERA_ORTHOGRAPHIC, CAMERA_PANORAMA };

/* Panorama Type */

enum PanoramaType {
  PANORAMA_EQUIRECTANGULAR = 0,
  PANORAMA_FISHEYE_EQUIDISTANT = 1,
  PANORAMA_FISHEYE_EQUISOLID = 2,
  PANORAMA_MIRRORBALL = 3,

  PANORAMA_NUM_TYPES,
};

/* Differential */

typedef struct differential3 {
  float3 dx;
  float3 dy;
} differential3;

typedef struct differential {
  float dx;
  float dy;
} differential;

/* Ray */

typedef struct Ray {
/* TODO(sergey): This is only needed because current AMD
 * compiler has hard time building the kernel with this
 * reshuffle. And at the same time reshuffle will cause
 * less optimal CPU code in certain places.
 *
 * We'll get rid of this nasty exception once AMD compiler
 * is fixed.
 */
#ifndef __KERNEL_OPENCL_AMD__
  float3 P;   /* origin */
  float3 D;   /* direction */
  float t;    /* length of the ray */
  float time; /* time (for motion blur) */
#else
  float t;    /* length of the ray */
  float time; /* time (for motion blur) */
  float3 P;   /* origin */
  float3 D;   /* direction */
#endif

#ifdef __RAY_DIFFERENTIALS__
  differential3 dP;
  differential3 dD;
#endif
} Ray;

/* Intersection */

typedef struct Intersection {
#ifdef __EMBREE__
  float3 Ng;
#endif
  float t, u, v;
  int prim;
  int object;
  int type;

#ifdef __KERNEL_DEBUG__
  int num_traversed_nodes;
  int num_traversed_instances;
  int num_intersections;
#endif
} Intersection;

/* Primitives */

typedef enum PrimitiveType {
  PRIMITIVE_NONE = 0,
  PRIMITIVE_TRIANGLE = (1 << 0),
  PRIMITIVE_MOTION_TRIANGLE = (1 << 1),
  PRIMITIVE_CURVE = (1 << 2),
  PRIMITIVE_MOTION_CURVE = (1 << 3),
  /* Lamp primitive is not included below on purpose,
   * since it is no real traceable primitive.
   */
  PRIMITIVE_LAMP = (1 << 4),

  PRIMITIVE_ALL_TRIANGLE = (PRIMITIVE_TRIANGLE | PRIMITIVE_MOTION_TRIANGLE),
  PRIMITIVE_ALL_CURVE = (PRIMITIVE_CURVE | PRIMITIVE_MOTION_CURVE),
  PRIMITIVE_ALL_MOTION = (PRIMITIVE_MOTION_TRIANGLE | PRIMITIVE_MOTION_CURVE),
  PRIMITIVE_ALL = (PRIMITIVE_ALL_TRIANGLE | PRIMITIVE_ALL_CURVE),

  /* Total number of different traceable primitives.
   * NOTE: This is an actual value, not a bitflag.
   */
  PRIMITIVE_NUM_TOTAL = 4,
} PrimitiveType;

#define PRIMITIVE_PACK_SEGMENT(type, segment) ((segment << PRIMITIVE_NUM_TOTAL) | (type))
#define PRIMITIVE_UNPACK_SEGMENT(type) (type >> PRIMITIVE_NUM_TOTAL)

/* Attributes */

typedef enum AttributePrimitive {
  ATTR_PRIM_GEOMETRY = 0,
  ATTR_PRIM_SUBD,

  ATTR_PRIM_TYPES
} AttributePrimitive;

typedef enum AttributeElement {
  ATTR_ELEMENT_NONE,
  ATTR_ELEMENT_OBJECT,
  ATTR_ELEMENT_MESH,
  ATTR_ELEMENT_FACE,
  ATTR_ELEMENT_VERTEX,
  ATTR_ELEMENT_VERTEX_MOTION,
  ATTR_ELEMENT_CORNER,
  ATTR_ELEMENT_CORNER_BYTE,
  ATTR_ELEMENT_CURVE,
  ATTR_ELEMENT_CURVE_KEY,
  ATTR_ELEMENT_CURVE_KEY_MOTION,
  ATTR_ELEMENT_VOXEL
} AttributeElement;

typedef enum AttributeStandard {
  ATTR_STD_NONE = 0,
  ATTR_STD_VERTEX_NORMAL,
  ATTR_STD_FACE_NORMAL,
  ATTR_STD_UV,
  ATTR_STD_UV_TANGENT,
  ATTR_STD_UV_TANGENT_SIGN,
  ATTR_STD_VERTEX_COLOR,
  ATTR_STD_GENERATED,
  ATTR_STD_GENERATED_TRANSFORM,
  ATTR_STD_POSITION_UNDEFORMED,
  ATTR_STD_POSITION_UNDISPLACED,
  ATTR_STD_MOTION_VERTEX_POSITION,
  ATTR_STD_MOTION_VERTEX_NORMAL,
  ATTR_STD_PARTICLE,
  ATTR_STD_CURVE_INTERCEPT,
  ATTR_STD_CURVE_RANDOM,
  ATTR_STD_PTEX_FACE_ID,
  ATTR_STD_PTEX_UV,
  ATTR_STD_VOLUME_DENSITY,
  ATTR_STD_VOLUME_COLOR,
  ATTR_STD_VOLUME_FLAME,
  ATTR_STD_VOLUME_HEAT,
  ATTR_STD_VOLUME_TEMPERATURE,
  ATTR_STD_VOLUME_VELOCITY,
  ATTR_STD_POINTINESS,
  ATTR_STD_RANDOM_PER_ISLAND,
  ATTR_STD_NUM,

  ATTR_STD_NOT_FOUND = ~0
} AttributeStandard;

typedef enum AttributeFlag {
  ATTR_FINAL_SIZE = (1 << 0),
  ATTR_SUBDIVIDED = (1 << 1),
} AttributeFlag;

typedef struct AttributeDescriptor {
  AttributeElement element;
  NodeAttributeType type;
  uint flags; /* see enum AttributeFlag */
  int offset;
} AttributeDescriptor;

/* Closure data */

#ifdef __MULTI_CLOSURE__
#  ifdef __SPLIT_KERNEL__
#    define MAX_CLOSURE 1
#  else
#    ifndef __MAX_CLOSURE__
#      define MAX_CLOSURE 64
#    else
#      define MAX_CLOSURE __MAX_CLOSURE__
#    endif
#  endif
#else
#  define MAX_CLOSURE 1
#endif

/* This struct is the base class for all closures. The common members are
 * duplicated in all derived classes since we don't have C++ in the kernel
 * yet, and because it lets us lay out the members to minimize padding. The
 * weight member is located at the beginning of the struct for this reason.
 *
 * ShaderClosure has a fixed size, and any extra space must be allocated
 * with closure_alloc_extra().
 *
 * We pad the struct to align to 16 bytes. All shader closures are assumed
 * to fit in this struct size. CPU sizes are a bit larger because float3 is
 * padded to be 16 bytes, while it's only 12 bytes on the GPU. */

#define SHADER_CLOSURE_BASE \
  float3 weight; \
  ClosureType type; \
  float sample_weight; \
  float3 N

typedef ccl_addr_space struct ccl_align(16) ShaderClosure
{
  SHADER_CLOSURE_BASE;

#ifdef __KERNEL_CPU__
  float pad[2];
#endif
  float data[10];
}
ShaderClosure;

/* Shader Data
 *
 * Main shader state at a point on the surface or in a volume. All coordinates
 * are in world space.
 */

enum ShaderDataFlag {
  /* Runtime flags. */

  /* Set when ray hits backside of surface. */
  SD_BACKFACING = (1 << 0),
  /* Shader has non-zero emission. */
  SD_EMISSION = (1 << 1),
  /* Shader has BSDF closure. */
  SD_BSDF = (1 << 2),
  /* Shader has non-singular BSDF closure. */
  SD_BSDF_HAS_EVAL = (1 << 3),
  /* Shader has BSSRDF closure. */
  SD_BSSRDF = (1 << 4),
  /* Shader has holdout closure. */
  SD_HOLDOUT = (1 << 5),
  /* Shader has non-zero volume extinction. */
  SD_EXTINCTION = (1 << 6),
  /* Shader has have volume phase (scatter) closure. */
  SD_SCATTER = (1 << 7),
  /* Shader has transparent closure. */
  SD_TRANSPARENT = (1 << 9),
  /* BSDF requires LCG for evaluation. */
  SD_BSDF_NEEDS_LCG = (1 << 10),

  SD_CLOSURE_FLAGS = (SD_EMISSION | SD_BSDF | SD_BSDF_HAS_EVAL | SD_BSSRDF | SD_HOLDOUT |
                      SD_EXTINCTION | SD_SCATTER | SD_BSDF_NEEDS_LCG),

  /* Shader flags. */

  /* direct light sample */
  SD_USE_MIS = (1 << 16),
  /* Has transparent shadow. */
  SD_HAS_TRANSPARENT_SHADOW = (1 << 17),
  /* Has volume shader. */
  SD_HAS_VOLUME = (1 << 18),
  /* Has only volume shader, no surface. */
  SD_HAS_ONLY_VOLUME = (1 << 19),
  /* Has heterogeneous volume. */
  SD_HETEROGENEOUS_VOLUME = (1 << 20),
  /* BSSRDF normal uses bump. */
  SD_HAS_BSSRDF_BUMP = (1 << 21),
  /* Use equiangular volume sampling */
  SD_VOLUME_EQUIANGULAR = (1 << 22),
  /* Use multiple importance volume sampling. */
  SD_VOLUME_MIS = (1 << 23),
  /* Use cubic interpolation for voxels. */
  SD_VOLUME_CUBIC = (1 << 24),
  /* Has data connected to the displacement input or uses bump map. */
  SD_HAS_BUMP = (1 << 25),
  /* Has true displacement. */
  SD_HAS_DISPLACEMENT = (1 << 26),
  /* Has constant emission (value stored in __shaders) */
  SD_HAS_CONSTANT_EMISSION = (1 << 27),
  /* Needs to access attributes for volume rendering */
  SD_NEED_VOLUME_ATTRIBUTES = (1 << 28),

  SD_SHADER_FLAGS = (SD_USE_MIS | SD_HAS_TRANSPARENT_SHADOW | SD_HAS_VOLUME | SD_HAS_ONLY_VOLUME |
                     SD_HETEROGENEOUS_VOLUME | SD_HAS_BSSRDF_BUMP | SD_VOLUME_EQUIANGULAR |
                     SD_VOLUME_MIS | SD_VOLUME_CUBIC | SD_HAS_BUMP | SD_HAS_DISPLACEMENT |
                     SD_HAS_CONSTANT_EMISSION | SD_NEED_VOLUME_ATTRIBUTES)
};

/* Object flags. */
enum ShaderDataObjectFlag {
  /* Holdout for camera rays. */
  SD_OBJECT_HOLDOUT_MASK = (1 << 0),
  /* Has object motion blur. */
  SD_OBJECT_MOTION = (1 << 1),
  /* Vertices have transform applied. */
  SD_OBJECT_TRANSFORM_APPLIED = (1 << 2),
  /* Vertices have negative scale applied. */
  SD_OBJECT_NEGATIVE_SCALE_APPLIED = (1 << 3),
  /* Object has a volume shader. */
  SD_OBJECT_HAS_VOLUME = (1 << 4),
  /* Object intersects AABB of an object with volume shader. */
  SD_OBJECT_INTERSECTS_VOLUME = (1 << 5),
  /* Has position for motion vertices. */
  SD_OBJECT_HAS_VERTEX_MOTION = (1 << 6),
  /* object is used to catch shadows */
  SD_OBJECT_SHADOW_CATCHER = (1 << 7),
  /* object has volume attributes */
  SD_OBJECT_HAS_VOLUME_ATTRIBUTES = (1 << 8),

  SD_OBJECT_FLAGS = (SD_OBJECT_HOLDOUT_MASK | SD_OBJECT_MOTION | SD_OBJECT_TRANSFORM_APPLIED |
                     SD_OBJECT_NEGATIVE_SCALE_APPLIED | SD_OBJECT_HAS_VOLUME |
                     SD_OBJECT_INTERSECTS_VOLUME | SD_OBJECT_SHADOW_CATCHER |
                     SD_OBJECT_HAS_VOLUME_ATTRIBUTES)
};

typedef ccl_addr_space struct ccl_align(16) ShaderData
{
  /* position */
  float3 P;
  /* smooth normal for shading */
  float3 N;
  /* true geometric normal */
  float3 Ng;
  /* view/incoming direction */
  float3 I;
  /* shader id */
  int shader;
  /* booleans describing shader, see ShaderDataFlag */
  int flag;
  /* booleans describing object of the shader, see ShaderDataObjectFlag */
  int object_flag;

  /* primitive id if there is one, ~0 otherwise */
  int prim;

  /* combined type and curve segment for hair */
  int type;

  /* parametric coordinates
   * - barycentric weights for triangles */
  float u;
  float v;
  /* object id if there is one, ~0 otherwise */
  int object;
  /* lamp id if there is one, ~0 otherwise */
  int lamp;

  /* motion blur sample time */
  float time;

  /* length of the ray being shaded */
  float ray_length;

#ifdef __RAY_DIFFERENTIALS__
  /* differential of P. these are orthogonal to Ng, not N */
  differential3 dP;
  /* differential of I */
  differential3 dI;
  /* differential of u, v */
  differential du;
  differential dv;
#endif
#ifdef __DPDU__
  /* differential of P w.r.t. parametric coordinates. note that dPdu is
   * not readily suitable as a tangent for shading on triangles. */
  float3 dPdu;
  float3 dPdv;
#endif

#ifdef __OBJECT_MOTION__
  /* object <-> world space transformations, cached to avoid
   * re-interpolating them constantly for shading */
  Transform ob_tfm;
  Transform ob_itfm;
#endif

  /* ray start position, only set for backgrounds */
  float3 ray_P;
  differential3 ray_dP;

#ifdef __OSL__
  struct KernelGlobals *osl_globals;
  struct PathState *osl_path_state;
#endif

  /* LCG state for closures that require additional random numbers. */
  uint lcg_state;

  /* Closure data, we store a fixed array of closures */
  int num_closure;
  int num_closure_left;
  float randb_closure;
  float3 svm_closure_weight;

  /* Closure weights summed directly, so we can evaluate
   * emission and shadow transparency with MAX_CLOSURE 0. */
  float3 closure_emission_background;
  float3 closure_transparent_extinction;

  /* At the end so we can adjust size in ShaderDataTinyStorage. */
  struct ShaderClosure closure[MAX_CLOSURE];
}
ShaderData;

/* ShaderDataTinyStorage needs the same alignment as ShaderData, or else
 * the pointer cast in AS_SHADER_DATA invokes undefined behavior. */
typedef ccl_addr_space struct ccl_align(16) ShaderDataTinyStorage
{
  char pad[sizeof(ShaderData) - sizeof(ShaderClosure) * MAX_CLOSURE];
}
ShaderDataTinyStorage;
#define AS_SHADER_DATA(shader_data_tiny_storage) ((ShaderData *)shader_data_tiny_storage)

/* Path State */

#ifdef __VOLUME__
typedef struct VolumeStack {
  int object;
  int shader;
} VolumeStack;
#endif

typedef struct PathState {
  /* see enum PathRayFlag */
  int flag;

  /* random number generator state */
  uint rng_hash;       /* per pixel hash */
  int rng_offset;      /* dimension offset */
  int sample;          /* path sample number */
  int num_samples;     /* total number of times this path will be sampled */
  float branch_factor; /* number of branches in indirect paths */

  /* bounce counting */
  int bounce;
  int diffuse_bounce;
  int glossy_bounce;
  int transmission_bounce;
  int transparent_bounce;

#ifdef __DENOISING_FEATURES__
  float denoising_feature_weight;
  float3 denoising_feature_throughput;
#endif /* __DENOISING_FEATURES__ */

  /* multiple importance sampling */
  float min_ray_pdf; /* smallest bounce pdf over entire path up to now */
  float ray_pdf;     /* last bounce pdf */
#ifdef __LAMP_MIS__
  float ray_t; /* accumulated distance through transparent surfaces */
#endif

  /* volume rendering */
#ifdef __VOLUME__
  int volume_bounce;
  int volume_bounds_bounce;
  VolumeStack volume_stack[VOLUME_STACK_SIZE];
#endif
} PathState;

#ifdef __VOLUME__
typedef struct VolumeState {
#  ifdef __SPLIT_KERNEL__
#  else
  PathState ps;
#  endif
} VolumeState;
#endif

/* Struct to gather multiple nearby intersections. */
typedef struct LocalIntersection {
  Ray ray;
  float3 weight[LOCAL_MAX_HITS];

  int num_hits;
  struct Intersection hits[LOCAL_MAX_HITS];
  float3 Ng[LOCAL_MAX_HITS];
} LocalIntersection;

/* Subsurface */

/* Struct to gather SSS indirect rays and delay tracing them. */
typedef struct SubsurfaceIndirectRays {
  PathState state[BSSRDF_MAX_HITS];

  int num_rays;

  struct Ray rays[BSSRDF_MAX_HITS];
  float3 throughputs[BSSRDF_MAX_HITS];
  struct PathRadianceState L_state[BSSRDF_MAX_HITS];
} SubsurfaceIndirectRays;
static_assert(BSSRDF_MAX_HITS <= LOCAL_MAX_HITS, "BSSRDF hits too high.");

/* Constant Kernel Data
 *
 * These structs are passed from CPU to various devices, and the struct layout
 * must match exactly. Structs are padded to ensure 16 byte alignment, and we
 * do not use float3 because its size may not be the same on all devices. */

typedef struct KernelCamera {
  /* type */
  int type;

  /* panorama */
  int panorama_type;
  float fisheye_fov;
  float fisheye_lens;
  float4 equirectangular_range;

  /* stereo */
  float interocular_offset;
  float convergence_distance;
  float pole_merge_angle_from;
  float pole_merge_angle_to;

  /* matrices */
  Transform cameratoworld;
  ProjectionTransform rastertocamera;

  /* differentials */
  float4 dx;
  float4 dy;

  /* depth of field */
  float aperturesize;
  float blades;
  float bladesrotation;
  float focaldistance;

  /* motion blur */
  float shuttertime;
  int num_motion_steps, have_perspective_motion;

  /* clipping */
  float nearclip;
  float cliplength;

  /* sensor size */
  float sensorwidth;
  float sensorheight;

  /* render size */
  float width, height;
  int resolution;

  /* anamorphic lens bokeh */
  float inv_aperture_ratio;

  int is_inside_volume;

  /* more matrices */
  ProjectionTransform screentoworld;
  ProjectionTransform rastertoworld;
  ProjectionTransform ndctoworld;
  ProjectionTransform worldtoscreen;
  ProjectionTransform worldtoraster;
  ProjectionTransform worldtondc;
  Transform worldtocamera;

  /* Stores changes in the projection matrix. Use for camera zoom motion
   * blur and motion pass output for perspective camera. */
  ProjectionTransform perspective_pre;
  ProjectionTransform perspective_post;

  /* Transforms for motion pass. */
  Transform motion_pass_pre;
  Transform motion_pass_post;

  int shutter_table_offset;

  /* Rolling shutter */
  int rolling_shutter_type;
  float rolling_shutter_duration;

  int pad;
} KernelCamera;
static_assert_align(KernelCamera, 16);

typedef struct KernelFilm {
  float exposure;
  int pass_flag;

  int light_pass_flag;
  int pass_stride;
  int use_light_pass;

  int pass_combined;
  int pass_depth;
  int pass_normal;
  int pass_motion;

  int pass_motion_weight;
  int pass_uv;
  int pass_object_id;
  int pass_material_id;

  int pass_diffuse_color;
  int pass_glossy_color;
  int pass_transmission_color;

  int pass_diffuse_indirect;
  int pass_glossy_indirect;
  int pass_transmission_indirect;
  int pass_volume_indirect;

  int pass_diffuse_direct;
  int pass_glossy_direct;
  int pass_transmission_direct;
  int pass_volume_direct;

  int pass_emission;
  int pass_background;
  int pass_ao;
  float pass_alpha_threshold;

  int pass_shadow;
  float pass_shadow_scale;
  int filter_table_offset;
  int cryptomatte_passes;
  int cryptomatte_depth;
  int pass_cryptomatte;

  int pass_lightgroup;
  int num_lightgroups;

  int pass_adaptive_aux_buffer;
  int pass_sample_count;

  int pass_mist;
  float mist_start;
  float mist_inv_depth;
  float mist_falloff;

  int pass_denoising_data;
  int pass_denoising_clean;
  int denoising_flags;

  int pass_aov_color;
  int pass_aov_value;
  int pass_aov_color_num;
  int pass_aov_value_num;
  int pad1;//, pad2, pad3;

  /* XYZ to rendering color space transform. float4 instead of float3 to
   * ensure consistent padding/alignment across devices. */
  float4 xyz_to_r;
  float4 xyz_to_g;
  float4 xyz_to_b;
  float4 rgb_to_y;

  int pass_bake_primitive;
  int pass_bake_differential;
  int pad;

#ifdef __KERNEL_DEBUG__
  int pass_bvh_traversed_nodes;
  int pass_bvh_traversed_instances;
  int pass_bvh_intersections;
  int pass_ray_bounces;
#endif

  /* viewport rendering options */
  int display_pass_stride;
  int display_pass_components;
  int display_divide_pass_stride;
  int use_display_exposure;
  int use_display_pass_alpha;

  int pad4, pad5, pad6;
} KernelFilm;
static_assert_align(KernelFilm, 16);

typedef struct KernelBackground {
  /* only shader index */
  int surface_shader;
  int volume_shader;
  float volume_step_size;
  int transparent;
  float transparent_roughness_squared_threshold;

  /* ambient occlusion */
  float ao_factor;
  float ao_distance;
  float ao_bounces_factor;

  /* portal sampling */
  float portal_weight;
  int num_portals;
  int portal_offset;

  /* sun sampling */
  float sun_weight;
  /* xyz store direction, w the angle. float4 instead of float3 is used
   * to ensure consistent padding/alignment across devices. */
  float4 sun;

  /* map sampling */
  float map_weight;
  int map_res_x;
  int map_res_y;

  int use_mis;
} KernelBackground;
static_assert_align(KernelBackground, 16);

typedef struct KernelIntegrator {
  /* emission */
  int use_direct_light;
  int use_ambient_occlusion;
  int num_distribution;
  int num_all_lights;
  float pdf_triangles;
  float pdf_lights;
  float light_inv_rr_threshold;

  /* bounces */
  int min_bounce;
  int max_bounce;

  int max_diffuse_bounce;
  int max_glossy_bounce;
  int max_transmission_bounce;
  int max_volume_bounce;

  int ao_bounces;

  /* transparent */
  int transparent_min_bounce;
  int transparent_max_bounce;
  int transparent_shadows;

  /* caustics */
  int caustics_reflective;
  int caustics_refractive;
  float filter_glossy;

  /* seed */
  int seed;

  /* clamp */
  float sample_clamp_direct;
  float sample_clamp_indirect;

  /* branched path */
  int branched;
  int volume_decoupled;
  int diffuse_samples;
  int glossy_samples;
  int transmission_samples;
  int ao_samples;
  int mesh_light_samples;
  int subsurface_samples;
  int sample_all_lights_direct;
  int sample_all_lights_indirect;

  /* mis */
  int use_lamp_mis;

  /* sampler */
  int sampling_pattern;
  int aa_samples;
  float scrambling_distance;
  int dither_size;
  int adaptive_min_samples;
  int adaptive_step;
  int adaptive_stop_per_sample;
  float adaptive_threshold;

  /* volume render */
  int use_volumes;
  int volume_max_steps;
  float volume_step_rate;
  int volume_samples;

  int start_sample;

  int max_closures;

<<<<<<< HEAD
  uint background_lightgroups;

  int pad1,pad2;
=======
  int pad1, pad2;
>>>>>>> f2b5f731
} KernelIntegrator;
static_assert_align(KernelIntegrator, 16);

typedef enum KernelBVHLayout {
  BVH_LAYOUT_NONE = 0,

  BVH_LAYOUT_BVH2 = (1 << 0),
  BVH_LAYOUT_BVH4 = (1 << 1),
  BVH_LAYOUT_BVH8 = (1 << 2),

  BVH_LAYOUT_EMBREE = (1 << 3),
  BVH_LAYOUT_OPTIX = (1 << 4),

  BVH_LAYOUT_DEFAULT = BVH_LAYOUT_BVH8,
  BVH_LAYOUT_ALL = (unsigned int)(~0u),
} KernelBVHLayout;

typedef struct KernelBVH {
  /* Own BVH */
  int root;
  int have_motion;
  int have_curves;
  int have_instancing;
  int bvh_layout;
  int use_bvh_steps;

  /* Custom BVH */
#ifdef __KERNEL_OPTIX__
  OptixTraversableHandle scene;
#else
#  ifdef __EMBREE__
  RTCScene scene;
#    ifndef __KERNEL_64_BIT__
  int pad2;
#    endif
#  else
  int scene, pad2;
#  endif
#endif
} KernelBVH;
static_assert_align(KernelBVH, 16);

typedef enum CurveFlag {
  /* runtime flags */
  CURVE_KN_BACKFACING = 1,           /* backside of cylinder? */
  CURVE_KN_ENCLOSEFILTER = 2,        /* don't consider strands surrounding start point? */
  CURVE_KN_INTERPOLATE = 4,          /* render as a curve? */
  CURVE_KN_ACCURATE = 8,             /* use accurate intersections test? */
  CURVE_KN_INTERSECTCORRECTION = 16, /* correct for width after determing closest midpoint? */
  CURVE_KN_TRUETANGENTGNORMAL = 32,  /* use tangent normal for geometry? */
  CURVE_KN_RIBBONS = 64,             /* use flat curve ribbons */
} CurveFlag;

typedef struct KernelCurves {
  int curveflags;
  int subdivisions;

  int pad1, pad2;
} KernelCurves;
static_assert_align(KernelCurves, 16);

typedef struct KernelTables {
  int beckmann_offset;
  int pad1, pad2, pad3;
} KernelTables;
static_assert_align(KernelTables, 16);

typedef struct KernelBake {
  int object_index;
  int tri_offset;
  int type;
  int pass_filter;
} KernelBake;
static_assert_align(KernelBake, 16);

typedef struct KernelData {
  KernelCamera cam;
  KernelFilm film;
  KernelBackground background;
  KernelIntegrator integrator;
  KernelBVH bvh;
  KernelCurves curve;
  KernelTables tables;
  KernelBake bake;
} KernelData;
static_assert_align(KernelData, 16);

/* Kernel data structures. */

typedef struct KernelObject {
  Transform tfm;
  Transform itfm;

  float surface_area;
  float pass_id;
  float random_number;
  float color[3];
  int particle_index;
  uint lightgroups;

  float dupli_generated[3];
  float dupli_uv[2];

  int numkeys;
  int numsteps;
  int numverts;

  uint patch_map_offset;
  uint attribute_map_offset;
  uint motion_offset;

  float cryptomatte_object;
  float cryptomatte_asset;

  float shadow_terminator_offset;
  float pad1, pad2;
} KernelObject;
static_assert_align(KernelObject, 16);

typedef struct KernelSpotLight {
  float radius;
  float invarea;
  float spot_angle;
  float spot_smooth;
  float dir[3];
  float pad;
} KernelSpotLight;

/* PointLight is SpotLight with only radius and invarea being used. */

typedef struct KernelAreaLight {
  float axisu[3];
  float invarea;
  float axisv[3];
  float pad1;
  float dir[3];
  float pad2;
} KernelAreaLight;

typedef struct KernelDistantLight {
  float radius;
  float cosangle;
  float invarea;
  float pad;
} KernelDistantLight;

typedef struct KernelLight {
  int type;
  float co[3];
  int shader_id;
  int samples;
  float max_bounces;
  float random;
  float strength[3];
  uint lightgroups;
  Transform tfm;
  Transform itfm;
  union {
    KernelSpotLight spot;
    KernelAreaLight area;
    KernelDistantLight distant;
  };
} KernelLight;
static_assert_align(KernelLight, 16);

typedef struct KernelLightDistribution {
  float totarea;
  int prim;
  union {
    struct {
      int shader_flag;
      int object_id;
    } mesh_light;
    struct {
      float pad;
      float size;
    } lamp;
  };
} KernelLightDistribution;
static_assert_align(KernelLightDistribution, 16);

typedef struct KernelParticle {
  int index;
  float age;
  float lifetime;
  float size;
  float4 rotation;
  /* Only xyz are used of the following. float4 instead of float3 are used
   * to ensure consistent padding/alignment across devices. */
  float4 location;
  float4 velocity;
  float4 angular_velocity;
} KernelParticle;
static_assert_align(KernelParticle, 16);

typedef struct KernelShader {
  float constant_emission[3];
  float cryptomatte_id;
  int flags;
  int pass_id;
  int pad2, pad3;
} KernelShader;
static_assert_align(KernelShader, 16);

/* Declarations required for split kernel */

/* Macro for queues */
/* Value marking queue's empty slot */
#define QUEUE_EMPTY_SLOT -1

/*
 * Queue 1 - Active rays
 * Queue 2 - Background queue
 * Queue 3 - Shadow ray cast kernel - AO
 * Queue 4 - Shadow ray cast kernel - direct lighting
 */

/* Queue names */
enum QueueNumber {
  /* All active rays and regenerated rays are enqueued here. */
  QUEUE_ACTIVE_AND_REGENERATED_RAYS = 0,

  /* All
   * 1. Background-hit rays,
   * 2. Rays that has exited path-iteration but needs to update output buffer
   * 3. Rays to be regenerated
   * are enqueued here.
   */
  QUEUE_HITBG_BUFF_UPDATE_TOREGEN_RAYS,

  /* All rays for which a shadow ray should be cast to determine radiance
   * contribution for AO are enqueued here.
   */
  QUEUE_SHADOW_RAY_CAST_AO_RAYS,

  /* All rays for which a shadow ray should be cast to determine radiance
   * contributing for direct lighting are enqueued here.
   */
  QUEUE_SHADOW_RAY_CAST_DL_RAYS,

  /* Rays sorted according to shader->id */
  QUEUE_SHADER_SORTED_RAYS,

#ifdef __BRANCHED_PATH__
  /* All rays moving to next iteration of the indirect loop for light */
  QUEUE_LIGHT_INDIRECT_ITER,
  /* Queue of all inactive rays. These are candidates for sharing work of indirect loops */
  QUEUE_INACTIVE_RAYS,
#  ifdef __VOLUME__
  /* All rays moving to next iteration of the indirect loop for volumes */
  QUEUE_VOLUME_INDIRECT_ITER,
#  endif
#  ifdef __SUBSURFACE__
  /* All rays moving to next iteration of the indirect loop for subsurface */
  QUEUE_SUBSURFACE_INDIRECT_ITER,
#  endif
#endif /* __BRANCHED_PATH__ */

  NUM_QUEUES
};

/* We use RAY_STATE_MASK to get ray_state */
#define RAY_STATE_MASK 0x0F
#define RAY_FLAG_MASK 0xF0
enum RayState {
  RAY_INVALID = 0,
  /* Denotes ray is actively involved in path-iteration. */
  RAY_ACTIVE,
  /* Denotes ray has completed processing all samples and is inactive. */
  RAY_INACTIVE,
  /* Denotes ray has exited path-iteration and needs to update output buffer. */
  RAY_UPDATE_BUFFER,
  /* Denotes ray needs to skip most surface shader work. */
  RAY_HAS_ONLY_VOLUME,
  /* Donotes ray has hit background */
  RAY_HIT_BACKGROUND,
  /* Denotes ray has to be regenerated */
  RAY_TO_REGENERATE,
  /* Denotes ray has been regenerated */
  RAY_REGENERATED,
  /* Denotes ray is moving to next iteration of the branched indirect loop */
  RAY_LIGHT_INDIRECT_NEXT_ITER,
  RAY_VOLUME_INDIRECT_NEXT_ITER,
  RAY_SUBSURFACE_INDIRECT_NEXT_ITER,

  /* Ray flags */

  /* Flags to denote that the ray is currently evaluating the branched indirect loop */
  RAY_BRANCHED_LIGHT_INDIRECT = (1 << 4),
  RAY_BRANCHED_VOLUME_INDIRECT = (1 << 5),
  RAY_BRANCHED_SUBSURFACE_INDIRECT = (1 << 6),
  RAY_BRANCHED_INDIRECT = (RAY_BRANCHED_LIGHT_INDIRECT | RAY_BRANCHED_VOLUME_INDIRECT |
                           RAY_BRANCHED_SUBSURFACE_INDIRECT),

  /* Ray is evaluating an iteration of an indirect loop for another thread */
  RAY_BRANCHED_INDIRECT_SHARED = (1 << 7),
};

#define ASSIGN_RAY_STATE(ray_state, ray_index, state) \
  (ray_state[ray_index] = ((ray_state[ray_index] & RAY_FLAG_MASK) | state))
#define IS_STATE(ray_state, ray_index, state) \
  ((ray_index) != QUEUE_EMPTY_SLOT && ((ray_state)[(ray_index)] & RAY_STATE_MASK) == (state))
#define ADD_RAY_FLAG(ray_state, ray_index, flag) \
  (ray_state[ray_index] = (ray_state[ray_index] | flag))
#define REMOVE_RAY_FLAG(ray_state, ray_index, flag) \
  (ray_state[ray_index] = (ray_state[ray_index] & (~flag)))
#define IS_FLAG(ray_state, ray_index, flag) (ray_state[ray_index] & flag)

/* Patches */

#define PATCH_MAX_CONTROL_VERTS 16

/* Patch map node flags */

#define PATCH_MAP_NODE_IS_SET (1 << 30)
#define PATCH_MAP_NODE_IS_LEAF (1u << 31)
#define PATCH_MAP_NODE_INDEX_MASK (~(PATCH_MAP_NODE_IS_SET | PATCH_MAP_NODE_IS_LEAF))

/* Work Tiles */

typedef struct WorkTile {
  uint x, y, w, h;

  uint start_sample;
  uint num_samples;

  int offset;
  uint stride;

  ccl_global float *buffer;
} WorkTile;

/* Precoumputed sample table sizes for PMJ02 sampler. */
#define NUM_PMJ_SAMPLES 64 * 64
#define NUM_PMJ_PATTERNS 48

CCL_NAMESPACE_END

#endif /*  __KERNEL_TYPES_H__ */<|MERGE_RESOLUTION|>--- conflicted
+++ resolved
@@ -1331,7 +1331,14 @@
   int num_all_lights;
   float pdf_triangles;
   float pdf_lights;
+  int pdf_background_res_x;
+  int pdf_background_res_y;
   float light_inv_rr_threshold;
+
+  /* light portals */
+  float portal_pdf;
+  int num_portals;
+  int portal_offset;
 
   /* bounces */
   int min_bounce;
@@ -1396,13 +1403,9 @@
 
   int max_closures;
 
-<<<<<<< HEAD
   uint background_lightgroups;
 
   int pad1,pad2;
-=======
-  int pad1, pad2;
->>>>>>> f2b5f731
 } KernelIntegrator;
 static_assert_align(KernelIntegrator, 16);
 

/*
 * Copyright 2011-2013 Blender Foundation
 *
 * Licensed under the Apache License, Version 2.0 (the "License");
 * you may not use this file except in compliance with the License.
 * You may obtain a copy of the License at
 *
 * http://www.apache.org/licenses/LICENSE-2.0
 *
 * Unless required by applicable law or agreed to in writing, software
 * distributed under the License is distributed on an "AS IS" BASIS,
 * WITHOUT WARRANTIES OR CONDITIONS OF ANY KIND, either express or implied.
 * See the License for the specific language governing permissions and
 * limitations under the License.
 */

#ifndef __KERNEL_TYPES_H__
#define __KERNEL_TYPES_H__

#if !defined(__KERNEL_GPU__) && defined(WITH_EMBREE)
#  include <embree3/rtcore.h>
#  include <embree3/rtcore_scene.h>
#  define __EMBREE__
#endif

#include "kernel/kernel_math.h"
#include "kernel/svm/svm_types.h"
#include "util/util_static_assert.h"

#ifndef __KERNEL_GPU__
#  define __KERNEL_CPU__
#endif

/* TODO(sergey): This is only to make it possible to include this header
 * from outside of the kernel. but this could be done somewhat cleaner?
 */
#ifndef ccl_addr_space
#  define ccl_addr_space
#endif

CCL_NAMESPACE_BEGIN

/* Constants */
#define OBJECT_MOTION_PASS_SIZE 2
#define FILTER_TABLE_SIZE 1024
#define RAMP_TABLE_SIZE 256
#define SHUTTER_TABLE_SIZE 256

#define BSSRDF_MIN_RADIUS 1e-8f
#define BSSRDF_MAX_HITS 4
#define BSSRDF_MAX_BOUNCES 256
#define LOCAL_MAX_HITS 4

#define LIGHTGROUPS_MAX 32

#define VOLUME_BOUNDS_MAX 1024

#define BECKMANN_TABLE_SIZE 256

#define SHADER_NONE (~0)
#define OBJECT_NONE (~0)
#define PRIM_NONE (~0)
#define LAMP_NONE (~0)
#define ID_NONE (0.0f)
#define LIGHTGROUPS_NONE 0

#define VOLUME_STACK_SIZE	32
#define RNG_DITHER_MASK 0x80000000
#define RNG_DITHER_SIZE 128

/* Split kernel constants */
#define WORK_POOL_SIZE_GPU 64
#define WORK_POOL_SIZE_CPU 1
#ifdef __KERNEL_GPU__
#  define WORK_POOL_SIZE WORK_POOL_SIZE_GPU
#else
#  define WORK_POOL_SIZE WORK_POOL_SIZE_CPU
#endif

#define SHADER_SORT_BLOCK_SIZE 2048

#ifdef __KERNEL_OPENCL__
#  define SHADER_SORT_LOCAL_SIZE 64
#elif defined(__KERNEL_CUDA__)
#  define SHADER_SORT_LOCAL_SIZE 32
#else
#  define SHADER_SORT_LOCAL_SIZE 1
#endif

/* Kernel features */
#define __SOBOL__
#define __INSTANCING__
#define __DPDU__
#define __UV__
#define __BACKGROUND__
#define __CAUSTICS_TRICKS__
#define __VISIBILITY_FLAG__
#define __RAY_DIFFERENTIALS__
#define __CAMERA_CLIPPING__
#define __INTERSECTION_REFINE__
#define __CLAMP_SAMPLE__
#define __PATCH_EVAL__
#define __SHADOW_TRICKS__
#define __DENOISING_FEATURES__
#define __SHADER_RAYTRACE__
#define __AO__
#define __PASSES__
#define __HAIR__

/* Without these we get an AO render, used by OpenCL preview kernel. */
#ifndef __KERNEL_AO_PREVIEW__
#  define __SVM__
#  define __EMISSION__
#  define __TEXTURES__
#  define __EXTRA_NODES__
#  define __HOLDOUT__
#  define __MULTI_CLOSURE__
#  define __TRANSPARENT_SHADOWS__
#  define __BACKGROUND_MIS__
#  define __LAMP_MIS__
#  define __CAMERA_MOTION__
#  define __OBJECT_MOTION__
#  define __BAKING__
#  define __PRINCIPLED__
#  define __SUBSURFACE__
#  define __VOLUME__
#  define __VOLUME_SCATTER__
#  define __CMJ__
#  define __SHADOW_RECORD_ALL__
#  define __BRANCHED_PATH__
#endif

/* Device specific features */
#ifdef __KERNEL_CPU__
#  ifdef __KERNEL_SSE2__
#    define __QBVH__
#  endif
#  ifdef WITH_OSL
#    define __OSL__
#  endif
#  define __VOLUME_DECOUPLED__
#  define __VOLUME_RECORD_ALL__
#endif /* __KERNEL_CPU__ */

#ifdef __KERNEL_CUDA__
#  ifdef __SPLIT_KERNEL__
#    undef __BRANCHED_PATH__
#  endif
#endif /* __KERNEL_CUDA__ */

#ifdef __KERNEL_OPTIX__
#  undef __BAKING__
#  undef __BRANCHED_PATH__
/* TODO(pmours): Cannot use optixTrace in non-inlined functions */
#  undef __SHADER_RAYTRACE__
#endif /* __KERNEL_OPTIX__ */

#ifdef __KERNEL_OPENCL__
#endif /* __KERNEL_OPENCL__ */

/* Scene-based selective features compilation. */
#ifdef __NO_CAMERA_MOTION__
#  undef __CAMERA_MOTION__
#endif
#ifdef __NO_OBJECT_MOTION__
#  undef __OBJECT_MOTION__
#endif
#ifdef __NO_HAIR__
#  undef __HAIR__
#endif
#ifdef __NO_VOLUME__
#  undef __VOLUME__
#  undef __VOLUME_SCATTER__
#endif
#ifdef __NO_SUBSURFACE__
#  undef __SUBSURFACE__
#endif
#ifdef __NO_BAKING__
#  undef __BAKING__
#endif
#ifdef __NO_BRANCHED_PATH__
#  undef __BRANCHED_PATH__
#endif
#ifdef __NO_PATCH_EVAL__
#  undef __PATCH_EVAL__
#endif
#ifdef __NO_TRANSPARENT__
#  undef __TRANSPARENT_SHADOWS__
#endif
#ifdef __NO_SHADOW_TRICKS__
#  undef __SHADOW_TRICKS__
#endif
#ifdef __NO_PRINCIPLED__
#  undef __PRINCIPLED__
#endif
#ifdef __NO_DENOISING__
#  undef __DENOISING_FEATURES__
#endif
#ifdef __NO_SHADER_RAYTRACE__
#  undef __SHADER_RAYTRACE__
#endif

/* Features that enable others */
#ifdef WITH_CYCLES_DEBUG
#  define __KERNEL_DEBUG__
#endif

#if defined(__SUBSURFACE__) || defined(__SHADER_RAYTRACE__)
#  define __BVH_LOCAL__
#endif

/* Shader Evaluation */

typedef enum ShaderEvalType {
  SHADER_EVAL_DISPLACE,
  SHADER_EVAL_BACKGROUND,
  /* bake types */
  SHADER_EVAL_BAKE, /* no real shade, it's used in the code to
                     * differentiate the type of shader eval from the above
                     */
  /* data passes */
  SHADER_EVAL_NORMAL,
  SHADER_EVAL_UV,
  SHADER_EVAL_ROUGHNESS,
  SHADER_EVAL_DIFFUSE_COLOR,
  SHADER_EVAL_GLOSSY_COLOR,
  SHADER_EVAL_TRANSMISSION_COLOR,
  SHADER_EVAL_EMISSION,
  SHADER_EVAL_AOV_COLOR,
  SHADER_EVAL_AOV_VALUE,

  /* light passes */
  SHADER_EVAL_AO,
  SHADER_EVAL_COMBINED,
  SHADER_EVAL_SHADOW,
  SHADER_EVAL_DIFFUSE,
  SHADER_EVAL_GLOSSY,
  SHADER_EVAL_TRANSMISSION,

  /* extra */
  SHADER_EVAL_ENVIRONMENT,
} ShaderEvalType;

/* Path Tracing
 * note we need to keep the u/v pairs at even values */

enum PathTraceDimension {
  PRNG_FILTER_U = 0,
  PRNG_FILTER_V = 1,
  PRNG_LENS_U = 2,
  PRNG_LENS_V = 3,
  PRNG_TIME = 4,
  PRNG_UNUSED_0 = 5,
  PRNG_UNUSED_1 = 6, /* for some reason (6, 7) is a bad sobol pattern */
  PRNG_UNUSED_2 = 7, /* with a low number of samples (< 64) */
  PRNG_BASE_NUM = 10,

  PRNG_BSDF_U = 0,
  PRNG_BSDF_V = 1,
  PRNG_LIGHT_U = 2,
  PRNG_LIGHT_V = 3,
  PRNG_LIGHT_TERMINATE = 4,
  PRNG_TERMINATE = 5,
  PRNG_PHASE_CHANNEL = 6,
  PRNG_SCATTER_DISTANCE = 7,
  PRNG_BOUNCE_NUM = 8,

  PRNG_BEVEL_U = 6, /* reuse volume dimension, correlation won't harm */
  PRNG_BEVEL_V = 7,
};

enum SamplingPattern {
  SAMPLING_PATTERN_SOBOL = 0,
  SAMPLING_PATTERN_CMJ = 1,
  SAMPLING_PATTERN_PMJ = 2,

  SAMPLING_NUM_PATTERNS,
};

/* these flags values correspond to raytypes in osl.cpp, so keep them in sync! */

enum PathRayFlag {
  PATH_RAY_CAMERA = (1 << 0),
  PATH_RAY_REFLECT = (1 << 1),
  PATH_RAY_TRANSMIT = (1 << 2),
  PATH_RAY_DIFFUSE = (1 << 3),
  PATH_RAY_GLOSSY = (1 << 4),
  PATH_RAY_SINGULAR = (1 << 5),
  PATH_RAY_TRANSPARENT = (1 << 6),

  PATH_RAY_SHADOW_OPAQUE_NON_CATCHER = (1 << 7),
  PATH_RAY_SHADOW_OPAQUE_CATCHER = (1 << 8),
  PATH_RAY_SHADOW_OPAQUE = (PATH_RAY_SHADOW_OPAQUE_NON_CATCHER | PATH_RAY_SHADOW_OPAQUE_CATCHER),
  PATH_RAY_SHADOW_TRANSPARENT_NON_CATCHER = (1 << 9),
  PATH_RAY_SHADOW_TRANSPARENT_CATCHER = (1 << 10),
  PATH_RAY_SHADOW_TRANSPARENT = (PATH_RAY_SHADOW_TRANSPARENT_NON_CATCHER |
                                 PATH_RAY_SHADOW_TRANSPARENT_CATCHER),
  PATH_RAY_SHADOW_NON_CATCHER = (PATH_RAY_SHADOW_OPAQUE_NON_CATCHER |
                                 PATH_RAY_SHADOW_TRANSPARENT_NON_CATCHER),
  PATH_RAY_SHADOW = (PATH_RAY_SHADOW_OPAQUE | PATH_RAY_SHADOW_TRANSPARENT),

  PATH_RAY_CURVE = (1 << 11),          /* visibility flag to define curve segments */
  PATH_RAY_VOLUME_SCATTER = (1 << 12), /* volume scattering */

  /* Special flag to tag unaligned BVH nodes. */
  PATH_RAY_NODE_UNALIGNED = (1 << 13),

  PATH_RAY_ALL_VISIBILITY = ((1 << 14) - 1),

  /* Don't apply multiple importance sampling weights to emission from
   * lamp or surface hits, because they were not direct light sampled. */
  PATH_RAY_MIS_SKIP = (1 << 14),
  /* Diffuse bounce earlier in the path, skip SSS to improve performance
   * and avoid branching twice with disk sampling SSS. */
  PATH_RAY_DIFFUSE_ANCESTOR = (1 << 15),
  /* Single pass has been written. */
  PATH_RAY_SINGLE_PASS_DONE = (1 << 16),
  /* Ray is behind a shadow catcher .*/
  PATH_RAY_SHADOW_CATCHER = (1 << 17),
  /* Store shadow data for shadow catcher or denoising. */
  PATH_RAY_STORE_SHADOW_INFO = (1 << 18),
  /* Zero background alpha, for camera or transparent glass rays. */
  PATH_RAY_TRANSPARENT_BACKGROUND = (1 << 19),
  /* Terminate ray immediately at next bounce. */
  PATH_RAY_TERMINATE_IMMEDIATE = (1 << 20),
  /* Ray is to be terminated, but continue with transparent bounces and
   * emission as long as we encounter them. This is required to make the
   * MIS between direct and indirect light rays match, as shadow rays go
   * through transparent surfaces to reach emission too. */
  PATH_RAY_TERMINATE_AFTER_TRANSPARENT = (1 << 21),
  /* Ray is to be terminated. */
  PATH_RAY_TERMINATE = (PATH_RAY_TERMINATE_IMMEDIATE | PATH_RAY_TERMINATE_AFTER_TRANSPARENT),
  /* Path and shader is being evaluated for direct lighting emission. */
  PATH_RAY_EMISSION = (1 << 22)
};

/* Closure Label */

typedef enum ClosureLabel {
  LABEL_NONE = 0,
  LABEL_TRANSMIT = 1,
  LABEL_REFLECT = 2,
  LABEL_DIFFUSE = 4,
  LABEL_GLOSSY = 8,
  LABEL_SINGULAR = 16,
  LABEL_TRANSPARENT = 32,
  LABEL_VOLUME_SCATTER = 64,
  LABEL_TRANSMIT_TRANSPARENT = 128,
} ClosureLabel;

/* Render Passes */

#define PASS_NAME_JOIN(a, b) a##_##b
#define PASSMASK(pass) (1 << ((PASS_NAME_JOIN(PASS, pass)) % 32))

#define PASSMASK_COMPONENT(comp) \
  (PASSMASK(PASS_NAME_JOIN(comp, DIRECT)) | PASSMASK(PASS_NAME_JOIN(comp, INDIRECT)) | \
   PASSMASK(PASS_NAME_JOIN(comp, COLOR)))

typedef enum PassType {
  PASS_NONE = 0,

  /* Main passes */
  PASS_COMBINED = 1,
  PASS_DEPTH,
  PASS_NORMAL,
  PASS_UV,
  PASS_OBJECT_ID,
  PASS_MATERIAL_ID,
  PASS_MOTION,
  PASS_MOTION_WEIGHT,
#ifdef __KERNEL_DEBUG__
  PASS_BVH_TRAVERSED_NODES,
  PASS_BVH_TRAVERSED_INSTANCES,
  PASS_BVH_INTERSECTIONS,
  PASS_RAY_BOUNCES,
#endif
  PASS_RENDER_TIME,
  PASS_CRYPTOMATTE,
  PASS_AOV_COLOR,
  PASS_AOV_VALUE,
  PASS_ADAPTIVE_AUX_BUFFER,
  PASS_SAMPLE_COUNT,
  PASS_CATEGORY_MAIN_END = 31,

  PASS_MIST = 32,
  PASS_EMISSION,
  PASS_BACKGROUND,
  PASS_AO,
  PASS_SHADOW,
  PASS_LIGHT, /* no real pass, used to force use_light_pass */
  PASS_DIFFUSE_DIRECT,
  PASS_DIFFUSE_INDIRECT,
  PASS_DIFFUSE_COLOR,
  PASS_GLOSSY_DIRECT,
  PASS_GLOSSY_INDIRECT,
  PASS_GLOSSY_COLOR,
  PASS_TRANSMISSION_DIRECT,
  PASS_TRANSMISSION_INDIRECT,
  PASS_TRANSMISSION_COLOR,
  PASS_VOLUME_DIRECT = 50,
  PASS_VOLUME_INDIRECT,
  /* No Scatter color since it's tricky to define what it would even mean. */
  PASS_LIGHTGROUP,
  PASS_CATEGORY_LIGHT_END = 63,

  PASS_BAKE_PRIMITIVE,
  PASS_BAKE_DIFFERENTIAL,
  PASS_CATEGORY_BAKE_END = 95
} PassType;

#define PASS_ANY (~0)

typedef enum CryptomatteType {
  CRYPT_NONE = 0,
  CRYPT_OBJECT = (1 << 0),
  CRYPT_MATERIAL = (1 << 1),
  CRYPT_ASSET = (1 << 2),
  CRYPT_ACCURATE = (1 << 3),
} CryptomatteType;

typedef enum DenoisingPassOffsets {
  DENOISING_PASS_NORMAL = 0,
  DENOISING_PASS_NORMAL_VAR = 3,
  DENOISING_PASS_ALBEDO = 6,
  DENOISING_PASS_ALBEDO_VAR = 9,
  DENOISING_PASS_DEPTH = 12,
  DENOISING_PASS_DEPTH_VAR = 13,
  DENOISING_PASS_SHADOW_A = 14,
  DENOISING_PASS_SHADOW_B = 17,
  DENOISING_PASS_COLOR = 20,
  DENOISING_PASS_COLOR_VAR = 23,
  DENOISING_PASS_CLEAN = 26,

  DENOISING_PASS_PREFILTERED_DEPTH = 0,
  DENOISING_PASS_PREFILTERED_NORMAL = 1,
  DENOISING_PASS_PREFILTERED_SHADOWING = 4,
  DENOISING_PASS_PREFILTERED_ALBEDO = 5,
  DENOISING_PASS_PREFILTERED_COLOR = 8,
  DENOISING_PASS_PREFILTERED_VARIANCE = 11,
  DENOISING_PASS_PREFILTERED_INTENSITY = 14,

  DENOISING_PASS_SIZE_BASE = 26,
  DENOISING_PASS_SIZE_CLEAN = 3,
  DENOISING_PASS_SIZE_PREFILTERED = 15,
} DenoisingPassOffsets;

typedef enum eBakePassFilter {
  BAKE_FILTER_NONE = 0,
  BAKE_FILTER_DIRECT = (1 << 0),
  BAKE_FILTER_INDIRECT = (1 << 1),
  BAKE_FILTER_COLOR = (1 << 2),
  BAKE_FILTER_DIFFUSE = (1 << 3),
  BAKE_FILTER_GLOSSY = (1 << 4),
  BAKE_FILTER_TRANSMISSION = (1 << 5),
  BAKE_FILTER_EMISSION = (1 << 6),
  BAKE_FILTER_AO = (1 << 7),
} eBakePassFilter;

typedef enum BakePassFilterCombos {
  BAKE_FILTER_COMBINED = (BAKE_FILTER_DIRECT | BAKE_FILTER_INDIRECT | BAKE_FILTER_DIFFUSE |
                          BAKE_FILTER_GLOSSY | BAKE_FILTER_TRANSMISSION | BAKE_FILTER_EMISSION |
                          BAKE_FILTER_AO),
  BAKE_FILTER_DIFFUSE_DIRECT = (BAKE_FILTER_DIRECT | BAKE_FILTER_DIFFUSE),
  BAKE_FILTER_GLOSSY_DIRECT = (BAKE_FILTER_DIRECT | BAKE_FILTER_GLOSSY),
  BAKE_FILTER_TRANSMISSION_DIRECT = (BAKE_FILTER_DIRECT | BAKE_FILTER_TRANSMISSION),
  BAKE_FILTER_DIFFUSE_INDIRECT = (BAKE_FILTER_INDIRECT | BAKE_FILTER_DIFFUSE),
  BAKE_FILTER_GLOSSY_INDIRECT = (BAKE_FILTER_INDIRECT | BAKE_FILTER_GLOSSY),
  BAKE_FILTER_TRANSMISSION_INDIRECT = (BAKE_FILTER_INDIRECT | BAKE_FILTER_TRANSMISSION),
} BakePassFilterCombos;

typedef enum DenoiseFlag {
  DENOISING_CLEAN_DIFFUSE_DIR = (1 << 0),
  DENOISING_CLEAN_DIFFUSE_IND = (1 << 1),
  DENOISING_CLEAN_GLOSSY_DIR = (1 << 2),
  DENOISING_CLEAN_GLOSSY_IND = (1 << 3),
  DENOISING_CLEAN_TRANSMISSION_DIR = (1 << 4),
  DENOISING_CLEAN_TRANSMISSION_IND = (1 << 5),
  DENOISING_CLEAN_ALL_PASSES = (1 << 6) - 1,
} DenoiseFlag;

#ifdef __KERNEL_DEBUG__
/* NOTE: This is a runtime-only struct, alignment is not
 * really important here.
 */
typedef struct DebugData {
  int num_bvh_traversed_nodes;
  int num_bvh_traversed_instances;
  int num_bvh_intersections;
  int num_ray_bounces;
} DebugData;
#endif

typedef ccl_addr_space struct PathRadianceState {
#ifdef __PASSES__
  float3 diffuse;
  float3 glossy;
  float3 transmission;
  float3 volume;

  float3 direct;
#endif
} PathRadianceState;

typedef ccl_addr_space struct PathRadiance {
#ifdef __PASSES__
  int use_light_pass;
#endif

  float transparent;
  float3 emission;
#ifdef __PASSES__
  float3 background;
  float3 ao;

  float3 indirect;
  float3 direct_emission;

  float3 color_diffuse;
  float3 color_glossy;
  float3 color_transmission;

  float3 direct_diffuse;
  float3 direct_glossy;
  float3 direct_transmission;
  float3 direct_volume;

  float3 indirect_diffuse;
  float3 indirect_glossy;
  float3 indirect_transmission;
  float3 indirect_volume;

  float4 shadow;
  float mist;
#endif

  struct PathRadianceState state;

#ifdef __SHADOW_TRICKS__
  /* Total light reachable across the path, ignoring shadow blocked queries. */
  float3 path_total;
  /* Total light reachable across the path with shadow blocked queries
   * applied here.
   *
   * Dividing this figure by path_total will give estimate of shadow pass.
   */
  float3 path_total_shaded;

  /* Color of the background on which shadow is alpha-overed. */
  float3 shadow_background_color;

  /* Path radiance sum and throughput at the moment when ray hits shadow
   * catcher object.
   */
  float shadow_throughput;

  /* Accumulated transparency along the path after shadow catcher bounce. */
  float shadow_transparency;

  /* Indicate if any shadow catcher data is set. */
  int has_shadow_catcher;
#endif

#ifdef __DENOISING_FEATURES__
  float3 denoising_normal;
  float3 denoising_albedo;
  float denoising_depth;
#endif /* __DENOISING_FEATURES__ */

#ifdef __KERNEL_DEBUG__
  DebugData debug_data;
#endif /* __KERNEL_DEBUG__ */
} PathRadiance;

typedef struct BsdfEval {
#ifdef __PASSES__
  int use_light_pass;
#endif

  float3 diffuse;
#ifdef __PASSES__
  float3 glossy;
  float3 transmission;
  float3 transparent;
  float3 volume;
#endif
#ifdef __SHADOW_TRICKS__
  float3 sum_no_mis;
#endif
} BsdfEval;

/* Shader Flag */

typedef enum ShaderFlag {
  SHADER_SMOOTH_NORMAL = (1 << 31),
  SHADER_CAST_SHADOW = (1 << 30),
  SHADER_AREA_LIGHT = (1 << 29),
  SHADER_USE_MIS = (1 << 28),
  SHADER_EXCLUDE_DIFFUSE = (1 << 27),
  SHADER_EXCLUDE_GLOSSY = (1 << 26),
  SHADER_EXCLUDE_TRANSMIT = (1 << 25),
  SHADER_EXCLUDE_CAMERA = (1 << 24),
  SHADER_EXCLUDE_SCATTER = (1 << 23),
  SHADER_EXCLUDE_ANY = (SHADER_EXCLUDE_DIFFUSE | SHADER_EXCLUDE_GLOSSY | SHADER_EXCLUDE_TRANSMIT |
                        SHADER_EXCLUDE_CAMERA | SHADER_EXCLUDE_SCATTER),

  SHADER_MASK = ~(SHADER_SMOOTH_NORMAL | SHADER_CAST_SHADOW | SHADER_AREA_LIGHT | SHADER_USE_MIS |
                  SHADER_EXCLUDE_ANY)
} ShaderFlag;

/* Light Type */

typedef enum LightType {
  LIGHT_POINT,
  LIGHT_DISTANT,
  LIGHT_BACKGROUND,
  LIGHT_AREA,
  LIGHT_SPOT,
  LIGHT_TRIANGLE
} LightType;

/* Camera Type */

enum CameraType { CAMERA_PERSPECTIVE, CAMERA_ORTHOGRAPHIC, CAMERA_PANORAMA };

/* Panorama Type */

enum PanoramaType {
  PANORAMA_EQUIRECTANGULAR = 0,
  PANORAMA_FISHEYE_EQUIDISTANT = 1,
  PANORAMA_FISHEYE_EQUISOLID = 2,
  PANORAMA_MIRRORBALL = 3,

  PANORAMA_NUM_TYPES,
};

/* Differential */

typedef struct differential3 {
  float3 dx;
  float3 dy;
} differential3;

typedef struct differential {
  float dx;
  float dy;
} differential;

/* Ray */

typedef struct Ray {
/* TODO(sergey): This is only needed because current AMD
 * compiler has hard time building the kernel with this
 * reshuffle. And at the same time reshuffle will cause
 * less optimal CPU code in certain places.
 *
 * We'll get rid of this nasty exception once AMD compiler
 * is fixed.
 */
#ifndef __KERNEL_OPENCL_AMD__
  float3 P;   /* origin */
  float3 D;   /* direction */
  float t;    /* length of the ray */
  float time; /* time (for motion blur) */
#else
  float t;    /* length of the ray */
  float time; /* time (for motion blur) */
  float3 P;   /* origin */
  float3 D;   /* direction */
#endif

#ifdef __RAY_DIFFERENTIALS__
  differential3 dP;
  differential3 dD;
#endif
} Ray;

/* Intersection */

typedef struct Intersection {
#ifdef __EMBREE__
  float3 Ng;
#endif
  float t, u, v;
  int prim;
  int object;
  int type;

#ifdef __KERNEL_DEBUG__
  int num_traversed_nodes;
  int num_traversed_instances;
  int num_intersections;
#endif
} Intersection;

/* Primitives */

typedef enum PrimitiveType {
  PRIMITIVE_NONE = 0,
  PRIMITIVE_TRIANGLE = (1 << 0),
  PRIMITIVE_MOTION_TRIANGLE = (1 << 1),
  PRIMITIVE_CURVE = (1 << 2),
  PRIMITIVE_MOTION_CURVE = (1 << 3),
  /* Lamp primitive is not included below on purpose,
   * since it is no real traceable primitive.
   */
  PRIMITIVE_LAMP = (1 << 4),

  PRIMITIVE_ALL_TRIANGLE = (PRIMITIVE_TRIANGLE | PRIMITIVE_MOTION_TRIANGLE),
  PRIMITIVE_ALL_CURVE = (PRIMITIVE_CURVE | PRIMITIVE_MOTION_CURVE),
  PRIMITIVE_ALL_MOTION = (PRIMITIVE_MOTION_TRIANGLE | PRIMITIVE_MOTION_CURVE),
  PRIMITIVE_ALL = (PRIMITIVE_ALL_TRIANGLE | PRIMITIVE_ALL_CURVE),

  /* Total number of different traceable primitives.
   * NOTE: This is an actual value, not a bitflag.
   */
  PRIMITIVE_NUM_TOTAL = 4,
} PrimitiveType;

#define PRIMITIVE_PACK_SEGMENT(type, segment) ((segment << PRIMITIVE_NUM_TOTAL) | (type))
#define PRIMITIVE_UNPACK_SEGMENT(type) (type >> PRIMITIVE_NUM_TOTAL)

/* Attributes */

typedef enum AttributePrimitive {
  ATTR_PRIM_GEOMETRY = 0,
  ATTR_PRIM_SUBD,

  ATTR_PRIM_TYPES
} AttributePrimitive;

typedef enum AttributeElement {
  ATTR_ELEMENT_NONE,
  ATTR_ELEMENT_OBJECT,
  ATTR_ELEMENT_MESH,
  ATTR_ELEMENT_FACE,
  ATTR_ELEMENT_VERTEX,
  ATTR_ELEMENT_VERTEX_MOTION,
  ATTR_ELEMENT_CORNER,
  ATTR_ELEMENT_CORNER_BYTE,
  ATTR_ELEMENT_CURVE,
  ATTR_ELEMENT_CURVE_KEY,
  ATTR_ELEMENT_CURVE_KEY_MOTION,
  ATTR_ELEMENT_VOXEL
} AttributeElement;

typedef enum AttributeStandard {
  ATTR_STD_NONE = 0,
  ATTR_STD_VERTEX_NORMAL,
  ATTR_STD_FACE_NORMAL,
  ATTR_STD_UV,
  ATTR_STD_UV_TANGENT,
  ATTR_STD_UV_TANGENT_SIGN,
  ATTR_STD_VERTEX_COLOR,
  ATTR_STD_GENERATED,
  ATTR_STD_GENERATED_TRANSFORM,
  ATTR_STD_POSITION_UNDEFORMED,
  ATTR_STD_POSITION_UNDISPLACED,
  ATTR_STD_MOTION_VERTEX_POSITION,
  ATTR_STD_MOTION_VERTEX_NORMAL,
  ATTR_STD_PARTICLE,
  ATTR_STD_CURVE_INTERCEPT,
  ATTR_STD_CURVE_RANDOM,
  ATTR_STD_PTEX_FACE_ID,
  ATTR_STD_PTEX_UV,
  ATTR_STD_VOLUME_DENSITY,
  ATTR_STD_VOLUME_COLOR,
  ATTR_STD_VOLUME_FLAME,
  ATTR_STD_VOLUME_HEAT,
  ATTR_STD_VOLUME_TEMPERATURE,
  ATTR_STD_VOLUME_VELOCITY,
  ATTR_STD_POINTINESS,
  ATTR_STD_RANDOM_PER_ISLAND,
  ATTR_STD_NUM,

  ATTR_STD_NOT_FOUND = ~0
} AttributeStandard;

typedef enum AttributeFlag {
  ATTR_FINAL_SIZE = (1 << 0),
  ATTR_SUBDIVIDED = (1 << 1),
} AttributeFlag;

typedef struct AttributeDescriptor {
  AttributeElement element;
  NodeAttributeType type;
  uint flags; /* see enum AttributeFlag */
  int offset;
} AttributeDescriptor;

/* Closure data */

#ifdef __MULTI_CLOSURE__
#  ifdef __SPLIT_KERNEL__
#    define MAX_CLOSURE 1
#  else
#    ifndef __MAX_CLOSURE__
#      define MAX_CLOSURE 64
#    else
#      define MAX_CLOSURE __MAX_CLOSURE__
#    endif
#  endif
#else
#  define MAX_CLOSURE 1
#endif

/* This struct is the base class for all closures. The common members are
 * duplicated in all derived classes since we don't have C++ in the kernel
 * yet, and because it lets us lay out the members to minimize padding. The
 * weight member is located at the beginning of the struct for this reason.
 *
 * ShaderClosure has a fixed size, and any extra space must be allocated
 * with closure_alloc_extra().
 *
 * We pad the struct to align to 16 bytes. All shader closures are assumed
 * to fit in this struct size. CPU sizes are a bit larger because float3 is
 * padded to be 16 bytes, while it's only 12 bytes on the GPU. */

#define SHADER_CLOSURE_BASE \
  float3 weight; \
  ClosureType type; \
  float sample_weight; \
  float3 N

typedef ccl_addr_space struct ccl_align(16) ShaderClosure
{
  SHADER_CLOSURE_BASE;

#ifdef __KERNEL_CPU__
  float pad[2];
#endif
  float data[10];
}
ShaderClosure;

/* Shader Data
 *
 * Main shader state at a point on the surface or in a volume. All coordinates
 * are in world space.
 */

enum ShaderDataFlag {
  /* Runtime flags. */

  /* Set when ray hits backside of surface. */
  SD_BACKFACING = (1 << 0),
  /* Shader has non-zero emission. */
  SD_EMISSION = (1 << 1),
  /* Shader has BSDF closure. */
  SD_BSDF = (1 << 2),
  /* Shader has non-singular BSDF closure. */
  SD_BSDF_HAS_EVAL = (1 << 3),
  /* Shader has BSSRDF closure. */
  SD_BSSRDF = (1 << 4),
  /* Shader has holdout closure. */
  SD_HOLDOUT = (1 << 5),
  /* Shader has non-zero volume extinction. */
  SD_EXTINCTION = (1 << 6),
  /* Shader has have volume phase (scatter) closure. */
  SD_SCATTER = (1 << 7),
  /* Shader has transparent closure. */
  SD_TRANSPARENT = (1 << 9),
  /* BSDF requires LCG for evaluation. */
  SD_BSDF_NEEDS_LCG = (1 << 10),

  SD_CLOSURE_FLAGS = (SD_EMISSION | SD_BSDF | SD_BSDF_HAS_EVAL | SD_BSSRDF | SD_HOLDOUT |
                      SD_EXTINCTION | SD_SCATTER | SD_BSDF_NEEDS_LCG),

  /* Shader flags. */

  /* direct light sample */
  SD_USE_MIS = (1 << 16),
  /* Has transparent shadow. */
  SD_HAS_TRANSPARENT_SHADOW = (1 << 17),
  /* Has volume shader. */
  SD_HAS_VOLUME = (1 << 18),
  /* Has only volume shader, no surface. */
  SD_HAS_ONLY_VOLUME = (1 << 19),
  /* Has heterogeneous volume. */
  SD_HETEROGENEOUS_VOLUME = (1 << 20),
  /* BSSRDF normal uses bump. */
  SD_HAS_BSSRDF_BUMP = (1 << 21),
  /* Use equiangular volume sampling */
  SD_VOLUME_EQUIANGULAR = (1 << 22),
  /* Use multiple importance volume sampling. */
  SD_VOLUME_MIS = (1 << 23),
  /* Use cubic interpolation for voxels. */
  SD_VOLUME_CUBIC = (1 << 24),
  /* Has data connected to the displacement input or uses bump map. */
  SD_HAS_BUMP = (1 << 25),
  /* Has true displacement. */
  SD_HAS_DISPLACEMENT = (1 << 26),
  /* Has constant emission (value stored in __shaders) */
  SD_HAS_CONSTANT_EMISSION = (1 << 27),
  /* Needs to access attributes for volume rendering */
  SD_NEED_VOLUME_ATTRIBUTES = (1 << 28),

  SD_SHADER_FLAGS = (SD_USE_MIS | SD_HAS_TRANSPARENT_SHADOW | SD_HAS_VOLUME | SD_HAS_ONLY_VOLUME |
                     SD_HETEROGENEOUS_VOLUME | SD_HAS_BSSRDF_BUMP | SD_VOLUME_EQUIANGULAR |
                     SD_VOLUME_MIS | SD_VOLUME_CUBIC | SD_HAS_BUMP | SD_HAS_DISPLACEMENT |
                     SD_HAS_CONSTANT_EMISSION | SD_NEED_VOLUME_ATTRIBUTES)
};

/* Object flags. */
enum ShaderDataObjectFlag {
  /* Holdout for camera rays. */
  SD_OBJECT_HOLDOUT_MASK = (1 << 0),
  /* Has object motion blur. */
  SD_OBJECT_MOTION = (1 << 1),
  /* Vertices have transform applied. */
  SD_OBJECT_TRANSFORM_APPLIED = (1 << 2),
  /* Vertices have negative scale applied. */
  SD_OBJECT_NEGATIVE_SCALE_APPLIED = (1 << 3),
  /* Object has a volume shader. */
  SD_OBJECT_HAS_VOLUME = (1 << 4),
  /* Object intersects AABB of an object with volume shader. */
  SD_OBJECT_INTERSECTS_VOLUME = (1 << 5),
  /* Has position for motion vertices. */
  SD_OBJECT_HAS_VERTEX_MOTION = (1 << 6),
  /* object is used to catch shadows */
  SD_OBJECT_SHADOW_CATCHER = (1 << 7),
  /* object has volume attributes */
  SD_OBJECT_HAS_VOLUME_ATTRIBUTES = (1 << 8),

  SD_OBJECT_FLAGS = (SD_OBJECT_HOLDOUT_MASK | SD_OBJECT_MOTION | SD_OBJECT_TRANSFORM_APPLIED |
                     SD_OBJECT_NEGATIVE_SCALE_APPLIED | SD_OBJECT_HAS_VOLUME |
                     SD_OBJECT_INTERSECTS_VOLUME | SD_OBJECT_SHADOW_CATCHER |
                     SD_OBJECT_HAS_VOLUME_ATTRIBUTES)
};

typedef ccl_addr_space struct ccl_align(16) ShaderData
{
  /* position */
  float3 P;
  /* smooth normal for shading */
  float3 N;
  /* true geometric normal */
  float3 Ng;
  /* view/incoming direction */
  float3 I;
  /* shader id */
  int shader;
  /* booleans describing shader, see ShaderDataFlag */
  int flag;
  /* booleans describing object of the shader, see ShaderDataObjectFlag */
  int object_flag;

  /* primitive id if there is one, ~0 otherwise */
  int prim;

  /* combined type and curve segment for hair */
  int type;

  /* parametric coordinates
   * - barycentric weights for triangles */
  float u;
  float v;
  /* object id if there is one, ~0 otherwise */
  int object;
  /* lamp id if there is one, ~0 otherwise */
  int lamp;

  /* motion blur sample time */
  float time;

  /* length of the ray being shaded */
  float ray_length;

#ifdef __RAY_DIFFERENTIALS__
  /* differential of P. these are orthogonal to Ng, not N */
  differential3 dP;
  /* differential of I */
  differential3 dI;
  /* differential of u, v */
  differential du;
  differential dv;
#endif
#ifdef __DPDU__
  /* differential of P w.r.t. parametric coordinates. note that dPdu is
   * not readily suitable as a tangent for shading on triangles. */
  float3 dPdu;
  float3 dPdv;
#endif

#ifdef __OBJECT_MOTION__
  /* object <-> world space transformations, cached to avoid
   * re-interpolating them constantly for shading */
  Transform ob_tfm;
  Transform ob_itfm;
#endif

  /* ray start position, only set for backgrounds */
  float3 ray_P;
  differential3 ray_dP;

#ifdef __OSL__
  struct KernelGlobals *osl_globals;
  struct PathState *osl_path_state;
#endif

  /* LCG state for closures that require additional random numbers. */
  uint lcg_state;

  /* Closure data, we store a fixed array of closures */
  int num_closure;
  int num_closure_left;
  float randb_closure;
  float3 svm_closure_weight;

  /* Closure weights summed directly, so we can evaluate
   * emission and shadow transparency with MAX_CLOSURE 0. */
  float3 closure_emission_background;
  float3 closure_transparent_extinction;

  /* At the end so we can adjust size in ShaderDataTinyStorage. */
  struct ShaderClosure closure[MAX_CLOSURE];
}
ShaderData;

/* ShaderDataTinyStorage needs the same alignment as ShaderData, or else
 * the pointer cast in AS_SHADER_DATA invokes undefined behavior. */
typedef ccl_addr_space struct ccl_align(16) ShaderDataTinyStorage
{
  char pad[sizeof(ShaderData) - sizeof(ShaderClosure) * MAX_CLOSURE];
}
ShaderDataTinyStorage;
#define AS_SHADER_DATA(shader_data_tiny_storage) ((ShaderData *)shader_data_tiny_storage)

/* Path State */

#ifdef __VOLUME__
typedef struct VolumeStack {
  int object;
  int shader;
} VolumeStack;
#endif

typedef struct PathState {
  /* see enum PathRayFlag */
  int flag;

  /* random number generator state */
  uint rng_hash;       /* per pixel hash */
  int rng_offset;      /* dimension offset */
  int sample;          /* path sample number */
  int num_samples;     /* total number of times this path will be sampled */
  float branch_factor; /* number of branches in indirect paths */

  /* bounce counting */
  int bounce;
  int diffuse_bounce;
  int glossy_bounce;
  int transmission_bounce;
  int transparent_bounce;

#ifdef __DENOISING_FEATURES__
  float denoising_feature_weight;
  float3 denoising_feature_throughput;
#endif /* __DENOISING_FEATURES__ */

  /* multiple importance sampling */
  float min_ray_pdf; /* smallest bounce pdf over entire path up to now */
  float ray_pdf;     /* last bounce pdf */
#ifdef __LAMP_MIS__
  float ray_t; /* accumulated distance through transparent surfaces */
#endif

  /* volume rendering */
#ifdef __VOLUME__
  int volume_bounce;
  int volume_bounds_bounce;
  VolumeStack volume_stack[VOLUME_STACK_SIZE];
#endif
} PathState;

#ifdef __VOLUME__
typedef struct VolumeState {
#  ifdef __SPLIT_KERNEL__
#  else
  PathState ps;
#  endif
} VolumeState;
#endif

/* Struct to gather multiple nearby intersections. */
typedef struct LocalIntersection {
  Ray ray;
  float3 weight[LOCAL_MAX_HITS];

  int num_hits;
  struct Intersection hits[LOCAL_MAX_HITS];
  float3 Ng[LOCAL_MAX_HITS];
} LocalIntersection;

/* Subsurface */

/* Struct to gather SSS indirect rays and delay tracing them. */
typedef struct SubsurfaceIndirectRays {
  PathState state[BSSRDF_MAX_HITS];

  int num_rays;

  struct Ray rays[BSSRDF_MAX_HITS];
  float3 throughputs[BSSRDF_MAX_HITS];
  struct PathRadianceState L_state[BSSRDF_MAX_HITS];
} SubsurfaceIndirectRays;
static_assert(BSSRDF_MAX_HITS <= LOCAL_MAX_HITS, "BSSRDF hits too high.");

/* Constant Kernel Data
 *
 * These structs are passed from CPU to various devices, and the struct layout
 * must match exactly. Structs are padded to ensure 16 byte alignment, and we
 * do not use float3 because its size may not be the same on all devices. */

typedef struct KernelCamera {
  /* type */
  int type;

  /* panorama */
  int panorama_type;
  float fisheye_fov;
  float fisheye_lens;
  float4 equirectangular_range;

  /* stereo */
  float interocular_offset;
  float convergence_distance;
  float pole_merge_angle_from;
  float pole_merge_angle_to;

  /* matrices */
  Transform cameratoworld;
  ProjectionTransform rastertocamera;

  /* differentials */
  float4 dx;
  float4 dy;

  /* depth of field */
  float aperturesize;
  float blades;
  float bladesrotation;
  float focaldistance;

  /* motion blur */
  float shuttertime;
  int num_motion_steps, have_perspective_motion;

  /* clipping */
  float nearclip;
  float cliplength;

  /* sensor size */
  float sensorwidth;
  float sensorheight;

  /* render size */
  float width, height;
  int resolution;

  /* anamorphic lens bokeh */
  float inv_aperture_ratio;

  int is_inside_volume;

  /* more matrices */
  ProjectionTransform screentoworld;
  ProjectionTransform rastertoworld;
  ProjectionTransform ndctoworld;
  ProjectionTransform worldtoscreen;
  ProjectionTransform worldtoraster;
  ProjectionTransform worldtondc;
  Transform worldtocamera;

  /* Stores changes in the projection matrix. Use for camera zoom motion
   * blur and motion pass output for perspective camera. */
  ProjectionTransform perspective_pre;
  ProjectionTransform perspective_post;

  /* Transforms for motion pass. */
  Transform motion_pass_pre;
  Transform motion_pass_post;

  int shutter_table_offset;

  /* Rolling shutter */
  int rolling_shutter_type;
  float rolling_shutter_duration;

  int pad;
} KernelCamera;
static_assert_align(KernelCamera, 16);

typedef struct KernelFilm {
  float exposure;
  int pass_flag;

  int light_pass_flag;
  int pass_stride;
  int use_light_pass;

  int pass_combined;
  int pass_depth;
  int pass_normal;
  int pass_motion;

  int pass_motion_weight;
  int pass_uv;
  int pass_object_id;
  int pass_material_id;

  int pass_diffuse_color;
  int pass_glossy_color;
  int pass_transmission_color;

  int pass_diffuse_indirect;
  int pass_glossy_indirect;
  int pass_transmission_indirect;
  int pass_volume_indirect;

  int pass_diffuse_direct;
  int pass_glossy_direct;
  int pass_transmission_direct;
  int pass_volume_direct;

  int pass_emission;
  int pass_background;
  int pass_ao;
  float pass_alpha_threshold;

  int pass_shadow;
  float pass_shadow_scale;
  int filter_table_offset;
  int cryptomatte_passes;
  int cryptomatte_depth;
  int pass_cryptomatte;

  int pass_lightgroup;
  int num_lightgroups;

  int pass_adaptive_aux_buffer;
  int pass_sample_count;

  int pass_mist;
  float mist_start;
  float mist_inv_depth;
  float mist_falloff;

  int pass_denoising_data;
  int pass_denoising_clean;
  int denoising_flags;

  int pass_aov_color;
  int pass_aov_value;
  int pass_aov_color_num;
  int pass_aov_value_num;  
  int pad1,pad2,pad3;

  /* XYZ to rendering color space transform. float4 instead of float3 to
   * ensure consistent padding/alignment across devices. */
  float4 xyz_to_r;
  float4 xyz_to_g;
  float4 xyz_to_b;
  float4 rgb_to_y;

  int pass_bake_primitive;
  int pass_bake_differential;
  int pad;

#ifdef __KERNEL_DEBUG__
  int pass_bvh_traversed_nodes;
  int pass_bvh_traversed_instances;
  int pass_bvh_intersections;
  int pass_ray_bounces;
#endif

  /* viewport rendering options */
  int display_pass_stride;
  int display_pass_components;
  int display_divide_pass_stride;
  int use_display_exposure;
  int use_display_pass_alpha;

  int pad4, pad5, pad6;
} KernelFilm;
static_assert_align(KernelFilm, 16);

typedef struct KernelBackground {
  /* only shader index */
  int surface_shader;
  int volume_shader;
  float volume_step_size;
  int transparent;
  float transparent_roughness_squared_threshold;

  /* ambient occlusion */
  float ao_factor;
  float ao_distance;
  float ao_bounces_factor;
  //float ao_pad;
} KernelBackground;
static_assert_align(KernelBackground, 16);

typedef struct KernelIntegrator {
  /* emission */
  int use_direct_light;
  int use_ambient_occlusion;
  int num_distribution;
  int num_all_lights;
  float pdf_triangles;
  float pdf_lights;
  int pdf_background_res_x;
  int pdf_background_res_y;
  float light_inv_rr_threshold;

  /* light portals */
  float portal_pdf;
  int num_portals;
  int portal_offset;

  /* bounces */
  int min_bounce;
  int max_bounce;

  int max_diffuse_bounce;
  int max_glossy_bounce;
  int max_transmission_bounce;
  int max_volume_bounce;

  int ao_bounces;

  /* transparent */
  int transparent_min_bounce;
  int transparent_max_bounce;
  int transparent_shadows;

  /* caustics */
  int caustics_reflective;
  int caustics_refractive;
  float filter_glossy;

  /* seed */
  int seed;

  /* clamp */
  float sample_clamp_direct;
  float sample_clamp_indirect;

  /* branched path */
  int branched;
  int volume_decoupled;
  int diffuse_samples;
  int glossy_samples;
  int transmission_samples;
  int ao_samples;
  int mesh_light_samples;
  int subsurface_samples;
  int sample_all_lights_direct;
  int sample_all_lights_indirect;

  /* mis */
  int use_lamp_mis;

  /* sampler */
  int sampling_pattern;
  int aa_samples;
  float scrambling_distance;
  int dither_size;
  int adaptive_min_samples;
  int adaptive_step;
  int adaptive_stop_per_sample;
  float adaptive_threshold;

  /* volume render */
  int use_volumes;
  int volume_max_steps;
  float volume_step_rate;
  int volume_samples;

  int start_sample;

  int max_closures;

  uint background_lightgroups;

  int pad1,pad2; //I added Scramble and dither_size, with this we need 3 pads
} KernelIntegrator;
static_assert_align(KernelIntegrator, 16);

typedef enum KernelBVHLayout {
  BVH_LAYOUT_NONE = 0,

  BVH_LAYOUT_BVH2 = (1 << 0),
  BVH_LAYOUT_BVH4 = (1 << 1),
  BVH_LAYOUT_BVH8 = (1 << 2),

  BVH_LAYOUT_EMBREE = (1 << 3),
  BVH_LAYOUT_OPTIX = (1 << 4),

  BVH_LAYOUT_DEFAULT = BVH_LAYOUT_BVH8,
  BVH_LAYOUT_ALL = (unsigned int)(~0u),
} KernelBVHLayout;

typedef struct KernelBVH {
  /* Own BVH */
  int root;
  int have_motion;
  int have_curves;
  int have_instancing;
  int bvh_layout;
  int use_bvh_steps;

  /* Custom BVH */
#ifdef __KERNEL_OPTIX__
  OptixTraversableHandle scene;
#else
#  ifdef __EMBREE__
  RTCScene scene;
#    ifndef __KERNEL_64_BIT__
  int pad2;
#    endif
#  else
  int scene, pad2;
#  endif
#endif
} KernelBVH;
static_assert_align(KernelBVH, 16);

typedef enum CurveFlag {
  /* runtime flags */
  CURVE_KN_BACKFACING = 1,           /* backside of cylinder? */
  CURVE_KN_ENCLOSEFILTER = 2,        /* don't consider strands surrounding start point? */
  CURVE_KN_INTERPOLATE = 4,          /* render as a curve? */
  CURVE_KN_ACCURATE = 8,             /* use accurate intersections test? */
  CURVE_KN_INTERSECTCORRECTION = 16, /* correct for width after determing closest midpoint? */
  CURVE_KN_TRUETANGENTGNORMAL = 32,  /* use tangent normal for geometry? */
  CURVE_KN_RIBBONS = 64,             /* use flat curve ribbons */
} CurveFlag;

typedef struct KernelCurves {
  int curveflags;
  int subdivisions;

  int pad1, pad2;
} KernelCurves;
static_assert_align(KernelCurves, 16);

typedef struct KernelTables {
  int beckmann_offset;
  int pad1, pad2, pad3;
} KernelTables;
static_assert_align(KernelTables, 16);

typedef struct KernelBake {
  int object_index;
  int tri_offset;
  int type;
  int pass_filter;
} KernelBake;
static_assert_align(KernelBake, 16);

typedef struct KernelData {
  KernelCamera cam;
  KernelFilm film;
  KernelBackground background;
  KernelIntegrator integrator;
  KernelBVH bvh;
  KernelCurves curve;
  KernelTables tables;
  KernelBake bake;
} KernelData;
static_assert_align(KernelData, 16);

/* Kernel data structures. */

typedef struct KernelObject {
  Transform tfm;
  Transform itfm;

  float surface_area;
  float pass_id;
  float random_number;
  float color[3];
  int particle_index;
  uint lightgroups;

  float dupli_generated[3];
  float dupli_uv[2];

  int numkeys;
  int numsteps;
  int numverts;

  uint patch_map_offset;
  uint attribute_map_offset;
  uint motion_offset;

  float cryptomatte_object;
  float cryptomatte_asset;

<<<<<<< HEAD
  int pad[3];
=======
  float shadow_terminator_offset;
  float pad1, pad2, pad3;
>>>>>>> ea92f820
} KernelObject;
static_assert_align(KernelObject, 16);

typedef struct KernelSpotLight {
  float radius;
  float invarea;
  float spot_angle;
  float spot_smooth;
  float dir[3];
  float pad;
} KernelSpotLight;

/* PointLight is SpotLight with only radius and invarea being used. */

typedef struct KernelAreaLight {
  float axisu[3];
  float invarea;
  float axisv[3];
  float pad1;
  float dir[3];
  float pad2;
} KernelAreaLight;

typedef struct KernelDistantLight {
  float radius;
  float cosangle;
  float invarea;
  float pad;
} KernelDistantLight;

typedef struct KernelLight {
  int type;
  float co[3];
  int shader_id;
  int samples;
  float max_bounces;
  float random;
  float strength[3];
  uint lightgroups;
  Transform tfm;
  Transform itfm;
  union {
    KernelSpotLight spot;
    KernelAreaLight area;
    KernelDistantLight distant;
  };
} KernelLight;
static_assert_align(KernelLight, 16);

typedef struct KernelLightDistribution {
  float totarea;
  int prim;
  union {
    struct {
      int shader_flag;
      int object_id;
    } mesh_light;
    struct {
      float pad;
      float size;
    } lamp;
  };
} KernelLightDistribution;
static_assert_align(KernelLightDistribution, 16);

typedef struct KernelParticle {
  int index;
  float age;
  float lifetime;
  float size;
  float4 rotation;
  /* Only xyz are used of the following. float4 instead of float3 are used
   * to ensure consistent padding/alignment across devices. */
  float4 location;
  float4 velocity;
  float4 angular_velocity;
} KernelParticle;
static_assert_align(KernelParticle, 16);

typedef struct KernelShader {
  float constant_emission[3];
  float cryptomatte_id;
  int flags;
  int pass_id;
  int pad2, pad3;
} KernelShader;
static_assert_align(KernelShader, 16);

/* Declarations required for split kernel */

/* Macro for queues */
/* Value marking queue's empty slot */
#define QUEUE_EMPTY_SLOT -1

/*
 * Queue 1 - Active rays
 * Queue 2 - Background queue
 * Queue 3 - Shadow ray cast kernel - AO
 * Queue 4 - Shadow ray cast kernel - direct lighting
 */

/* Queue names */
enum QueueNumber {
  /* All active rays and regenerated rays are enqueued here. */
  QUEUE_ACTIVE_AND_REGENERATED_RAYS = 0,

  /* All
   * 1. Background-hit rays,
   * 2. Rays that has exited path-iteration but needs to update output buffer
   * 3. Rays to be regenerated
   * are enqueued here.
   */
  QUEUE_HITBG_BUFF_UPDATE_TOREGEN_RAYS,

  /* All rays for which a shadow ray should be cast to determine radiance
   * contribution for AO are enqueued here.
   */
  QUEUE_SHADOW_RAY_CAST_AO_RAYS,

  /* All rays for which a shadow ray should be cast to determine radiance
   * contributing for direct lighting are enqueued here.
   */
  QUEUE_SHADOW_RAY_CAST_DL_RAYS,

  /* Rays sorted according to shader->id */
  QUEUE_SHADER_SORTED_RAYS,

#ifdef __BRANCHED_PATH__
  /* All rays moving to next iteration of the indirect loop for light */
  QUEUE_LIGHT_INDIRECT_ITER,
  /* Queue of all inactive rays. These are candidates for sharing work of indirect loops */
  QUEUE_INACTIVE_RAYS,
#  ifdef __VOLUME__
  /* All rays moving to next iteration of the indirect loop for volumes */
  QUEUE_VOLUME_INDIRECT_ITER,
#  endif
#  ifdef __SUBSURFACE__
  /* All rays moving to next iteration of the indirect loop for subsurface */
  QUEUE_SUBSURFACE_INDIRECT_ITER,
#  endif
#endif /* __BRANCHED_PATH__ */

  NUM_QUEUES
};

/* We use RAY_STATE_MASK to get ray_state */
#define RAY_STATE_MASK 0x0F
#define RAY_FLAG_MASK 0xF0
enum RayState {
  RAY_INVALID = 0,
  /* Denotes ray is actively involved in path-iteration. */
  RAY_ACTIVE,
  /* Denotes ray has completed processing all samples and is inactive. */
  RAY_INACTIVE,
  /* Denotes ray has exited path-iteration and needs to update output buffer. */
  RAY_UPDATE_BUFFER,
  /* Denotes ray needs to skip most surface shader work. */
  RAY_HAS_ONLY_VOLUME,
  /* Donotes ray has hit background */
  RAY_HIT_BACKGROUND,
  /* Denotes ray has to be regenerated */
  RAY_TO_REGENERATE,
  /* Denotes ray has been regenerated */
  RAY_REGENERATED,
  /* Denotes ray is moving to next iteration of the branched indirect loop */
  RAY_LIGHT_INDIRECT_NEXT_ITER,
  RAY_VOLUME_INDIRECT_NEXT_ITER,
  RAY_SUBSURFACE_INDIRECT_NEXT_ITER,

  /* Ray flags */

  /* Flags to denote that the ray is currently evaluating the branched indirect loop */
  RAY_BRANCHED_LIGHT_INDIRECT = (1 << 4),
  RAY_BRANCHED_VOLUME_INDIRECT = (1 << 5),
  RAY_BRANCHED_SUBSURFACE_INDIRECT = (1 << 6),
  RAY_BRANCHED_INDIRECT = (RAY_BRANCHED_LIGHT_INDIRECT | RAY_BRANCHED_VOLUME_INDIRECT |
                           RAY_BRANCHED_SUBSURFACE_INDIRECT),

  /* Ray is evaluating an iteration of an indirect loop for another thread */
  RAY_BRANCHED_INDIRECT_SHARED = (1 << 7),
};

#define ASSIGN_RAY_STATE(ray_state, ray_index, state) \
  (ray_state[ray_index] = ((ray_state[ray_index] & RAY_FLAG_MASK) | state))
#define IS_STATE(ray_state, ray_index, state) \
  ((ray_index) != QUEUE_EMPTY_SLOT && ((ray_state)[(ray_index)] & RAY_STATE_MASK) == (state))
#define ADD_RAY_FLAG(ray_state, ray_index, flag) \
  (ray_state[ray_index] = (ray_state[ray_index] | flag))
#define REMOVE_RAY_FLAG(ray_state, ray_index, flag) \
  (ray_state[ray_index] = (ray_state[ray_index] & (~flag)))
#define IS_FLAG(ray_state, ray_index, flag) (ray_state[ray_index] & flag)

/* Patches */

#define PATCH_MAX_CONTROL_VERTS 16

/* Patch map node flags */

#define PATCH_MAP_NODE_IS_SET (1 << 30)
#define PATCH_MAP_NODE_IS_LEAF (1u << 31)
#define PATCH_MAP_NODE_INDEX_MASK (~(PATCH_MAP_NODE_IS_SET | PATCH_MAP_NODE_IS_LEAF))

/* Work Tiles */

typedef struct WorkTile {
  uint x, y, w, h;

  uint start_sample;
  uint num_samples;

  int offset;
  uint stride;

  ccl_global float *buffer;
} WorkTile;

/* Precoumputed sample table sizes for PMJ02 sampler. */
#define NUM_PMJ_SAMPLES 64 * 64
#define NUM_PMJ_PATTERNS 48

CCL_NAMESPACE_END

#endif /*  __KERNEL_TYPES_H__ */<|MERGE_RESOLUTION|>--- conflicted
+++ resolved
@@ -1253,8 +1253,8 @@
   int pass_aov_color;
   int pass_aov_value;
   int pass_aov_color_num;
-  int pass_aov_value_num;  
-  int pad1,pad2,pad3;
+  int pass_aov_value_num;
+  int pad1;//, pad2, pad3;
 
   /* XYZ to rendering color space transform. float4 instead of float3 to
    * ensure consistent padding/alignment across devices. */
@@ -1297,7 +1297,6 @@
   float ao_factor;
   float ao_distance;
   float ao_bounces_factor;
-  //float ao_pad;
 } KernelBackground;
 static_assert_align(KernelBackground, 16);
 
@@ -1383,7 +1382,7 @@
 
   uint background_lightgroups;
 
-  int pad1,pad2; //I added Scramble and dither_size, with this we need 3 pads
+  int pad1,pad2;
 } KernelIntegrator;
 static_assert_align(KernelIntegrator, 16);
 
@@ -1498,12 +1497,8 @@
   float cryptomatte_object;
   float cryptomatte_asset;
 
-<<<<<<< HEAD
-  int pad[3];
-=======
   float shadow_terminator_offset;
-  float pad1, pad2, pad3;
->>>>>>> ea92f820
+  float pad1, pad2;
 } KernelObject;
 static_assert_align(KernelObject, 16);
 

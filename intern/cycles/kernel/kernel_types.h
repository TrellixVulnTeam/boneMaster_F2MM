/*
 * Copyright 2011-2013 Blender Foundation
 *
 * Licensed under the Apache License, Version 2.0 (the "License");
 * you may not use this file except in compliance with the License.
 * You may obtain a copy of the License at
 *
 * http://www.apache.org/licenses/LICENSE-2.0
 *
 * Unless required by applicable law or agreed to in writing, software
 * distributed under the License is distributed on an "AS IS" BASIS,
 * WITHOUT WARRANTIES OR CONDITIONS OF ANY KIND, either express or implied.
 * See the License for the specific language governing permissions and
 * limitations under the License.
 */

#ifndef __KERNEL_TYPES_H__
#define __KERNEL_TYPES_H__

#if !defined(__KERNEL_GPU__) && defined(WITH_EMBREE)
#  include <embree3/rtcore.h>
#  include <embree3/rtcore_scene.h>
#  define __EMBREE__
#endif

#include "kernel/kernel_math.h"
#include "kernel/svm/svm_types.h"
#include "util/util_static_assert.h"

#ifndef __KERNEL_GPU__
#  define __KERNEL_CPU__
#endif

/* TODO(sergey): This is only to make it possible to include this header
 * from outside of the kernel. but this could be done somewhat cleaner?
 */
#ifndef ccl_addr_space
#  define ccl_addr_space
#endif

CCL_NAMESPACE_BEGIN

/* Constants */
#define OBJECT_MOTION_PASS_SIZE 2
#define FILTER_TABLE_SIZE 1024
#define RAMP_TABLE_SIZE 256
#define SHUTTER_TABLE_SIZE 256

#define BSSRDF_MIN_RADIUS 1e-8f
#define BSSRDF_MAX_HITS 4
#define BSSRDF_MAX_BOUNCES 256
#define LOCAL_MAX_HITS 4

#define LIGHTGROUPS_MAX 32

#define VOLUME_BOUNDS_MAX 1024

#define BECKMANN_TABLE_SIZE 256

#define SHADER_NONE (~0)
#define OBJECT_NONE (~0)
#define PRIM_NONE (~0)
#define LAMP_NONE (~0)
#define ID_NONE (0.0f)
#define LIGHTGROUPS_NONE 0

#define VOLUME_STACK_SIZE	32
#define RNG_DITHER_MASK 0x80000000
#define RNG_DITHER_SIZE 128

/* Split kernel constants */
#define WORK_POOL_SIZE_GPU 64
#define WORK_POOL_SIZE_CPU 1
#ifdef __KERNEL_GPU__
#  define WORK_POOL_SIZE WORK_POOL_SIZE_GPU
#else
#  define WORK_POOL_SIZE WORK_POOL_SIZE_CPU
#endif

#define SHADER_SORT_BLOCK_SIZE 2048

#ifdef __KERNEL_OPENCL__
#  define SHADER_SORT_LOCAL_SIZE 64
#elif defined(__KERNEL_CUDA__)
#  define SHADER_SORT_LOCAL_SIZE 32
#else
#  define SHADER_SORT_LOCAL_SIZE 1
#endif

/* Kernel features */
#define __SOBOL__
#define __INSTANCING__
#define __DPDU__
#define __UV__
#define __BACKGROUND__
#define __CAUSTICS_TRICKS__
#define __VISIBILITY_FLAG__
#define __RAY_DIFFERENTIALS__
#define __CAMERA_CLIPPING__
#define __INTERSECTION_REFINE__
#define __CLAMP_SAMPLE__
#define __PATCH_EVAL__
#define __SHADOW_TRICKS__
#define __DENOISING_FEATURES__
#define __SHADER_RAYTRACE__
#define __AO__
#define __PASSES__
#define __HAIR__

/* Without these we get an AO render, used by OpenCL preview kernel. */
#ifndef __KERNEL_AO_PREVIEW__
#  define __SVM__
#  define __EMISSION__
#  define __HOLDOUT__
#  define __MULTI_CLOSURE__
#  define __TRANSPARENT_SHADOWS__
#  define __BACKGROUND_MIS__
#  define __LAMP_MIS__
#  define __CAMERA_MOTION__
#  define __OBJECT_MOTION__
#  define __BAKING__
#  define __PRINCIPLED__
#  define __SUBSURFACE__
#  define __VOLUME__
#  define __VOLUME_SCATTER__
#  define __CMJ__
#  define __SHADOW_RECORD_ALL__
#  define __BRANCHED_PATH__
#endif

/* Device specific features */
#ifdef __KERNEL_CPU__
#  ifdef __KERNEL_SSE2__
#    define __QBVH__
#  endif
#  ifdef WITH_OSL
#    define __OSL__
#  endif
#  define __VOLUME_DECOUPLED__
#  define __VOLUME_RECORD_ALL__
#endif /* __KERNEL_CPU__ */

#ifdef __KERNEL_CUDA__
#  ifdef __SPLIT_KERNEL__
#    undef __BRANCHED_PATH__
#  endif
#endif /* __KERNEL_CUDA__ */

#ifdef __KERNEL_OPTIX__
#  undef __BAKING__
#  undef __BRANCHED_PATH__
/* TODO(pmours): Cannot use optixTrace in non-inlined functions */
#  undef __SHADER_RAYTRACE__
#endif /* __KERNEL_OPTIX__ */

#ifdef __KERNEL_OPENCL__
#endif /* __KERNEL_OPENCL__ */

/* Scene-based selective features compilation. */
#ifdef __NO_CAMERA_MOTION__
#  undef __CAMERA_MOTION__
#endif
#ifdef __NO_OBJECT_MOTION__
#  undef __OBJECT_MOTION__
#endif
#ifdef __NO_HAIR__
#  undef __HAIR__
#endif
#ifdef __NO_VOLUME__
#  undef __VOLUME__
#  undef __VOLUME_SCATTER__
#endif
#ifdef __NO_SUBSURFACE__
#  undef __SUBSURFACE__
#endif
#ifdef __NO_BAKING__
#  undef __BAKING__
#endif
#ifdef __NO_BRANCHED_PATH__
#  undef __BRANCHED_PATH__
#endif
#ifdef __NO_PATCH_EVAL__
#  undef __PATCH_EVAL__
#endif
#ifdef __NO_TRANSPARENT__
#  undef __TRANSPARENT_SHADOWS__
#endif
#ifdef __NO_SHADOW_TRICKS__
#  undef __SHADOW_TRICKS__
#endif
#ifdef __NO_PRINCIPLED__
#  undef __PRINCIPLED__
#endif
#ifdef __NO_DENOISING__
#  undef __DENOISING_FEATURES__
#endif
#ifdef __NO_SHADER_RAYTRACE__
#  undef __SHADER_RAYTRACE__
#endif

/* Features that enable others */
#ifdef WITH_CYCLES_DEBUG
#  define __KERNEL_DEBUG__
#endif

#if defined(__SUBSURFACE__) || defined(__SHADER_RAYTRACE__)
#  define __BVH_LOCAL__
#endif

/* Shader Evaluation */

typedef enum ShaderEvalType {
  SHADER_EVAL_DISPLACE,
  SHADER_EVAL_BACKGROUND,
  /* bake types */
  SHADER_EVAL_BAKE, /* no real shade, it's used in the code to
                     * differentiate the type of shader eval from the above
                     */
  /* data passes */
  SHADER_EVAL_NORMAL,
  SHADER_EVAL_UV,
  SHADER_EVAL_ROUGHNESS,
  SHADER_EVAL_DIFFUSE_COLOR,
  SHADER_EVAL_GLOSSY_COLOR,
  SHADER_EVAL_TRANSMISSION_COLOR,
  SHADER_EVAL_EMISSION,
  SHADER_EVAL_AOV_COLOR,
  SHADER_EVAL_AOV_VALUE,

  /* light passes */
  SHADER_EVAL_AO,
  SHADER_EVAL_COMBINED,
  SHADER_EVAL_SHADOW,
  SHADER_EVAL_DIFFUSE,
  SHADER_EVAL_GLOSSY,
  SHADER_EVAL_TRANSMISSION,

  /* extra */
  SHADER_EVAL_ENVIRONMENT,
} ShaderEvalType;

/* Path Tracing
 * note we need to keep the u/v pairs at even values */

enum PathTraceDimension {
  PRNG_FILTER_U = 0,
  PRNG_FILTER_V = 1,
  PRNG_LENS_U = 2,
  PRNG_LENS_V = 3,
  PRNG_TIME = 4,
  PRNG_UNUSED_0 = 5,
  PRNG_UNUSED_1 = 6, /* for some reason (6, 7) is a bad sobol pattern */
  PRNG_UNUSED_2 = 7, /* with a low number of samples (< 64) */
  PRNG_BASE_NUM = 10,

  PRNG_BSDF_U = 0,
  PRNG_BSDF_V = 1,
  PRNG_LIGHT_U = 2,
  PRNG_LIGHT_V = 3,
  PRNG_LIGHT_TERMINATE = 4,
  PRNG_TERMINATE = 5,
  PRNG_PHASE_CHANNEL = 6,
  PRNG_SCATTER_DISTANCE = 7,
  PRNG_BOUNCE_NUM = 8,

  PRNG_BEVEL_U = 6, /* reuse volume dimension, correlation won't harm */
  PRNG_BEVEL_V = 7,
};

enum SamplingPattern {
  SAMPLING_PATTERN_SOBOL = 0,
  SAMPLING_PATTERN_CMJ = 1,
  SAMPLING_PATTERN_PMJ = 2,

  SAMPLING_NUM_PATTERNS,
};

/* these flags values correspond to raytypes in osl.cpp, so keep them in sync! */

enum PathRayFlag {
  PATH_RAY_CAMERA = (1 << 0),
  PATH_RAY_REFLECT = (1 << 1),
  PATH_RAY_TRANSMIT = (1 << 2),
  PATH_RAY_DIFFUSE = (1 << 3),
  PATH_RAY_GLOSSY = (1 << 4),
  PATH_RAY_SINGULAR = (1 << 5),
  PATH_RAY_TRANSPARENT = (1 << 6),

  PATH_RAY_SHADOW_OPAQUE_NON_CATCHER = (1 << 7),
  PATH_RAY_SHADOW_OPAQUE_CATCHER = (1 << 8),
  PATH_RAY_SHADOW_OPAQUE = (PATH_RAY_SHADOW_OPAQUE_NON_CATCHER | PATH_RAY_SHADOW_OPAQUE_CATCHER),
  PATH_RAY_SHADOW_TRANSPARENT_NON_CATCHER = (1 << 9),
  PATH_RAY_SHADOW_TRANSPARENT_CATCHER = (1 << 10),
  PATH_RAY_SHADOW_TRANSPARENT = (PATH_RAY_SHADOW_TRANSPARENT_NON_CATCHER |
                                 PATH_RAY_SHADOW_TRANSPARENT_CATCHER),
  PATH_RAY_SHADOW_NON_CATCHER = (PATH_RAY_SHADOW_OPAQUE_NON_CATCHER |
                                 PATH_RAY_SHADOW_TRANSPARENT_NON_CATCHER),
  PATH_RAY_SHADOW = (PATH_RAY_SHADOW_OPAQUE | PATH_RAY_SHADOW_TRANSPARENT),

  PATH_RAY_CURVE = (1 << 11),          /* visibility flag to define curve segments */
  PATH_RAY_VOLUME_SCATTER = (1 << 12), /* volume scattering */

  /* Special flag to tag unaligned BVH nodes. */
  PATH_RAY_NODE_UNALIGNED = (1 << 13),

  PATH_RAY_ALL_VISIBILITY = ((1 << 14) - 1),

  /* Don't apply multiple importance sampling weights to emission from
   * lamp or surface hits, because they were not direct light sampled. */
  PATH_RAY_MIS_SKIP = (1 << 14),
  /* Diffuse bounce earlier in the path, skip SSS to improve performance
   * and avoid branching twice with disk sampling SSS. */
  PATH_RAY_DIFFUSE_ANCESTOR = (1 << 15),
  /* Single pass has been written. */
  PATH_RAY_SINGLE_PASS_DONE = (1 << 16),
  /* Ray is behind a shadow catcher .*/
  PATH_RAY_SHADOW_CATCHER = (1 << 17),
  /* Store shadow data for shadow catcher or denoising. */
  PATH_RAY_STORE_SHADOW_INFO = (1 << 18),
  /* Zero background alpha, for camera or transparent glass rays. */
  PATH_RAY_TRANSPARENT_BACKGROUND = (1 << 19),
  /* Terminate ray immediately at next bounce. */
  PATH_RAY_TERMINATE_IMMEDIATE = (1 << 20),
  /* Ray is to be terminated, but continue with transparent bounces and
   * emission as long as we encounter them. This is required to make the
   * MIS between direct and indirect light rays match, as shadow rays go
   * through transparent surfaces to reach emission too. */
  PATH_RAY_TERMINATE_AFTER_TRANSPARENT = (1 << 21),
  /* Ray is to be terminated. */
  PATH_RAY_TERMINATE = (PATH_RAY_TERMINATE_IMMEDIATE | PATH_RAY_TERMINATE_AFTER_TRANSPARENT),
  /* Path and shader is being evaluated for direct lighting emission. */
  PATH_RAY_EMISSION = (1 << 22)
};

/* Closure Label */

typedef enum ClosureLabel {
  LABEL_NONE = 0,
  LABEL_TRANSMIT = 1,
  LABEL_REFLECT = 2,
  LABEL_DIFFUSE = 4,
  LABEL_GLOSSY = 8,
  LABEL_SINGULAR = 16,
  LABEL_TRANSPARENT = 32,
  LABEL_VOLUME_SCATTER = 64,
  LABEL_TRANSMIT_TRANSPARENT = 128,
} ClosureLabel;

/* Render Passes */

#define PASS_NAME_JOIN(a, b) a##_##b
#define PASSMASK(pass) (1 << ((PASS_NAME_JOIN(PASS, pass)) % 32))

#define PASSMASK_COMPONENT(comp) \
  (PASSMASK(PASS_NAME_JOIN(comp, DIRECT)) | PASSMASK(PASS_NAME_JOIN(comp, INDIRECT)) | \
   PASSMASK(PASS_NAME_JOIN(comp, COLOR)))

typedef enum PassType {
  PASS_NONE = 0,

  /* Main passes */
  PASS_COMBINED = 1,
  PASS_DEPTH,
  PASS_NORMAL,
  PASS_UV,
  PASS_OBJECT_ID,
  PASS_MATERIAL_ID,
  PASS_MOTION,
  PASS_MOTION_WEIGHT,
#ifdef __KERNEL_DEBUG__
  PASS_BVH_TRAVERSED_NODES,
  PASS_BVH_TRAVERSED_INSTANCES,
  PASS_BVH_INTERSECTIONS,
  PASS_RAY_BOUNCES,
#endif
  PASS_RENDER_TIME,
  PASS_CRYPTOMATTE,
  PASS_AOV_COLOR,
  PASS_AOV_VALUE,
  PASS_ADAPTIVE_AUX_BUFFER,
  PASS_SAMPLE_COUNT,
  PASS_CATEGORY_MAIN_END = 31,

  PASS_MIST = 32,
  PASS_EMISSION,
  PASS_BACKGROUND,
  PASS_AO,
  PASS_SHADOW,
  PASS_LIGHT, /* no real pass, used to force use_light_pass */
  PASS_DIFFUSE_DIRECT,
  PASS_DIFFUSE_INDIRECT,
  PASS_DIFFUSE_COLOR,
  PASS_GLOSSY_DIRECT,
  PASS_GLOSSY_INDIRECT,
  PASS_GLOSSY_COLOR,
  PASS_TRANSMISSION_DIRECT,
  PASS_TRANSMISSION_INDIRECT,
  PASS_TRANSMISSION_COLOR,
  PASS_VOLUME_DIRECT = 50,
  PASS_VOLUME_INDIRECT,
  /* No Scatter color since it's tricky to define what it would even mean. */
  PASS_LIGHTGROUP,
  PASS_CATEGORY_LIGHT_END = 63,
} PassType;

#define PASS_ANY (~0)

typedef enum CryptomatteType {
  CRYPT_NONE = 0,
  CRYPT_OBJECT = (1 << 0),
  CRYPT_MATERIAL = (1 << 1),
  CRYPT_ASSET = (1 << 2),
  CRYPT_ACCURATE = (1 << 3),
} CryptomatteType;

typedef enum DenoisingPassOffsets {
  DENOISING_PASS_NORMAL = 0,
  DENOISING_PASS_NORMAL_VAR = 3,
  DENOISING_PASS_ALBEDO = 6,
  DENOISING_PASS_ALBEDO_VAR = 9,
  DENOISING_PASS_DEPTH = 12,
  DENOISING_PASS_DEPTH_VAR = 13,
  DENOISING_PASS_SHADOW_A = 14,
  DENOISING_PASS_SHADOW_B = 17,
  DENOISING_PASS_COLOR = 20,
  DENOISING_PASS_COLOR_VAR = 23,
  DENOISING_PASS_CLEAN = 26,

  DENOISING_PASS_PREFILTERED_DEPTH = 0,
  DENOISING_PASS_PREFILTERED_NORMAL = 1,
  DENOISING_PASS_PREFILTERED_SHADOWING = 4,
  DENOISING_PASS_PREFILTERED_ALBEDO = 5,
  DENOISING_PASS_PREFILTERED_COLOR = 8,
  DENOISING_PASS_PREFILTERED_VARIANCE = 11,
  DENOISING_PASS_PREFILTERED_INTENSITY = 14,

  DENOISING_PASS_SIZE_BASE = 26,
  DENOISING_PASS_SIZE_CLEAN = 3,
  DENOISING_PASS_SIZE_PREFILTERED = 15,
} DenoisingPassOffsets;

typedef enum eBakePassFilter {
  BAKE_FILTER_NONE = 0,
  BAKE_FILTER_DIRECT = (1 << 0),
  BAKE_FILTER_INDIRECT = (1 << 1),
  BAKE_FILTER_COLOR = (1 << 2),
  BAKE_FILTER_DIFFUSE = (1 << 3),
  BAKE_FILTER_GLOSSY = (1 << 4),
  BAKE_FILTER_TRANSMISSION = (1 << 5),
  BAKE_FILTER_EMISSION = (1 << 6),
  BAKE_FILTER_AO = (1 << 7),
} eBakePassFilter;

typedef enum BakePassFilterCombos {
  BAKE_FILTER_COMBINED = (BAKE_FILTER_DIRECT | BAKE_FILTER_INDIRECT | BAKE_FILTER_DIFFUSE |
                          BAKE_FILTER_GLOSSY | BAKE_FILTER_TRANSMISSION | BAKE_FILTER_EMISSION |
                          BAKE_FILTER_AO),
  BAKE_FILTER_DIFFUSE_DIRECT = (BAKE_FILTER_DIRECT | BAKE_FILTER_DIFFUSE),
  BAKE_FILTER_GLOSSY_DIRECT = (BAKE_FILTER_DIRECT | BAKE_FILTER_GLOSSY),
  BAKE_FILTER_TRANSMISSION_DIRECT = (BAKE_FILTER_DIRECT | BAKE_FILTER_TRANSMISSION),
  BAKE_FILTER_DIFFUSE_INDIRECT = (BAKE_FILTER_INDIRECT | BAKE_FILTER_DIFFUSE),
  BAKE_FILTER_GLOSSY_INDIRECT = (BAKE_FILTER_INDIRECT | BAKE_FILTER_GLOSSY),
  BAKE_FILTER_TRANSMISSION_INDIRECT = (BAKE_FILTER_INDIRECT | BAKE_FILTER_TRANSMISSION),
} BakePassFilterCombos;

typedef enum DenoiseFlag {
  DENOISING_CLEAN_DIFFUSE_DIR = (1 << 0),
  DENOISING_CLEAN_DIFFUSE_IND = (1 << 1),
  DENOISING_CLEAN_GLOSSY_DIR = (1 << 2),
  DENOISING_CLEAN_GLOSSY_IND = (1 << 3),
  DENOISING_CLEAN_TRANSMISSION_DIR = (1 << 4),
  DENOISING_CLEAN_TRANSMISSION_IND = (1 << 5),
  DENOISING_CLEAN_ALL_PASSES = (1 << 6) - 1,
} DenoiseFlag;

#ifdef __KERNEL_DEBUG__
/* NOTE: This is a runtime-only struct, alignment is not
 * really important here.
 */
typedef struct DebugData {
  int num_bvh_traversed_nodes;
  int num_bvh_traversed_instances;
  int num_bvh_intersections;
  int num_ray_bounces;
} DebugData;
#endif

typedef ccl_addr_space struct PathRadianceState {
#ifdef __PASSES__
  float3 diffuse;
  float3 glossy;
  float3 transmission;
  float3 volume;

  float3 direct;
#endif
} PathRadianceState;

typedef ccl_addr_space struct PathRadiance {
#ifdef __PASSES__
  int use_light_pass;
#endif

  float transparent;
  float3 emission;
#ifdef __PASSES__
  float3 background;
  float3 ao;

  float3 indirect;
  float3 direct_emission;

  float3 color_diffuse;
  float3 color_glossy;
  float3 color_transmission;

  float3 direct_diffuse;
  float3 direct_glossy;
  float3 direct_transmission;
  float3 direct_volume;

  float3 indirect_diffuse;
  float3 indirect_glossy;
  float3 indirect_transmission;
  float3 indirect_volume;

  float4 shadow;
  float mist;
#endif

  struct PathRadianceState state;

#ifdef __SHADOW_TRICKS__
  /* Total light reachable across the path, ignoring shadow blocked queries. */
  float3 path_total;
  /* Total light reachable across the path with shadow blocked queries
   * applied here.
   *
   * Dividing this figure by path_total will give estimate of shadow pass.
   */
  float3 path_total_shaded;

  /* Color of the background on which shadow is alpha-overed. */
  float3 shadow_background_color;

  /* Path radiance sum and throughput at the moment when ray hits shadow
   * catcher object.
   */
  float shadow_throughput;

  /* Accumulated transparency along the path after shadow catcher bounce. */
  float shadow_transparency;

  /* Indicate if any shadow catcher data is set. */
  int has_shadow_catcher;
#endif

#ifdef __DENOISING_FEATURES__
  float3 denoising_normal;
  float3 denoising_albedo;
  float denoising_depth;
#endif /* __DENOISING_FEATURES__ */

#ifdef __KERNEL_DEBUG__
  DebugData debug_data;
#endif /* __KERNEL_DEBUG__ */
} PathRadiance;

typedef struct BsdfEval {
#ifdef __PASSES__
  int use_light_pass;
#endif

  float3 diffuse;
#ifdef __PASSES__
  float3 glossy;
  float3 transmission;
  float3 transparent;
  float3 volume;
#endif
#ifdef __SHADOW_TRICKS__
  float3 sum_no_mis;
#endif
} BsdfEval;

/* Shader Flag */

typedef enum ShaderFlag {
  SHADER_SMOOTH_NORMAL = (1 << 31),
  SHADER_CAST_SHADOW = (1 << 30),
  SHADER_AREA_LIGHT = (1 << 29),
  SHADER_USE_MIS = (1 << 28),
  SHADER_EXCLUDE_DIFFUSE = (1 << 27),
  SHADER_EXCLUDE_GLOSSY = (1 << 26),
  SHADER_EXCLUDE_TRANSMIT = (1 << 25),
  SHADER_EXCLUDE_CAMERA = (1 << 24),
  SHADER_EXCLUDE_SCATTER = (1 << 23),
  SHADER_EXCLUDE_ANY = (SHADER_EXCLUDE_DIFFUSE | SHADER_EXCLUDE_GLOSSY | SHADER_EXCLUDE_TRANSMIT |
                        SHADER_EXCLUDE_CAMERA | SHADER_EXCLUDE_SCATTER),

  SHADER_MASK = ~(SHADER_SMOOTH_NORMAL | SHADER_CAST_SHADOW | SHADER_AREA_LIGHT | SHADER_USE_MIS |
                  SHADER_EXCLUDE_ANY)
} ShaderFlag;

/* Light Type */

typedef enum LightType {
  LIGHT_POINT,
  LIGHT_DISTANT,
  LIGHT_BACKGROUND,
  LIGHT_AREA,
  LIGHT_SPOT,
  LIGHT_TRIANGLE
} LightType;

/* Camera Type */

enum CameraType { CAMERA_PERSPECTIVE, CAMERA_ORTHOGRAPHIC, CAMERA_PANORAMA };

/* Panorama Type */

enum PanoramaType {
  PANORAMA_EQUIRECTANGULAR = 0,
  PANORAMA_FISHEYE_EQUIDISTANT = 1,
  PANORAMA_FISHEYE_EQUISOLID = 2,
  PANORAMA_MIRRORBALL = 3,

  PANORAMA_NUM_TYPES,
};

/* Differential */

typedef struct differential3 {
  float3 dx;
  float3 dy;
} differential3;

typedef struct differential {
  float dx;
  float dy;
} differential;

/* Ray */

typedef struct Ray {
/* TODO(sergey): This is only needed because current AMD
 * compiler has hard time building the kernel with this
 * reshuffle. And at the same time reshuffle will cause
 * less optimal CPU code in certain places.
 *
 * We'll get rid of this nasty exception once AMD compiler
 * is fixed.
 */
#ifndef __KERNEL_OPENCL_AMD__
  float3 P;   /* origin */
  float3 D;   /* direction */
  float t;    /* length of the ray */
  float time; /* time (for motion blur) */
#else
  float t;    /* length of the ray */
  float time; /* time (for motion blur) */
  float3 P;   /* origin */
  float3 D;   /* direction */
#endif

#ifdef __RAY_DIFFERENTIALS__
  differential3 dP;
  differential3 dD;
#endif
} Ray;

/* Intersection */

typedef struct Intersection {
#ifdef __EMBREE__
  float3 Ng;
#endif
  float t, u, v;
  int prim;
  int object;
  int type;

#ifdef __KERNEL_DEBUG__
  int num_traversed_nodes;
  int num_traversed_instances;
  int num_intersections;
#endif
} Intersection;

/* Primitives */

typedef enum PrimitiveType {
  PRIMITIVE_NONE = 0,
  PRIMITIVE_TRIANGLE = (1 << 0),
  PRIMITIVE_MOTION_TRIANGLE = (1 << 1),
  PRIMITIVE_CURVE = (1 << 2),
  PRIMITIVE_MOTION_CURVE = (1 << 3),
  /* Lamp primitive is not included below on purpose,
   * since it is no real traceable primitive.
   */
  PRIMITIVE_LAMP = (1 << 4),

  PRIMITIVE_ALL_TRIANGLE = (PRIMITIVE_TRIANGLE | PRIMITIVE_MOTION_TRIANGLE),
  PRIMITIVE_ALL_CURVE = (PRIMITIVE_CURVE | PRIMITIVE_MOTION_CURVE),
  PRIMITIVE_ALL_MOTION = (PRIMITIVE_MOTION_TRIANGLE | PRIMITIVE_MOTION_CURVE),
  PRIMITIVE_ALL = (PRIMITIVE_ALL_TRIANGLE | PRIMITIVE_ALL_CURVE),

  /* Total number of different traceable primitives.
   * NOTE: This is an actual value, not a bitflag.
   */
  PRIMITIVE_NUM_TOTAL = 4,
} PrimitiveType;

#define PRIMITIVE_PACK_SEGMENT(type, segment) ((segment << PRIMITIVE_NUM_TOTAL) | (type))
#define PRIMITIVE_UNPACK_SEGMENT(type) (type >> PRIMITIVE_NUM_TOTAL)

/* Attributes */

typedef enum AttributePrimitive {
  ATTR_PRIM_GEOMETRY = 0,
  ATTR_PRIM_SUBD,

  ATTR_PRIM_TYPES
} AttributePrimitive;

typedef enum AttributeElement {
  ATTR_ELEMENT_NONE,
  ATTR_ELEMENT_OBJECT,
  ATTR_ELEMENT_MESH,
  ATTR_ELEMENT_FACE,
  ATTR_ELEMENT_VERTEX,
  ATTR_ELEMENT_VERTEX_MOTION,
  ATTR_ELEMENT_CORNER,
  ATTR_ELEMENT_CORNER_BYTE,
  ATTR_ELEMENT_CURVE,
  ATTR_ELEMENT_CURVE_KEY,
  ATTR_ELEMENT_CURVE_KEY_MOTION,
  ATTR_ELEMENT_VOXEL
} AttributeElement;

typedef enum AttributeStandard {
  ATTR_STD_NONE = 0,
  ATTR_STD_VERTEX_NORMAL,
  ATTR_STD_FACE_NORMAL,
  ATTR_STD_UV,
  ATTR_STD_UV_TANGENT,
  ATTR_STD_UV_TANGENT_SIGN,
  ATTR_STD_VERTEX_COLOR,
  ATTR_STD_GENERATED,
  ATTR_STD_GENERATED_TRANSFORM,
  ATTR_STD_POSITION_UNDEFORMED,
  ATTR_STD_POSITION_UNDISPLACED,
  ATTR_STD_MOTION_VERTEX_POSITION,
  ATTR_STD_MOTION_VERTEX_NORMAL,
  ATTR_STD_PARTICLE,
  ATTR_STD_CURVE_INTERCEPT,
  ATTR_STD_CURVE_RANDOM,
  ATTR_STD_PTEX_FACE_ID,
  ATTR_STD_PTEX_UV,
  ATTR_STD_VOLUME_DENSITY,
  ATTR_STD_VOLUME_COLOR,
  ATTR_STD_VOLUME_FLAME,
  ATTR_STD_VOLUME_HEAT,
  ATTR_STD_VOLUME_TEMPERATURE,
  ATTR_STD_VOLUME_VELOCITY,
  ATTR_STD_POINTINESS,
  ATTR_STD_RANDOM_PER_ISLAND,
  ATTR_STD_NUM,

  ATTR_STD_NOT_FOUND = ~0
} AttributeStandard;

typedef enum AttributeFlag {
  ATTR_FINAL_SIZE = (1 << 0),
  ATTR_SUBDIVIDED = (1 << 1),
} AttributeFlag;

typedef struct AttributeDescriptor {
  AttributeElement element;
  NodeAttributeType type;
  uint flags; /* see enum AttributeFlag */
  int offset;
} AttributeDescriptor;

/* Closure data */

#ifdef __MULTI_CLOSURE__
#  ifdef __SPLIT_KERNEL__
#    define MAX_CLOSURE 1
#  else
#    ifndef __MAX_CLOSURE__
#      define MAX_CLOSURE 64
#    else
#      define MAX_CLOSURE __MAX_CLOSURE__
#    endif
#  endif
#else
#  define MAX_CLOSURE 1
#endif

/* This struct is the base class for all closures. The common members are
 * duplicated in all derived classes since we don't have C++ in the kernel
 * yet, and because it lets us lay out the members to minimize padding. The
 * weight member is located at the beginning of the struct for this reason.
 *
 * ShaderClosure has a fixed size, and any extra space must be allocated
 * with closure_alloc_extra().
 *
 * We pad the struct to align to 16 bytes. All shader closures are assumed
 * to fit in this struct size. CPU sizes are a bit larger because float3 is
 * padded to be 16 bytes, while it's only 12 bytes on the GPU. */

#define SHADER_CLOSURE_BASE \
  float3 weight; \
  ClosureType type; \
  float sample_weight; \
  float3 N

typedef ccl_addr_space struct ccl_align(16) ShaderClosure
{
  SHADER_CLOSURE_BASE;

#ifdef __KERNEL_CPU__
  float pad[2];
#endif
  float data[10];
}
ShaderClosure;

/* Shader Data
 *
 * Main shader state at a point on the surface or in a volume. All coordinates
 * are in world space.
 */

enum ShaderDataFlag {
  /* Runtime flags. */

  /* Set when ray hits backside of surface. */
  SD_BACKFACING = (1 << 0),
  /* Shader has non-zero emission. */
  SD_EMISSION = (1 << 1),
  /* Shader has BSDF closure. */
  SD_BSDF = (1 << 2),
  /* Shader has non-singular BSDF closure. */
  SD_BSDF_HAS_EVAL = (1 << 3),
  /* Shader has BSSRDF closure. */
  SD_BSSRDF = (1 << 4),
  /* Shader has holdout closure. */
  SD_HOLDOUT = (1 << 5),
  /* Shader has non-zero volume extinction. */
  SD_EXTINCTION = (1 << 6),
  /* Shader has have volume phase (scatter) closure. */
  SD_SCATTER = (1 << 7),
  /* Shader has transparent closure. */
  SD_TRANSPARENT = (1 << 9),
  /* BSDF requires LCG for evaluation. */
  SD_BSDF_NEEDS_LCG = (1 << 10),

  SD_CLOSURE_FLAGS = (SD_EMISSION | SD_BSDF | SD_BSDF_HAS_EVAL | SD_BSSRDF | SD_HOLDOUT |
                      SD_EXTINCTION | SD_SCATTER | SD_BSDF_NEEDS_LCG),

  /* Shader flags. */

  /* direct light sample */
  SD_USE_MIS = (1 << 16),
  /* Has transparent shadow. */
  SD_HAS_TRANSPARENT_SHADOW = (1 << 17),
  /* Has volume shader. */
  SD_HAS_VOLUME = (1 << 18),
  /* Has only volume shader, no surface. */
  SD_HAS_ONLY_VOLUME = (1 << 19),
  /* Has heterogeneous volume. */
  SD_HETEROGENEOUS_VOLUME = (1 << 20),
  /* BSSRDF normal uses bump. */
  SD_HAS_BSSRDF_BUMP = (1 << 21),
  /* Use equiangular volume sampling */
  SD_VOLUME_EQUIANGULAR = (1 << 22),
  /* Use multiple importance volume sampling. */
  SD_VOLUME_MIS = (1 << 23),
  /* Use cubic interpolation for voxels. */
  SD_VOLUME_CUBIC = (1 << 24),
  /* Has data connected to the displacement input or uses bump map. */
  SD_HAS_BUMP = (1 << 25),
  /* Has true displacement. */
  SD_HAS_DISPLACEMENT = (1 << 26),
  /* Has constant emission (value stored in __shaders) */
  SD_HAS_CONSTANT_EMISSION = (1 << 27),
  /* Needs to access attributes for volume rendering */
  SD_NEED_VOLUME_ATTRIBUTES = (1 << 28),

  SD_SHADER_FLAGS = (SD_USE_MIS | SD_HAS_TRANSPARENT_SHADOW | SD_HAS_VOLUME | SD_HAS_ONLY_VOLUME |
                     SD_HETEROGENEOUS_VOLUME | SD_HAS_BSSRDF_BUMP | SD_VOLUME_EQUIANGULAR |
                     SD_VOLUME_MIS | SD_VOLUME_CUBIC | SD_HAS_BUMP | SD_HAS_DISPLACEMENT |
                     SD_HAS_CONSTANT_EMISSION | SD_NEED_VOLUME_ATTRIBUTES)
};

/* Object flags. */
enum ShaderDataObjectFlag {
  /* Holdout for camera rays. */
  SD_OBJECT_HOLDOUT_MASK = (1 << 0),
  /* Has object motion blur. */
  SD_OBJECT_MOTION = (1 << 1),
  /* Vertices have transform applied. */
  SD_OBJECT_TRANSFORM_APPLIED = (1 << 2),
  /* Vertices have negative scale applied. */
  SD_OBJECT_NEGATIVE_SCALE_APPLIED = (1 << 3),
  /* Object has a volume shader. */
  SD_OBJECT_HAS_VOLUME = (1 << 4),
  /* Object intersects AABB of an object with volume shader. */
  SD_OBJECT_INTERSECTS_VOLUME = (1 << 5),
  /* Has position for motion vertices. */
  SD_OBJECT_HAS_VERTEX_MOTION = (1 << 6),
  /* object is used to catch shadows */
  SD_OBJECT_SHADOW_CATCHER = (1 << 7),
  /* object has volume attributes */
  SD_OBJECT_HAS_VOLUME_ATTRIBUTES = (1 << 8),

  SD_OBJECT_FLAGS = (SD_OBJECT_HOLDOUT_MASK | SD_OBJECT_MOTION | SD_OBJECT_TRANSFORM_APPLIED |
                     SD_OBJECT_NEGATIVE_SCALE_APPLIED | SD_OBJECT_HAS_VOLUME |
                     SD_OBJECT_INTERSECTS_VOLUME | SD_OBJECT_SHADOW_CATCHER |
                     SD_OBJECT_HAS_VOLUME_ATTRIBUTES)
};

typedef ccl_addr_space struct ccl_align(16) ShaderData
{
  /* position */
  float3 P;
  /* smooth normal for shading */
  float3 N;
  /* true geometric normal */
  float3 Ng;
  /* view/incoming direction */
  float3 I;
  /* shader id */
  int shader;
  /* booleans describing shader, see ShaderDataFlag */
  int flag;
  /* booleans describing object of the shader, see ShaderDataObjectFlag */
  int object_flag;

  /* primitive id if there is one, ~0 otherwise */
  int prim;

  /* combined type and curve segment for hair */
  int type;

  /* parametric coordinates
   * - barycentric weights for triangles */
  float u;
  float v;
  /* object id if there is one, ~0 otherwise */
  int object;
  /* lamp id if there is one, ~0 otherwise */
  int lamp;

  /* motion blur sample time */
  float time;

  /* length of the ray being shaded */
  float ray_length;

#ifdef __RAY_DIFFERENTIALS__
  /* differential of P. these are orthogonal to Ng, not N */
  differential3 dP;
  /* differential of I */
  differential3 dI;
  /* differential of u, v */
  differential du;
  differential dv;
#endif
#ifdef __DPDU__
  /* differential of P w.r.t. parametric coordinates. note that dPdu is
   * not readily suitable as a tangent for shading on triangles. */
  float3 dPdu;
  float3 dPdv;
#endif

#ifdef __OBJECT_MOTION__
  /* object <-> world space transformations, cached to avoid
   * re-interpolating them constantly for shading */
  Transform ob_tfm;
  Transform ob_itfm;
#endif

  /* ray start position, only set for backgrounds */
  float3 ray_P;
  differential3 ray_dP;

#ifdef __OSL__
  struct KernelGlobals *osl_globals;
  struct PathState *osl_path_state;
#endif

  /* LCG state for closures that require additional random numbers. */
  uint lcg_state;

  /* Closure data, we store a fixed array of closures */
  int num_closure;
  int num_closure_left;
  float randb_closure;
  float3 svm_closure_weight;

  /* Closure weights summed directly, so we can evaluate
   * emission and shadow transparency with MAX_CLOSURE 0. */
  float3 closure_emission_background;
  float3 closure_transparent_extinction;

  /* At the end so we can adjust size in ShaderDataTinyStorage. */
  struct ShaderClosure closure[MAX_CLOSURE];
}
ShaderData;

/* ShaderDataTinyStorage needs the same alignment as ShaderData, or else
 * the pointer cast in AS_SHADER_DATA invokes undefined behavior. */
typedef ccl_addr_space struct ccl_align(16) ShaderDataTinyStorage
{
  char pad[sizeof(ShaderData) - sizeof(ShaderClosure) * MAX_CLOSURE];
}
ShaderDataTinyStorage;
#define AS_SHADER_DATA(shader_data_tiny_storage) ((ShaderData *)shader_data_tiny_storage)

/* Path State */

#ifdef __VOLUME__
typedef struct VolumeStack {
  int object;
  int shader;
} VolumeStack;
#endif

typedef struct PathState {
  /* see enum PathRayFlag */
  int flag;

  /* random number generator state */
  uint rng_hash;       /* per pixel hash */
  int rng_offset;      /* dimension offset */
  int sample;          /* path sample number */
  int num_samples;     /* total number of times this path will be sampled */
  float branch_factor; /* number of branches in indirect paths */

  /* bounce counting */
  int bounce;
  int diffuse_bounce;
  int glossy_bounce;
  int transmission_bounce;
  int transparent_bounce;

#ifdef __DENOISING_FEATURES__
  float denoising_feature_weight;
  float3 denoising_feature_throughput;
#endif /* __DENOISING_FEATURES__ */

  /* multiple importance sampling */
  float min_ray_pdf; /* smallest bounce pdf over entire path up to now */
  float ray_pdf;     /* last bounce pdf */
#ifdef __LAMP_MIS__
  float ray_t; /* accumulated distance through transparent surfaces */
#endif

  /* volume rendering */
#ifdef __VOLUME__
  int volume_bounce;
  int volume_bounds_bounce;
  VolumeStack volume_stack[VOLUME_STACK_SIZE];
#endif
} PathState;

#ifdef __VOLUME__
typedef struct VolumeState {
#  ifdef __SPLIT_KERNEL__
#  else
  PathState ps;
#  endif
} VolumeState;
#endif

/* Struct to gather multiple nearby intersections. */
typedef struct LocalIntersection {
  Ray ray;
  float3 weight[LOCAL_MAX_HITS];

  int num_hits;
  struct Intersection hits[LOCAL_MAX_HITS];
  float3 Ng[LOCAL_MAX_HITS];
} LocalIntersection;

/* Subsurface */

/* Struct to gather SSS indirect rays and delay tracing them. */
typedef struct SubsurfaceIndirectRays {
  PathState state[BSSRDF_MAX_HITS];

  int num_rays;

  struct Ray rays[BSSRDF_MAX_HITS];
  float3 throughputs[BSSRDF_MAX_HITS];
  struct PathRadianceState L_state[BSSRDF_MAX_HITS];
} SubsurfaceIndirectRays;
static_assert(BSSRDF_MAX_HITS <= LOCAL_MAX_HITS, "BSSRDF hits too high.");

/* Constant Kernel Data
 *
 * These structs are passed from CPU to various devices, and the struct layout
 * must match exactly. Structs are padded to ensure 16 byte alignment, and we
 * do not use float3 because its size may not be the same on all devices. */

typedef struct KernelCamera {
  /* type */
  int type;

  /* panorama */
  int panorama_type;
  float fisheye_fov;
  float fisheye_lens;
  float4 equirectangular_range;

  /* stereo */
  float interocular_offset;
  float convergence_distance;
  float pole_merge_angle_from;
  float pole_merge_angle_to;

  /* matrices */
  Transform cameratoworld;
  ProjectionTransform rastertocamera;

  /* differentials */
  float4 dx;
  float4 dy;

  /* depth of field */
  float aperturesize;
  float blades;
  float bladesrotation;
  float focaldistance;

  /* motion blur */
  float shuttertime;
  int num_motion_steps, have_perspective_motion;

  /* clipping */
  float nearclip;
  float cliplength;

  /* sensor size */
  float sensorwidth;
  float sensorheight;

  /* render size */
  float width, height;
  int resolution;

  /* anamorphic lens bokeh */
  float inv_aperture_ratio;

  int is_inside_volume;

  /* more matrices */
  ProjectionTransform screentoworld;
  ProjectionTransform rastertoworld;
  ProjectionTransform ndctoworld;
  ProjectionTransform worldtoscreen;
  ProjectionTransform worldtoraster;
  ProjectionTransform worldtondc;
  Transform worldtocamera;

  /* Stores changes in the projection matrix. Use for camera zoom motion
   * blur and motion pass output for perspective camera. */
  ProjectionTransform perspective_pre;
  ProjectionTransform perspective_post;

  /* Transforms for motion pass. */
  Transform motion_pass_pre;
  Transform motion_pass_post;

  int shutter_table_offset;

  /* Rolling shutter */
  int rolling_shutter_type;
  float rolling_shutter_duration;

  int pad;
} KernelCamera;
static_assert_align(KernelCamera, 16);

typedef struct KernelFilm {
  float exposure;
  int pass_flag;

  int light_pass_flag;
  int pass_stride;
  int use_light_pass;

  int pass_combined;
  int pass_depth;
  int pass_normal;
  int pass_motion;

  int pass_motion_weight;
  int pass_uv;
  int pass_object_id;
  int pass_material_id;

  int pass_diffuse_color;
  int pass_glossy_color;
  int pass_transmission_color;

  int pass_diffuse_indirect;
  int pass_glossy_indirect;
  int pass_transmission_indirect;
  int pass_volume_indirect;

  int pass_diffuse_direct;
  int pass_glossy_direct;
  int pass_transmission_direct;
  int pass_volume_direct;

  int pass_emission;
  int pass_background;
  int pass_ao;
  float pass_alpha_threshold;

  int pass_shadow;
  float pass_shadow_scale;
  int filter_table_offset;
  int cryptomatte_passes;
  int cryptomatte_depth;
  int pass_cryptomatte;

<<<<<<< HEAD
  int pass_lightgroup;
  int num_lightgroups;
=======
  int pass_adaptive_aux_buffer;
  int pass_sample_count;
>>>>>>> d809a026

  int pass_mist;
  float mist_start;
  float mist_inv_depth;
  float mist_falloff;

  int pass_denoising_data;
  int pass_denoising_clean;
  int denoising_flags;

  int pass_aov_color;
  int pass_aov_value;
  int pass_aov_color_num;
  int pass_aov_value_num;
  int pad1, pad2, pad3;

  /* XYZ to rendering color space transform. float4 instead of float3 to
   * ensure consistent padding/alignment across devices. */
  float4 xyz_to_r;
  float4 xyz_to_g;
  float4 xyz_to_b;
  float4 rgb_to_y;

#ifdef __KERNEL_DEBUG__
  int pass_bvh_traversed_nodes;
  int pass_bvh_traversed_instances;
  int pass_bvh_intersections;
  int pass_ray_bounces;
#endif

  /* viewport rendering options */
  int display_pass_stride;
  int display_pass_components;
  int display_divide_pass_stride;
  int use_display_exposure;
  int use_display_pass_alpha;

  int pad4, pad5, pad6;
} KernelFilm;
static_assert_align(KernelFilm, 16);

typedef struct KernelBackground {
  /* only shader index */
  int surface_shader;
  int volume_shader;
  float volume_step_size;
  int transparent;
  float transparent_roughness_squared_threshold;

  /* ambient occlusion */
  float ao_factor;
  float ao_distance;
  float ao_bounces_factor;
} KernelBackground;
static_assert_align(KernelBackground, 16);

typedef struct KernelIntegrator {
  /* emission */
  int use_direct_light;
  int use_ambient_occlusion;
  int num_distribution;
  int num_all_lights;
  float pdf_triangles;
  float pdf_lights;
  int pdf_background_res_x;
  int pdf_background_res_y;
  float light_inv_rr_threshold;

  /* light portals */
  float portal_pdf;
  int num_portals;
  int portal_offset;

  /* bounces */
  int min_bounce;
  int max_bounce;

  int max_diffuse_bounce;
  int max_glossy_bounce;
  int max_transmission_bounce;
  int max_volume_bounce;

  int ao_bounces;

  /* transparent */
  int transparent_min_bounce;
  int transparent_max_bounce;
  int transparent_shadows;

  /* caustics */
  int caustics_reflective;
  int caustics_refractive;
  float filter_glossy;

  /* seed */
  int seed;

  /* clamp */
  float sample_clamp_direct;
  float sample_clamp_indirect;

  /* branched path */
  int branched;
  int volume_decoupled;
  int diffuse_samples;
  int glossy_samples;
  int transmission_samples;
  int ao_samples;
  int mesh_light_samples;
  int subsurface_samples;
  int sample_all_lights_direct;
  int sample_all_lights_indirect;

  /* mis */
  int use_lamp_mis;

  /* sampler */
  int sampling_pattern;
  int aa_samples;
<<<<<<< HEAD
  float scrambling_distance;
  int dither_size;
=======
  int adaptive_min_samples;
  int adaptive_step;
  int adaptive_stop_per_sample;
  float adaptive_threshold;
>>>>>>> d809a026

  /* volume render */
  int use_volumes;
  int volume_max_steps;
  float volume_step_rate;
  int volume_samples;

  int start_sample;

  int max_closures;

  uint background_lightgroups;

  int pad1,pad2; //I added Scramble and dither_size, with this we need 3 pads
} KernelIntegrator;
static_assert_align(KernelIntegrator, 16);

typedef enum KernelBVHLayout {
  BVH_LAYOUT_NONE = 0,

  BVH_LAYOUT_BVH2 = (1 << 0),
  BVH_LAYOUT_BVH4 = (1 << 1),
  BVH_LAYOUT_BVH8 = (1 << 2),

  BVH_LAYOUT_EMBREE = (1 << 3),
  BVH_LAYOUT_OPTIX = (1 << 4),

  BVH_LAYOUT_DEFAULT = BVH_LAYOUT_BVH8,
  BVH_LAYOUT_ALL = (unsigned int)(~0u),
} KernelBVHLayout;

typedef struct KernelBVH {
  /* Own BVH */
  int root;
  int have_motion;
  int have_curves;
  int have_instancing;
  int bvh_layout;
  int use_bvh_steps;

  /* Custom BVH */
#ifdef __KERNEL_OPTIX__
  OptixTraversableHandle scene;
#else
#  ifdef __EMBREE__
  RTCScene scene;
#    ifndef __KERNEL_64_BIT__
  int pad2;
#    endif
#  else
  int scene, pad2;
#  endif
#endif
} KernelBVH;
static_assert_align(KernelBVH, 16);

typedef enum CurveFlag {
  /* runtime flags */
  CURVE_KN_BACKFACING = 1,           /* backside of cylinder? */
  CURVE_KN_ENCLOSEFILTER = 2,        /* don't consider strands surrounding start point? */
  CURVE_KN_INTERPOLATE = 4,          /* render as a curve? */
  CURVE_KN_ACCURATE = 8,             /* use accurate intersections test? */
  CURVE_KN_INTERSECTCORRECTION = 16, /* correct for width after determing closest midpoint? */
  CURVE_KN_TRUETANGENTGNORMAL = 32,  /* use tangent normal for geometry? */
  CURVE_KN_RIBBONS = 64,             /* use flat curve ribbons */
} CurveFlag;

typedef struct KernelCurves {
  int curveflags;
  int subdivisions;

  int pad1, pad2;
} KernelCurves;
static_assert_align(KernelCurves, 16);

typedef struct KernelTables {
  int beckmann_offset;
  int pad1, pad2, pad3;
} KernelTables;
static_assert_align(KernelTables, 16);

typedef struct KernelData {
  KernelCamera cam;
  KernelFilm film;
  KernelBackground background;
  KernelIntegrator integrator;
  KernelBVH bvh;
  KernelCurves curve;
  KernelTables tables;
} KernelData;
static_assert_align(KernelData, 16);

/* Kernel data structures. */

typedef struct KernelObject {
  Transform tfm;
  Transform itfm;

  float surface_area;
  float pass_id;
  float random_number;
  float color[3];
  int particle_index;
  uint lightgroups;

  float dupli_generated[3];
  float dupli_uv[2];

  int numkeys;
  int numsteps;
  int numverts;

  uint patch_map_offset;
  uint attribute_map_offset;
  uint motion_offset;

  float cryptomatte_object;
  float cryptomatte_asset;

  int pad[3];
} KernelObject;
static_assert_align(KernelObject, 16);

typedef struct KernelSpotLight {
  float radius;
  float invarea;
  float spot_angle;
  float spot_smooth;
  float dir[3];
  float pad;
} KernelSpotLight;

/* PointLight is SpotLight with only radius and invarea being used. */

typedef struct KernelAreaLight {
  float axisu[3];
  float invarea;
  float axisv[3];
  float pad1;
  float dir[3];
  float pad2;
} KernelAreaLight;

typedef struct KernelDistantLight {
  float radius;
  float cosangle;
  float invarea;
  float pad;
} KernelDistantLight;

typedef struct KernelLight {
  int type;
  float co[3];
  int shader_id;
  int samples;
  float max_bounces;
  float random;
  float strength[3];
  uint lightgroups;
  Transform tfm;
  Transform itfm;
  union {
    KernelSpotLight spot;
    KernelAreaLight area;
    KernelDistantLight distant;
  };
} KernelLight;
static_assert_align(KernelLight, 16);

typedef struct KernelLightDistribution {
  float totarea;
  int prim;
  union {
    struct {
      int shader_flag;
      int object_id;
    } mesh_light;
    struct {
      float pad;
      float size;
    } lamp;
  };
} KernelLightDistribution;
static_assert_align(KernelLightDistribution, 16);

typedef struct KernelParticle {
  int index;
  float age;
  float lifetime;
  float size;
  float4 rotation;
  /* Only xyz are used of the following. float4 instead of float3 are used
   * to ensure consistent padding/alignment across devices. */
  float4 location;
  float4 velocity;
  float4 angular_velocity;
} KernelParticle;
static_assert_align(KernelParticle, 16);

typedef struct KernelShader {
  float constant_emission[3];
  float cryptomatte_id;
  int flags;
  int pass_id;
  int pad2, pad3;
} KernelShader;
static_assert_align(KernelShader, 16);

/* Declarations required for split kernel */

/* Macro for queues */
/* Value marking queue's empty slot */
#define QUEUE_EMPTY_SLOT -1

/*
 * Queue 1 - Active rays
 * Queue 2 - Background queue
 * Queue 3 - Shadow ray cast kernel - AO
 * Queue 4 - Shadow ray cast kernel - direct lighting
 */

/* Queue names */
enum QueueNumber {
  /* All active rays and regenerated rays are enqueued here. */
  QUEUE_ACTIVE_AND_REGENERATED_RAYS = 0,

  /* All
   * 1. Background-hit rays,
   * 2. Rays that has exited path-iteration but needs to update output buffer
   * 3. Rays to be regenerated
   * are enqueued here.
   */
  QUEUE_HITBG_BUFF_UPDATE_TOREGEN_RAYS,

  /* All rays for which a shadow ray should be cast to determine radiance
   * contribution for AO are enqueued here.
   */
  QUEUE_SHADOW_RAY_CAST_AO_RAYS,

  /* All rays for which a shadow ray should be cast to determine radiance
   * contributing for direct lighting are enqueued here.
   */
  QUEUE_SHADOW_RAY_CAST_DL_RAYS,

  /* Rays sorted according to shader->id */
  QUEUE_SHADER_SORTED_RAYS,

#ifdef __BRANCHED_PATH__
  /* All rays moving to next iteration of the indirect loop for light */
  QUEUE_LIGHT_INDIRECT_ITER,
  /* Queue of all inactive rays. These are candidates for sharing work of indirect loops */
  QUEUE_INACTIVE_RAYS,
#  ifdef __VOLUME__
  /* All rays moving to next iteration of the indirect loop for volumes */
  QUEUE_VOLUME_INDIRECT_ITER,
#  endif
#  ifdef __SUBSURFACE__
  /* All rays moving to next iteration of the indirect loop for subsurface */
  QUEUE_SUBSURFACE_INDIRECT_ITER,
#  endif
#endif /* __BRANCHED_PATH__ */

  NUM_QUEUES
};

/* We use RAY_STATE_MASK to get ray_state */
#define RAY_STATE_MASK 0x0F
#define RAY_FLAG_MASK 0xF0
enum RayState {
  RAY_INVALID = 0,
  /* Denotes ray is actively involved in path-iteration. */
  RAY_ACTIVE,
  /* Denotes ray has completed processing all samples and is inactive. */
  RAY_INACTIVE,
  /* Denotes ray has exited path-iteration and needs to update output buffer. */
  RAY_UPDATE_BUFFER,
  /* Denotes ray needs to skip most surface shader work. */
  RAY_HAS_ONLY_VOLUME,
  /* Donotes ray has hit background */
  RAY_HIT_BACKGROUND,
  /* Denotes ray has to be regenerated */
  RAY_TO_REGENERATE,
  /* Denotes ray has been regenerated */
  RAY_REGENERATED,
  /* Denotes ray is moving to next iteration of the branched indirect loop */
  RAY_LIGHT_INDIRECT_NEXT_ITER,
  RAY_VOLUME_INDIRECT_NEXT_ITER,
  RAY_SUBSURFACE_INDIRECT_NEXT_ITER,

  /* Ray flags */

  /* Flags to denote that the ray is currently evaluating the branched indirect loop */
  RAY_BRANCHED_LIGHT_INDIRECT = (1 << 4),
  RAY_BRANCHED_VOLUME_INDIRECT = (1 << 5),
  RAY_BRANCHED_SUBSURFACE_INDIRECT = (1 << 6),
  RAY_BRANCHED_INDIRECT = (RAY_BRANCHED_LIGHT_INDIRECT | RAY_BRANCHED_VOLUME_INDIRECT |
                           RAY_BRANCHED_SUBSURFACE_INDIRECT),

  /* Ray is evaluating an iteration of an indirect loop for another thread */
  RAY_BRANCHED_INDIRECT_SHARED = (1 << 7),
};

#define ASSIGN_RAY_STATE(ray_state, ray_index, state) \
  (ray_state[ray_index] = ((ray_state[ray_index] & RAY_FLAG_MASK) | state))
#define IS_STATE(ray_state, ray_index, state) \
  ((ray_index) != QUEUE_EMPTY_SLOT && ((ray_state)[(ray_index)] & RAY_STATE_MASK) == (state))
#define ADD_RAY_FLAG(ray_state, ray_index, flag) \
  (ray_state[ray_index] = (ray_state[ray_index] | flag))
#define REMOVE_RAY_FLAG(ray_state, ray_index, flag) \
  (ray_state[ray_index] = (ray_state[ray_index] & (~flag)))
#define IS_FLAG(ray_state, ray_index, flag) (ray_state[ray_index] & flag)

/* Patches */

#define PATCH_MAX_CONTROL_VERTS 16

/* Patch map node flags */

#define PATCH_MAP_NODE_IS_SET (1 << 30)
#define PATCH_MAP_NODE_IS_LEAF (1u << 31)
#define PATCH_MAP_NODE_INDEX_MASK (~(PATCH_MAP_NODE_IS_SET | PATCH_MAP_NODE_IS_LEAF))

/* Work Tiles */

typedef struct WorkTile {
  uint x, y, w, h;

  uint start_sample;
  uint num_samples;

  int offset;
  uint stride;

  ccl_global float *buffer;
} WorkTile;

/* Precoumputed sample table sizes for PMJ02 sampler. */
#define NUM_PMJ_SAMPLES 64 * 64
#define NUM_PMJ_PATTERNS 48

CCL_NAMESPACE_END

#endif /*  __KERNEL_TYPES_H__ */<|MERGE_RESOLUTION|>--- conflicted
+++ resolved
@@ -111,6 +111,8 @@
 #ifndef __KERNEL_AO_PREVIEW__
 #  define __SVM__
 #  define __EMISSION__
+#  define __TEXTURES__
+#  define __EXTRA_NODES__
 #  define __HOLDOUT__
 #  define __MULTI_CLOSURE__
 #  define __TRANSPARENT_SHADOWS__
@@ -1229,13 +1231,11 @@
   int cryptomatte_depth;
   int pass_cryptomatte;
 
-<<<<<<< HEAD
   int pass_lightgroup;
   int num_lightgroups;
-=======
+
   int pass_adaptive_aux_buffer;
   int pass_sample_count;
->>>>>>> d809a026
 
   int pass_mist;
   float mist_start;
@@ -1249,8 +1249,8 @@
   int pass_aov_color;
   int pass_aov_value;
   int pass_aov_color_num;
-  int pass_aov_value_num;
-  int pad1, pad2, pad3;
+  int pass_aov_value_num;  
+  int pad1,pad2,pad3;
 
   /* XYZ to rendering color space transform. float4 instead of float3 to
    * ensure consistent padding/alignment across devices. */
@@ -1289,6 +1289,7 @@
   float ao_factor;
   float ao_distance;
   float ao_bounces_factor;
+  //float ao_pad;
 } KernelBackground;
 static_assert_align(KernelBackground, 16);
 
@@ -1355,15 +1356,12 @@
   /* sampler */
   int sampling_pattern;
   int aa_samples;
-<<<<<<< HEAD
   float scrambling_distance;
   int dither_size;
-=======
   int adaptive_min_samples;
   int adaptive_step;
   int adaptive_stop_per_sample;
   float adaptive_threshold;
->>>>>>> d809a026
 
   /* volume render */
   int use_volumes;

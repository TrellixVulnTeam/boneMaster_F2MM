--- conflicted
+++ resolved
@@ -377,11 +377,7 @@
 option(WITH_CYCLES_CUBIN_COMPILER   "Build cubins with nvrtc based compiler instead of nvcc" OFF)
 option(WITH_CYCLES_CUDA_BUILD_SERIAL "Build cubins one after another (useful on machines with limited RAM)" OFF)
 mark_as_advanced(WITH_CYCLES_CUDA_BUILD_SERIAL)
-<<<<<<< HEAD
-set(CYCLES_CUDA_BINARIES_ARCH sm_30 sm_35 sm_37 sm_50 sm_52 sm_60 sm_61 sm_70 sm_75 sm_80 CACHE STRING "CUDA architectures to build binaries for")
-=======
 set(CYCLES_CUDA_BINARIES_ARCH sm_30 sm_35 sm_37 sm_50 sm_52 sm_60 sm_61 sm_70 sm_75 sm_86 compute_75 CACHE STRING "CUDA architectures to build binaries for")
->>>>>>> a36f02f9
 mark_as_advanced(CYCLES_CUDA_BINARIES_ARCH)
 unset(PLATFORM_DEFAULT)
 option(WITH_CYCLES_LOGGING  "Build Cycles with logging support" ON)

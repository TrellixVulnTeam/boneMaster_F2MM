# $Id$
# ***** BEGIN GPL LICENSE BLOCK *****
#
# This program is free software; you can redistribute it and/or
# modify it under the terms of the GNU General Public License
# as published by the Free Software Foundation; either version 2
# of the License, or (at your option) any later version.
#
# This program is distributed in the hope that it will be useful,
# but WITHOUT ANY WARRANTY; without even the implied warranty of
# MERCHANTABILITY or FITNESS FOR A PARTICULAR PURPOSE.  See the
# GNU General Public License for more details.
#
# You should have received a copy of the GNU General Public License
# along with this program; if not, write to the Free Software Foundation,
# Inc., 51 Franklin Street, Fifth Floor, Boston, MA 02110-1301, USA.
#
# The Original Code is Copyright (C) 2006, Blender Foundation
# All rights reserved.
#
# The Original Code is: all of this file.
#
# Contributor(s): Jacques Beaurain.
#
# ***** END GPL LICENSE BLOCK *****

#-----------------------------------------------------------------------------
# We don't allow in-source builds. This causes no end of troubles because 
# all out-of-source builds will use the CMakeCache.txt file there and even 
# build the libs and objects in it. It will also conflict with the current 
# Makefile system for Blender

IF(${CMAKE_SOURCE_DIR} STREQUAL ${CMAKE_BINARY_DIR})
MESSAGE(FATAL_ERROR "CMake generation for blender is not allowed within the source directory! 
Remove the CMakeCache.txt file and try again from another folder, e.g.: 

	rm CMakeCache.txt 
	cd ..
	mkdir cmake-make 
	cd cmake-make
	cmake -G \"Unix Makefiles\" ../blender
")
ENDIF(${CMAKE_SOURCE_DIR} STREQUAL ${CMAKE_BINARY_DIR})

CMAKE_MINIMUM_REQUIRED(VERSION 2.6)
PROJECT(Blender)

#-----------------------------------------------------------------------------
# Redirect output files

SET(EXECUTABLE_OUTPUT_PATH ${CMAKE_BINARY_DIR}/bin)
SET(LIBRARY_OUTPUT_PATH  ${CMAKE_BINARY_DIR}/lib)

# Note! - Could create this from the blender version string
# ...but thats quite involved, make sure this matches the blender version.
SET(BLENDER_VERSION  2.5)

#-----------------------------------------------------------------------------
# Set default config options
OPTION(WITH_PLAYER        "Build Player" OFF)
OPTION(WITH_GAMEENGINE    "Enable Game Engine" ON)
OPTION(WITH_BULLET        "Enable Bullet (Physics Engine)" ON)
OPTION(WITH_INTERNATIONAL "Enable I18N   (International fonts and text)" ON)
OPTION(WITH_ELBEEM        "Enable Elbeem (Fluid Simulation)" ON)
OPTION(WITH_OPENEXR       "Enable OpenEXR Support (http://www.openexr.com)" ON)
OPTION(WITH_TIFF          "Enable LibTIFF Support" ON)
OPTION(WITH_DDS           "Enable DDS Support" ON)
OPTION(WITH_FFMPEG        "Enable FFMPeg Support (http://ffmpeg.mplayerhq.hu/)" OFF)
OPTION(WITH_PYTHON        "Enable Embedded Python API" ON)
OPTION(WITH_SDL           "Enable SDL for sound and joystick support" ON)
OPTION(WITH_OPENJPEG      "Enable OpenJpeg Support (http://www.openjpeg.org/)" OFF)
OPTION(WITH_OPENAL        "Enable OpenAL Support (http://www.openal.org)" ON)
OPTION(WITH_WEBPLUGIN     "Enable Web Plugin (Unix only)" OFF)
OPTION(WITH_FFTW3         "Enable FFTW3 support" OFF)
OPTION(WITH_JACK          "Enable Jack Support (http://www.jackaudio.org)" OFF)
OPTION(WITH_SNDFILE       "Enable libsndfile Support (http://www.mega-nerd.com/libsndfile)" OFF)
OPTION(WITH_LZO           "Enable fast LZO compression, used for pointcache" ON)
OPTION(WITH_LZMA          "Enable best LZMA compression, used for pointcache" ON)
OPTION(WITH_CXX_GUARDEDALLOC "Enable GuardedAlloc for C++ memory allocation" OFF)
OPTION(WITH_BUILDINFO     "Include extra build details" ON)
OPTION(WITH_INSTALL       "Install accompanying scripts and language files needed to run blender" ON)
OPTION(WITH_RAYOPTIMIZATION	"Enable use of SIMD (SSE) optimizations for the raytracer" OFF) 

IF(APPLE OR WIN32)
	OPTION(WITH_QUICKTIME     "Enable Quicktime Support" OFF)
ENDIF(APPLE OR WIN32)

# Unix defaults to OpenMP On
# Disable opencollada on non-apple unix because opencollada has no package for debian
IF(UNIX AND NOT APPLE)
	OPTION(WITH_OPENMP        "Enable OpenMP (has to be supported by the compiler)" ON)
	OPTION(WITH_OPENCOLLADA		"Enable OpenCollada Support (http://www.opencollada.org/)"	OFF)
ELSE()
	OPTION(WITH_OPENMP        "Enable OpenMP (has to be supported by the compiler)" OFF)
	OPTION(WITH_OPENCOLLADA		"Enable OpenCollada Support (http://www.opencollada.org/)"	OFF)
ENDIF()

IF (APPLE)
	OPTION(WITH_COCOA	  "Use Cocoa framework instead of deprecated Carbon" ON)
	OPTION(USE_QTKIT	  "Use QtKit instead of Carbon quicktime (needed for having partial quicktime for 64bit)" OFF)
	OPTION(WITH_LIBS10.5  "Use 10.5 libs (needed for 64bit builds)" OFF)
ENDIF (APPLE)

IF(NOT WITH_GAMEENGINE AND WITH_PLAYER)
	MESSAGE("WARNING: WITH_PLAYER needs WITH_GAMEENGINE")
ENDIF(NOT WITH_GAMEENGINE AND WITH_PLAYER)

# For alternate Python locations the commandline can be used to override detected/default cache settings, e.g:
# On Unix: 
#   cmake -D PYTHON_LIB=/usr/local/lib/python3.1/config/libpython3.1.so -D PYTHON_INC=/usr/local/include/python3.1 -G "Unix Makefiles" ../blender
# On Macs: 
#   cmake -D PYTHON_INC=/System/Library/Frameworks/Python.framework/Versions/3.1/include/python3.1 -D PYTHON_LIBPATH=/System/Library/Frameworks/Python.framework/Versions/3.1/lib/python3.1/config -G Xcode ../blender
#
# When changing any of this remember to update the notes in doc/blender-cmake.txt

#-----------------------------------------------------------------------------
# Load some macros.
INCLUDE(CMake/macros.cmake)

#-----------------------------------------------------------------------------
#Platform specifics

IF(UNIX AND NOT APPLE)


	IF(WITH_OPENAL)
		FIND_PACKAGE(OpenAL)
		IF(NOT OPENAL_FOUND)
			SET(WITH_OPENAL OFF)
		ENDIF(NOT OPENAL_FOUND)
	ENDIF(WITH_OPENAL)

	IF(WITH_JACK)
		SET(JACK /usr)
		SET(JACK_INC ${JACK}/include/jack)
		SET(JACK_LIB jack)
		SET(JACK_LIBPATH ${JACK}/lib)
	ENDIF(WITH_JACK)

	IF(WITH_SNDFILE)
	SET(SNDFILE /usr)
	SET(SNDFILE_INC ${SNDFILE}/include)
	SET(SNDFILE_LIB sndfile)
	SET(SNDFILE_LIBPATH ${SNDFILE}/lib)
	ENDIF(WITH_SNDFILE)

	FIND_LIBRARY(INTL_LIBRARY
		NAMES intl
		PATHS
		/sw/lib
	)
	FIND_LIBRARY(ICONV_LIBRARY
		NAMES iconv
		PATHS
		/sw/lib
	)
  
	IF(INTL_LIBRARY AND ICONV_LIBRARY)
		SET(GETTEXT_LIB ${INTL_LIBRARY} ${ICONV_LIBRARY})
	ENDIF(INTL_LIBRARY AND ICONV_LIBRARY)

	FIND_PACKAGE(Freetype)
	# UNSET(FREETYPE_INCLUDE_DIRS CACHE) # cant use


	IF(WITH_PYTHON)
		# No way to set py31. remove for now.
		# FIND_PACKAGE(PythonLibs)
		SET(PYTHON /usr)
		SET(PYTHON_VERSION 3.1)
		SET(PYTHON_INC "${PYTHON}/include/python${PYTHON_VERSION}" CACHE STRING "")
		# SET(PYTHON_BINARY python) # not used yet
		SET(PYTHON_LIB python${PYTHON_VERSION} CACHE STRING "")
		SET(PYTHON_LIBPATH ${PYTHON}/lib CACHE STRING "")
	
		# FIND_PACKAGE(PythonInterp) # not used yet
		# SET(PYTHON_BINARY ${PYTHON_EXECUTABLE} CACHE STRING "")

		SET(PYTHON_LINKFLAGS "-Xlinker -export-dynamic")
	ENDIF(WITH_PYTHON)


	IF(WITH_SDL)
		FIND_PACKAGE(SDL)
		# UNSET(SDLMAIN_LIBRARY CACHE)
		IF(NOT SDL_FOUND)
			SET(WITH_SDL OFF)
		ENDIF(NOT SDL_FOUND)
	ENDIF(WITH_SDL)

	IF(WITH_OPENEXR)
		SET(OPENEXR /usr CACHE FILEPATH "OPENEXR Directory")
		FIND_PATH(OPENEXR_INC
			ImfXdr.h
			PATHS
			${OPENEXR}/include/OpenEXR
			/usr/local/include/OpenEXR
			/sw/include/OpenEXR
			/opt/local/include/OpenEXR
			/opt/csw/include/OpenEXR
			/opt/include/OpenEXR
		)
		SET(OPENEXR_LIB Half IlmImf Iex Imath)
	ENDIF(WITH_OPENEXR)

	IF(WITH_FFMPEG)
		SET(FFMPEG /usr CACHE FILEPATH "FFMPEG Directory")
		SET(FFMPEG_INC ${FFMPEG}/include)
		SET(FFMPEG_LIB avformat avcodec avutil avdevice swscale CACHE STRING "FFMPEG Libraries")
		SET(FFMPEG_LIBPATH ${FFMPEG}/lib)
	ENDIF(WITH_FFMPEG)
  
	IF(WITH_FFTW3)
		SET(FFTW3 /usr)
		SET(FFTW3_INC ${FFTW3}/include)
		SET(FFTW3_LIB fftw3)
		SET(FFTW3_LIBPATH ${FFTW3}/lib)
	ENDIF(WITH_FFTW3)

	SET(LIBSAMPLERATE /usr)
	SET(LIBSAMPLERATE_INC ${LIBSAMPLERATE}/include)
	SET(LIBSAMPLERATE_LIB samplerate)
	SET(LIBSAMPLERATE_LIBPATH ${LIBSAMPLERATE}/lib)

	IF(WITH_TIFF)
		FIND_PACKAGE(TIFF)
		IF(NOT TIFF_FOUND)
			SET(WITH_TIFF OFF)
		ENDIF(NOT TIFF_FOUND)
	ENDIF(WITH_TIFF)

	FIND_PACKAGE(JPEG REQUIRED)

	FIND_PACKAGE(PNG REQUIRED)

	FIND_PACKAGE(ZLIB REQUIRED)

	IF (WITH_OPENCOLLADA)
		SET(OPENCOLLADA /usr/local/opencollada CACHE FILEPATH "OpenCollada Directory")
		SET(OPENCOLLADA_LIBPATH ${OPENCOLLADA}/lib)
		SET(OPENCOLLADA_LIB OpenCOLLADAStreamWriter OpenCOLLADASaxFrameworkLoader OpenCOLLADAFramework OpenCOLLADABaseUtils GeneratedSaxParser UTF MathMLSolver pcre ftoa buffer)
		SET(OPENCOLLADA_INC ${OPENCOLLADA})
		SET(PCRE /usr CACHE FILEPATH "PCRE Directory")
		SET(PCRE_LIBPATH ${PCRE}/lib)
		SET(PCRE_LIB pcre)
		SET(EXPAT /usr CACHE FILEPATH "Expat Directory")
		SET(EXPAT_LIBPATH ${EXPAT}/lib)
		SET(EXPAT_LIB expat)
	ENDIF (WITH_OPENCOLLADA)


	# Could use ${X11_Xinput_LIB} ${X11_X11_LIB} too
	SET(LLIBS "-lXi -lutil -lc -lm -lpthread -lstdc++ -lX11")

	IF(CMAKE_SYSTEM_NAME MATCHES "Linux")
		# BSD's dont use libdl.so
		SET(LLIBS "${LLIBS} -ldl")

		# binreloc is linux only
		SET(BINRELOC ${CMAKE_SOURCE_DIR}/extern/binreloc)
		SET(BINRELOC_INC ${BINRELOC}/include)
	ENDIF(CMAKE_SYSTEM_NAME MATCHES "Linux")

	IF(WITH_OPENMP)
		SET(LLIBS "${LLIBS} -lgomp")
		SET(CMAKE_C_FLAGS "${CMAKE_C_FLAGS} -fopenmp")
		SET(CMAKE_CXX_FLAGS "${CMAKE_CXX_FLAGS} -fopenmp")
	ENDIF(WITH_OPENMP)


	SET(PLATFORM_CFLAGS "-pipe -fPIC -funsigned-char -fno-strict-aliasing -Wno-char-subscripts")

	SET(PLATFORM_LINKFLAGS "-pthread")

	# Better warnings
	SET(C_WARNINGS "-Wall -Wno-char-subscripts -Wpointer-arith -Wcast-align -Wdeclaration-after-statement -Wno-unknown-pragmas")
	SET(CXX_WARNINGS "-Wall -Wno-invalid-offsetof -Wno-sign-compare")

	INCLUDE_DIRECTORIES(${JPEG_INCLUDE_DIR} ${PNG_INCLUDE_DIR} ${ZLIB_INCLUDE_DIR} )
ENDIF(UNIX AND NOT APPLE)


IF(WIN32)

	# this file is included anyway when building under Windows with cl.exe
	#  INCLUDE(${CMAKE_ROOT}/Modules/Platform/Windows-cl.cmake)
  
	SET(LIBDIR ${CMAKE_SOURCE_DIR}/../lib/windows)

	# Setup 64bit and 64bit windows systems
	IF(CMAKE_CL_64)
		message("64 bit compiler detected.")
		SET(LIBDIR ${CMAKE_SOURCE_DIR}/../lib/win64)
	ENDIF(CMAKE_CL_64)
	
	ADD_DEFINITIONS(-DWIN32)

	SET(ICONV ${LIBDIR}/iconv)
	SET(ICONV_INC ${ICONV}/include)
	SET(ICONV_LIB iconv)
	SET(ICONV_LIBPATH ${ICONV}/lib)

	SET(LIBSAMPLERATE ${LIBDIR}/samplerate)
	SET(LIBSAMPLERATE_INC ${LIBSAMPLERATE}/include)
	SET(LIBSAMPLERATE_LIB libsamplerate)
	SET(LIBSAMPLERATE_LIBPATH ${LIBSAMPLERATE}/lib)

	SET(PNG "${LIBDIR}/png")
	SET(PNG_INC "${PNG}/include")
	SET(PNG_LIBPATH ${PNG}/lib)

	SET(JPEG "${LIBDIR}/jpeg")
	SET(JPEG_INC "${JPEG}/include")
	SET(JPEG_LIBPATH ${JPEG}/lib)

	SET(WINTAB_INC ${LIBDIR}/wintab/include) 

	IF(WITH_PYTHON)
		SET(PYTHON ${LIBDIR}/python)
		SET(PYTHON_VERSION 3.1)
		SET(PYTHON_INC "${PYTHON}/include/python${PYTHON_VERSION}")
		# SET(PYTHON_BINARY python) # not used yet
		SET(PYTHON_LIB python31)
		SET(PYTHON_LIBPATH ${PYTHON}/lib)
	ENDIF(WITH_PYTHON)

	IF(WITH_OPENAL)
		SET(OPENAL ${LIBDIR}/openal)
		SET(OPENAL_INCLUDE_DIR ${OPENAL}/include)
		SET(OPENAL_LIBRARY wrap_oal)
		SET(OPENAL_LIBPATH ${OPENAL}/lib)
	ENDIF(WITH_OPENAL)

	IF(WITH_SNDFILE)
		SET(SNDFILE ${LIBDIR}/sndfile)
		SET(SNDFILE_INC ${SNDFILE}/include)
		SET(SNDFILE_LIB libsndfile-1)
		SET(SNDFILE_LIBPATH ${SNDFILE}/lib)
	ENDIF(WITH_SNDFILE)

	IF(WITH_SDL)
		SET(SDL ${LIBDIR}/sdl)
		SET(SDL_INCLUDE_DIR ${SDL}/include)
		SET(SDL_LIBRARY SDL)
		SET(SDL_LIBPATH ${SDL}/lib)
	ENDIF(WITH_SDL)

	IF(WITH_QUICKTIME)
		SET(QUICKTIME ${LIBDIR}/QTDevWin)
		SET(QUICKTIME_INC ${QUICKTIME}/CIncludes)
		SET(QUICKTIME_LIB qtmlClient)
		SET(QUICKTIME_LIBPATH ${QUICKTIME}/Libraries)
	ENDIF(WITH_QUICKTIME)

	IF(MSVC)
		IF(CMAKE_CL_64)
			SET(LLIBS kernel32 user32 vfw32 winmm ws2_32 )
		ELSE(CMAKE_CL_64)
			SET(LLIBS kernel32 user32 gdi32 comdlg32 advapi32 shell32 ole32 oleaut32 uuid ws2_32 vfw32 winmm)
		ENDIF(CMAKE_CL_64)
		
		SET(CMAKE_CXX_FLAGS "/D_CRT_NONSTDC_NO_DEPRECATE /D_CRT_SECURE_NO_DEPRECATE /D_SCL_SECURE_NO_DEPRECATE /wd4800 /wd4244 /wd4305" CACHE STRING "MSVC MT C++ flags " FORCE)
		SET(CMAKE_C_FLAGS   "/D_CRT_NONSTDC_NO_DEPRECATE /D_CRT_SECURE_NO_DEPRECATE /D_SCL_SECURE_NO_DEPRECATE /wd4800 /wd4244 /wd4305" CACHE STRING "MSVC MT C++ flags " FORCE)

		SET(CMAKE_CXX_FLAGS_DEBUG "/D_DEBUG /Od /Gm /EHsc /RTC1 /MTd /W3 /nologo /ZI /J" CACHE STRING "MSVC MT flags " FORCE)
		SET(CMAKE_CXX_FLAGS_RELEASE "/O2 /Ob2 /DNDEBUG /EHsc /MT /W3 /nologo /J" CACHE STRING "MSVC MT flags " FORCE)
		SET(CMAKE_CXX_FLAGS_MINSIZEREL "/O1 /Ob1 /DNDEBUG /EHsc /MT /W3 /nologo /J" CACHE STRING "MSVC MT flags " FORCE)
		SET(CMAKE_CXX_FLAGS_RELWITHDEBINFO "/O2 /Ob1 /DNDEBUG /EHsc /MT /W3 /nologo /Zi /J" CACHE STRING "MSVC MT flags " FORCE)
		SET(CMAKE_C_FLAGS_DEBUG "/D_DEBUG /Od /Gm /EHsc /RTC1 /MTd /W3 /nologo /ZI /J" CACHE STRING "MSVC MT flags " FORCE)
		SET(CMAKE_C_FLAGS_RELEASE "/O2 /Ob2 /DNDEBUG /EHsc /MT /W3 /nologo /J" CACHE STRING "MSVC MT flags " FORCE)
		SET(CMAKE_C_FLAGS_MINSIZEREL "/O1 /Ob1 /DNDEBUG /EHsc /MT /W3 /nologo /J" CACHE STRING "MSVC MT flags " FORCE)
		SET(CMAKE_C_FLAGS_RELWITHDEBINFO "/O2 /Ob1 /DNDEBUG /EHsc /MT /W3 /nologo /Zi /J" CACHE STRING "MSVC MT flags " FORCE)
		
		IF(WITH_OPENMP)
			SET(CMAKE_C_FLAGS "${CMAKE_C_FLAGS} /openmp ")
			SET(CMAKE_CXX_FLAGS "${CMAKE_CXX_FLAGS} /openmp ")
		ENDIF(WITH_OPENMP)
		
		SET(GETTEXT ${LIBDIR}/gettext)
		SET(GETTEXT_INC ${GETTEXT}/include)
		SET(GETTEXT_LIBPATH ${GETTEXT}/lib)
		IF(CMAKE_CL_64)
			SET(GETTEXT_LIB gettext)
		ELSE(CMAKE_CL_64)
			SET(GETTEXT_LIB gnu_gettext)
		ENDIF(CMAKE_CL_64)

		IF(CMAKE_CL_64)
			SET(PNG_LIBRARIES libpng)
		ELSE(CMAKE_CL_64)
			SET(PNG_LIBRARIES libpng_st)
		ENDIF(CMAKE_CL_64)
		SET(JPEG_LIBRARY libjpeg)

		SET(ZLIB ${LIBDIR}/zlib)
		SET(ZLIB_INC ${ZLIB}/include)
		SET(ZLIB_LIBPATH ${ZLIB}/lib)
		IF(CMAKE_CL_64)
			SET(ZLIB_LIBRARIES libz)
		ELSE(CMAKE_CL_64)
			SET(ZLIB_LIBRARIES zlib)
		ENDIF(CMAKE_CL_64)

		SET(PTHREADS ${LIBDIR}/pthreads)
		SET(PTHREADS_INC ${PTHREADS}/include)
		SET(PTHREADS_LIBPATH ${PTHREADS}/lib)
		SET(PTHREADS_LIB pthreadVC2)
		
		SET(FREETYPE ${LIBDIR}/freetype)
		SET(FREETYPE_INCLUDE_DIRS ${FREETYPE}/include ${FREETYPE}/include/freetype2)
		SET(FREETYPE_LIBPATH ${FREETYPE}/lib)
		SET(FREETYPE_LIBRARY freetype2ST)

		IF(WITH_FFTW3)
			SET(FFTW3 ${LIBDIR}/fftw3)
			SET(FFTW3_LIB libfftw)
			SET(FFTW3_INC ${FFTW3}/include)
			SET(FFTW3_LIBPATH ${FFTW3}/lib)
		ENDIF(WITH_FFTW3)

		IF(WITH_OPENCOLLADA)
			SET(OPENCOLLADA ${LIBDIR}/opencollada)
			SET(OPENCOLLADA_INC ${OPENCOLLADA}/include)
			SET(OPENCOLLADA_LIBPATH ${OPENCOLLADA}/lib)
			SET(OPENCOLLADA_LIB OpenCOLLADASaxFrameworkLoader OpenCOLLADAFramework OpenCOLLADABaseUtils OpenCOLLADAStreamWriter MathMLSolver GeneratedSaxParser UTF xml2 buffer ftoa)
			#pcre is bundled with openCollada
			#SET(PCRE ${LIBDIR}/pcre)
			#SET(PCRE_LIBPATH ${PCRE}/lib)
			SET(PCRE_LIB pcre)
		ENDIF(WITH_OPENCOLLADA)
		
		IF(WITH_FFMPEG)
			SET(FFMPEG ${LIBDIR}/ffmpeg)
			SET(FFMPEG_INC ${FFMPEG}/include ${FFMPEG}/include/msvc)
			SET(FFMPEG_LIB avcodec-52 avformat-52 avdevice-52 avutil-50 swscale-0)
			SET(FFMPEG_LIBPATH ${FFMPEG}/lib)
		ENDIF(WITH_FFMPEG)

		IF(WITH_OPENEXR)
			SET(OPENEXR ${LIBDIR}/openexr)
			SET(OPENEXR_INC ${OPENEXR}/include ${OPENEXR}/include/IlmImf ${OPENEXR}/include/Iex ${OPENEXR}/include/Imath)
			SET(OPENEXR_LIB Iex Half IlmImf Imath IlmThread)
			IF (MSVC80)
				SET(OPENEXR_LIBPATH ${OPENEXR}/lib_vs2005)
			ELSE (MSVC80)
				SET(OPENEXR_LIBPATH ${OPENEXR}/lib_msvc)
			ENDIF(MSVC80)
			IF (MSVC90)
				SET(OPENEXR_LIBPATH ${OPENEXR}/lib_vs2008)
			ENDIF(MSVC90)
		ENDIF(WITH_OPENEXR)

		IF(WITH_TIFF)
			SET(TIFF ${LIBDIR}/tiff)
			SET(TIFF_LIBRARY libtiff)
			SET(TIFF_INCLUDE_DIR ${TIFF}/include)
			SET(TIFF_LIBPATH ${TIFF}/lib)
		ENDIF(WITH_TIFF)

		IF(WITH_JACK)
			SET(JACK ${LIBDIR}/jack)
			SET(JACK_INC ${JACK}/include/jack ${JACK}/include)
			SET(JACK_LIB libjack)
			SET(JACK_LIBPATH ${JACK}/lib)
		ENDIF(WITH_JACK)

		# MSVC only, Mingw doesnt need
		IF(CMAKE_CL_64)
			SET(PLATFORM_LINKFLAGS "/MACHINE:X64 /NODEFAULTLIB:libc.lib;MSVCRT.lib ")
		ELSE(CMAKE_CL_64)
			SET(PLATFORM_LINKFLAGS "/NODEFAULTLIB:libc.lib ")
		ENDIF(CMAKE_CL_64)
	  
		SET(CMAKE_EXE_LINKER_FLAGS_DEBUG "${CMAKE_EXE_LINKER_FLAGS_DEBUG} /NODEFAULTLIB:libcmt.lib;libc.lib ")

	ELSE(MSVC) # MINGW
		SET(LLIBS "-lshell32 -lshfolder -lgdi32 -lmsvcrt -lwinmm -lmingw32 -lm -lws2_32 -lz -lstdc++ -lole32 -luuid")

		SET(CMAKE_CXX_FLAGS                "-pipe -funsigned-char -fno-strict-aliasing -mwindows" CACHE STRING "Mingw C++ flags ")
		SET(CMAKE_C_FLAGS                  "-pipe -funsigned-char -fno-strict-aliasing" CACHE STRING "Mingw C flags ")

		SET(CMAKE_CXX_FLAGS_DEBUG          "-O0 -g" CACHE STRING "Mingw debug C++ flags ")
		SET(CMAKE_CXX_FLAGS_RELEASE        "   -O2" CACHE STRING "Mingw release C++ flags ")
		SET(CMAKE_CXX_FLAGS_MINSIZEREL     "   -Os" CACHE STRING "Mingw minsize release C++ flags ")
		SET(CMAKE_CXX_FLAGS_RELWITHDEBINFO "-O2 -g" CACHE STRING "Mingw release, debug C++ flags ")

		SET(CMAKE_C_FLAGS_DEBUG            "-O0 -g" CACHE STRING "Mingw debug C flags ")
		SET(CMAKE_C_FLAGS_RELEASE          "-O2"    CACHE STRING "Mingw release C flags ")
		SET(CMAKE_C_FLAGS_MINSIZEREL       "-Os"    CACHE STRING "Mingw minsize release C flags ")
		SET(CMAKE_C_FLAGS_RELWITHDEBINFO   "-O2 -g" CACHE STRING "Mingw release, debug C++ flags ")
		ADD_DEFINITIONS(-DFREE_WINDOWS)
		
		IF(WITH_OPENMP)
			SET(LLIBS "${LLIBS} -lgomp")
			SET(CMAKE_C_FLAGS "${CMAKE_C_FLAGS} -fopenmp")
			SET(CMAKE_CXX_FLAGS "${CMAKE_CXX_FLAGS} -fopenmp")
		ENDIF(WITH_OPENMP)

		SET(GETTEXT ${LIBDIR}/gcc/gettext)
		SET(GETTEXT_INC ${GETTEXT}/include)
		SET(GETTEXT_LIBPATH ${GETTEXT}/lib)
		SET(GETTEXT_LIB intl)

		SET(JPEG_LIBRARY jpeg)
		SET(PNG_LIBRARIES png)

		SET(ZLIB ${LIBDIR}/zlib)
		SET(ZLIB_INC ${ZLIB}/include)
		SET(ZLIB_LIBPATH ${ZLIB}/lib)
		SET(ZLIB_LIBRARIES z)

		SET(PTHREADS ${LIBDIR}/pthreads)
		SET(PTHREADS_INC ${PTHREADS}/include)
		SET(PTHREADS_LIBPATH ${PTHREADS}/lib)
		SET(PTHREADS_LIB pthreadGC2)
		
		SET(FREETYPE ${LIBDIR}/gcc/freetype)
		SET(FREETYPE_INCLUDE_DIRS ${FREETYPE}/include ${FREETYPE}/include/freetype2)
		SET(FREETYPE_LIBPATH ${FREETYPE}/lib)
		SET(FREETYPE_LIBRARY freetype)

		IF(WITH_FFTW3)
			SET(FFTW3 ${LIBDIR}/gcc/fftw3)
			SET(FFTW3_LIB fftw3)
			SET(FFTW3_INC ${FFTW3}/include)
			SET(FFTW3_LIBPATH ${FFTW3}/lib)
		ENDIF(WITH_FFTW3)

		IF(WITH_OPENCOLLADA)
			SET(OPENCOLLADA ${LIBDIR}/gcc/opencollada)
			SET(OPENCOLLADA_INC ${OPENCOLLADA}/include)
			SET(OPENCOLLADA_LIBPATH ${OPENCOLLADA}/lib ${OPENCOLLADA}/lib)
			SET(OPENCOLLADA_LIB OpenCOLLADAStreamWriter OpenCOLLADASaxFrameworkLoader OpenCOLLADAFramework OpenCOLLADABaseUtils GeneratedSaxParser UTF MathMLSolver expat pcre buffer ftoa)
			#pcre is bundled with openCollada
			#SET(PCRE ${LIBDIR}/pcre)
			#SET(PCRE_LIBPATH ${PCRE}/lib)
			SET(PCRE_LIB pcre)
		ENDIF(WITH_OPENCOLLADA)
		
		IF(WITH_FFMPEG)
<<<<<<< HEAD
			# TODO
			SET(WITH_FFMPEG OFF)
=======
			SET(FFMPEG ${LIBDIR}/ffmpeg)
			SET(FFMPEG_INC ${FFMPEG}/include ${FFMPEG}/include)
			SET(FFMPEG_LIB avcodec-52 avformat-52 avdevice-52 avutil-50 swscale-0)
			SET(FFMPEG_LIBPATH ${FFMPEG}/lib)
>>>>>>> 2beef23a
		ENDIF(WITH_FFMPEG)

		IF(WITH_OPENEXR)
			SET(OPENEXR ${LIBDIR}/gcc/openexr)
			SET(OPENEXR_INC ${OPENEXR}/include ${OPENEXR}/include/OpenEXR)
<<<<<<< HEAD
			SET(OPENEXR_LIB Half IlmImf Iex IlmThread)
=======
			SET(OPENEXR_LIB Half IlmImf Iex)
>>>>>>> 2beef23a
			SET(OPENEXR_LIBPATH ${OPENEXR}/lib)
		ENDIF(WITH_OPENEXR)

		IF(WITH_TIFF)
			SET(TIFF ${LIBDIR}/gcc/tiff)
			SET(TIFF_LIBRARY tiff)
			SET(TIFF_INCLUDE_DIR ${TIFF}/include)
			SET(TIFF_LIBPATH ${TIFF}/lib)
		ENDIF(WITH_TIFF)

		IF(WITH_JACK)
			SET(JACK ${LIBDIR}/jack)
			SET(JACK_INC ${JACK}/include/jack ${JACK}/include)
			SET(JACK_LIB jack)
			SET(JACK_LIBPATH ${JACK}/lib)
			
			# TODO, gives linking errors, force off
			SET(WITH_JACK OFF)
		ENDIF(WITH_JACK)

	ENDIF(MSVC)

ENDIF(WIN32)


IF(APPLE)
	IF(WITH_LIBS10.5)
		SET(LIBDIR ${CMAKE_SOURCE_DIR}/../lib/darwin-9.x.universal)
	ELSE(WITH_LIBS10.5)
		IF(CMAKE_OSX_ARCHITECTURES MATCHES i386)
			SET(LIBDIR ${CMAKE_SOURCE_DIR}/../lib/darwin-8.x.i386)
		ELSE(CMAKE_OSX_ARCHITECTURES MATCHES i386)
			SET(LIBDIR ${CMAKE_SOURCE_DIR}/../lib/darwin-8.0.0-powerpc)
		ENDIF(CMAKE_OSX_ARCHITECTURES MATCHES i386)
	ENDIF(WITH_LIBS10.5)
	

	IF(WITH_OPENAL)
		FIND_PACKAGE(OpenAL)
		IF(OPENAL_FOUND)
			SET(WITH_OPENAL ON)
			SET(OPENAL_INCLUDE_DIR "${LIBDIR}/openal/include")
		ELSE(OPENAL_FOUND)
			SET(WITH_OPENAL OFF)
		ENDIF(OPENAL_FOUND)
	ENDIF(WITH_OPENAL)

	IF(WITH_JACK)
		SET(JACK /usr)
		SET(JACK_INC ${JACK}/include/jack)
		SET(JACK_LIB jack)
		SET(JACK_LIBPATH ${JACK}/lib)
	ENDIF(WITH_JACK)

	IF(WITH_SNDFILE)
		SET(SNDFILE ${LIBDIR}/sndfile)
		SET(SNDFILE_INC ${SNDFILE}/include)
		SET(SNDFILE_LIB sndfile FLAC ogg vorbis vorbisenc)
		SET(SNDFILE_LIBPATH ${SNDFILE}/lib ${FFMPEG}/lib)
	ENDIF(WITH_SNDFILE)

	SET(PYTHON_VERSION 3.1)

	IF(PYTHON_VERSION MATCHES 3.1)
		# we use precompiled libraries for py 3.1 and up by default

		SET(PYTHON ${LIBDIR}/python)
		SET(PYTHON_INC "${PYTHON}/include/python${PYTHON_VERSION}")
		# SET(PYTHON_BINARY "${PYTHON}/bin/python${PYTHON_VERSION}") # not used yet
		SET(PYTHON_LIB python${PYTHON_VERSION})
		SET(PYTHON_LIBPATH "${PYTHON}/lib/python${PYTHON_VERSION}")
		# SET(PYTHON_LINKFLAGS "-u _PyMac_Error")  # won't  build with this enabled
	ELSE(PYTHON_VERSION MATCHES 3.1)
		# otherwise, use custom system framework

		SET(PYTHON /System/Library/Frameworks/Python.framework/Versions/)
		SET(PYTHON_VERSION 3.1)
		SET(PYTHON_INC "${PYTHON}${PYTHON_VERSION}/include/python${PYTHON_VERSION}")
		# SET(PYTHON_BINARY ${PYTHON}${PYTHON_VERSION}/bin/python${PYTHON_VERSION}) # not used yet
		SET(PYTHON_LIB "")
		SET(PYTHON_LIBPATH ${PYTHON}${PYTHON_VERSION}/lib/python${PYTHON_VERSION}/config)
		SET(PYTHON_LINKFLAGS "-u _PyMac_Error -framework System -framework Python")
	ENDIF(PYTHON_VERSION MATCHES 3.1)

	SET(GETTEXT ${LIBDIR}/gettext)
	SET(GETTEXT_INC "${GETTEXT}/include")
	SET(GETTEXT_LIB intl iconv)
	SET(GETTEXT_LIBPATH ${GETTEXT}/lib)
  
	IF(WITH_FFTW3)
		SET(FFTW3 ${LIBDIR}/fftw3)
		SET(FFTW3_INC ${FFTW3}/include)
		SET(FFTW3_LIB fftw3)
		SET(FFTW3_LIBPATH ${FFTW3}/lib)
	ENDIF(WITH_FFTW3)

	SET(PNG_LIBRARIES png)
	SET(JPEG_LIBRARY jpeg)

	SET(ZLIB /usr)
	SET(ZLIB_INC "${ZLIB}/include")
	SET(ZLIB_LIBRARIES z bz2)

	SET(FREETYPE ${LIBDIR}/freetype)
	SET(FREETYPE_INCLUDE_DIRS ${FREETYPE}/include ${FREETYPE}/include/freetype2)
	SET(FREETYPE_LIBPATH ${FREETYPE}/lib)
	SET(FREETYPE_LIBRARY freetype)

	SET(OPENEXR ${LIBDIR}/openexr)
	SET(OPENEXR_INC ${OPENEXR}/include/OpenEXR ${OPENEXR}/include)
	SET(OPENEXR_LIB Iex Half IlmImf Imath IlmThread)
	SET(OPENEXR_LIBPATH ${OPENEXR}/lib)

	SET(FFMPEG ${LIBDIR}/ffmpeg)
	SET(FFMPEG_INC ${FFMPEG}/include)
	SET(FFMPEG_LIB avcodec avdevice avformat avutil mp3lame swscale x264 xvidcore theora theoradec theoraenc vorbis vorbisenc vorbisfile ogg)
	SET(FFMPEG_LIBPATH ${FFMPEG}/lib)

	SET(LIBSAMPLERATE ${LIBDIR}/samplerate)
	SET(LIBSAMPLERATE_INC ${LIBSAMPLERATE}/include)
	SET(LIBSAMPLERATE_LIB samplerate)
	SET(LIBSAMPLERATE_LIBPATH ${LIBSAMPLERATE}/lib)

	SET(LLIBS stdc++ SystemStubs)

	IF (WITH_COCOA)
		SET(PLATFORM_CFLAGS "-pipe -funsigned-char -DGHOST_COCOA")
		SET(PLATFORM_LINKFLAGS "-fexceptions -framework CoreServices -framework Foundation -framework IOKit -framework AppKit -framework Cocoa -framework Carbon -framework AudioUnit -framework AudioToolbox -framework CoreAudio")
		IF(USE_QTKIT)
			SET(PLATFORM_CFLAGS "${PLATFORM_CFLAGS} -DUSE_QTKIT")
			SET(PLATFORM_LINKFLAGS "${PLATFORM_LINKFLAGS} -framework QTKit")
			IF(CMAKE_OSX_ARCHITECTURES MATCHES i386)
				SET(PLATFORM_LINKFLAGS "${PLATFORM_LINKFLAGS} -framework QuickTime")
				#libSDL still needs 32bit carbon quicktime 
			ENDIF(CMAKE_OSX_ARCHITECTURES MATCHES i386)
		ELSEIF(WITH_QUICKTIME)
			SET(PLATFORM_LINKFLAGS "${PLATFORM_LINKFLAGS} -framework QuickTime")
		ENDIF(USE_QTKIT)
	ELSE (WITH_COCOA)
		SET(PLATFORM_CFLAGS "-pipe -funsigned-char")
		SET(PLATFORM_LINKFLAGS "-fexceptions -framework CoreServices -framework Foundation -framework IOKit -framework AppKit -framework Carbon -framework AGL -framework AudioUnit -framework AudioToolbox -framework CoreAudio -framework QuickTime")
	ENDIF (WITH_COCOA)

	IF(WITH_OPENMP)
		SET(LLIBS "${LLIBS} -lgomp")
		SET(CMAKE_C_FLAGS "${CMAKE_C_FLAGS} -fopenmp")
		SET(CMAKE_CXX_FLAGS "${CMAKE_CXX_FLAGS} -fopenmp")
	ENDIF(WITH_OPENMP)

	IF (WITH_OPENCOLLADA)
		SET(OPENCOLLADA ${LIBDIR}/opencollada)
		SET(OPENCOLLADA_INC ${OPENCOLLADA}/include)
		SET(OPENCOLLADA_LIBPATH ${OPENCOLLADA}/lib)
		SET(OPENCOLLADA_LIB "OpenCOLLADASaxFrameworkLoader -lOpenCOLLADAFramework -lOpenCOLLADABaseUtils -lOpenCOLLADAStreamWriter -lMathMLSolver -lGeneratedSaxParser -lUTF -lxml2 -lbuffer -lftoa" )
		#pcre is bundled with openCollada
		#SET(PCRE ${LIBDIR}/pcre)
		#SET(PCRE_LIBPATH ${PCRE}/lib)
		SET(PCRE_LIB pcre)
		#libxml2 is used
		#SET(EXPAT ${LIBDIR}/expat)
		#SET(EXPAT_LIBPATH ${EXPAT}/lib)
		SET(EXPAT_LIB)
	ENDIF (WITH_OPENCOLLADA)

	SET(SDL ${LIBDIR}/sdl)
	SET(SDL_INCLUDE_DIR ${SDL}/include)
	SET(SDL_LIBRARY SDL)
	SET(SDL_LIBPATH ${SDL}/lib)

	SET(PNG "${LIBDIR}/png")
	SET(PNG_INC "${PNG}/include")
	SET(PNG_LIBPATH ${PNG}/lib)

	SET(JPEG "${LIBDIR}/jpeg")
	SET(JPEG_INC "${JPEG}/include")
	SET(JPEG_LIBPATH ${JPEG}/lib)

	SET(TIFF ${LIBDIR}/tiff)
	SET(TIFF_INCLUDE_DIR ${TIFF}/include)
	SET(TIFF_LIBRARY tiff)
	SET(TIFF_LIBPATH ${TIFF}/lib)

	SET(EXETYPE MACOSX_BUNDLE)

	SET(CMAKE_C_FLAGS_DEBUG "-fno-strict-aliasing -g")
	SET(CMAKE_CXX_FLAGS_DEBUG "-fno-strict-aliasing -g")
	IF(CMAKE_OSX_ARCHITECTURES MATCHES "i386")
		SET(CMAKE_CXX_FLAGS_RELEASE "-O3 -mdynamic-no-pic -ftree-vectorize -msse -msse2 -fvariable-expansion-in-unroller")
		SET(CMAKE_C_FLAGS_RELEASE "-O3 -mdynamic-no-pic -ftree-vectorize -msse -msse2 -fvariable-expansion-in-unroller")
	ELSEIF(CMAKE_OSX_ARCHITECTURES MATCHES "x86_64")
		SET(CMAKE_CXX_FLAGS_RELEASE "-O3 -mdynamic-no-pic -ftree-vectorize -msse -msse2 -msse3 -mssse3 -fvariable-expansion-in-unroller")
		SET(CMAKE_C_FLAGS_RELEASE "-O3 -mdynamic-no-pic -ftree-vectorize -msse -msse2 -msse3 -mssse3 -fvariable-expansion-in-unroller")
	ELSE(CMAKE_OSX_ARCHITECTURES MATCHES "x86_64")
		SET(CMAKE_C_FLAGS_RELEASE "-mdynamic-no-pic -fno-strict-aliasing")
		SET(CMAKE_CXX_FLAGS_RELEASE "-mdynamic-no-pic -fno-strict-aliasing")
	ENDIF(CMAKE_OSX_ARCHITECTURES MATCHES "i386")

	# Better warnings
	SET(C_WARNINGS "-Wall -Wno-char-subscripts -Wpointer-arith -Wcast-align -Wdeclaration-after-statement -Wno-unknown-pragmas")
	SET(CXX_WARNINGS "-Wall -Wno-invalid-offsetof -Wno-sign-compare")

ENDIF(APPLE)


# buildinfo
IF(WITH_BUILDINFO)
	# BUILD_PLATFORM and BUILD_PLATFORM are taken from CMake
	IF(UNIX)
		EXEC_PROGRAM("date \"+%Y-%m-%d\"" OUTPUT_VARIABLE BUILD_DATE)
		EXEC_PROGRAM("date \"+%H:%M:%S\"" OUTPUT_VARIABLE BUILD_TIME)  
		EXEC_PROGRAM("svnversion ${CMAKE_SOURCE_DIR}" OUTPUT_VARIABLE BUILD_REV RETURN_VALUE BUILD_REV_RETURN)
		IF(BUILD_REV_RETURN)
			SET(BUILD_REV "unknown")
		ENDIF(BUILD_REV_RETURN)
	ENDIF(UNIX)
	
	IF(WIN32)
		EXEC_PROGRAM("cmd /c date /t" OUTPUT_VARIABLE BUILD_DATE)
		EXEC_PROGRAM("cmd /c time /t" OUTPUT_VARIABLE BUILD_TIME)  
		EXEC_PROGRAM("svnversion ${CMAKE_SOURCE_DIR}" OUTPUT_VARIABLE BUILD_REV RETURN_VALUE BUILD_REV_RETURN)
		IF(BUILD_REV_RETURN)
			SET(BUILD_REV "unknown")
		ENDIF(BUILD_REV_RETURN)
	ENDIF(WIN32)
ENDIF(WITH_BUILDINFO)
	
#-----------------------------------------------------------------------------
# Common.

set(OPENJPEG ${CMAKE_SOURCE_DIR}/extern/libopenjpeg)
set(OPENJPEG_INC ${OPENJPEG})
set(OPENJPEG_LIb extern_libopenjpeg)

#-----------------------------------------------------------------------------
# Blender WebPlugin

IF(WITH_WEBPLUGIN) 
	SET(GECKO_DIR "${CMAKE_SOURCE_DIR}/../gecko-sdk/" CACHE PATH "Gecko SDK path")
	SET(WEBPLUGIN_SANDBOX_MODE "apparmor" CACHE STRING "WEB Plugin sandbox mode, can be apparmor, privsep, none")

	SET(WITH_PLAYER ON)
ENDIF(WITH_WEBPLUGIN)


#-----------------------------------------------------------------------------
# Configure OpenGL.
FIND_PACKAGE(OpenGL)
INCLUDE_DIRECTORIES(${OPENGL_INCLUDE_DIR})
# UNSET(OPENGL_LIBRARIES CACHE) # not compat with older cmake 
# UNSET(OPENGL_xmesa_INCLUDE_DIR CACHE) # not compat with older cmake 

#-----------------------------------------------------------------------------
# Extra compile flags
SET(CMAKE_C_FLAGS "${CMAKE_C_FLAGS} ${PLATFORM_CFLAGS} ${C_WARNINGS}")
SET(CMAKE_CXX_FLAGS "${CMAKE_CXX_FLAGS} ${PLATFORM_CFLAGS} ${CXX_WARNINGS}")

# better not define flags here but this is a debugging option thats off by default.
IF(WITH_CXX_GUARDEDALLOC)
	SET(CMAKE_CXX_FLAGS " -DWITH_CXX_GUARDEDALLOC -I${CMAKE_SOURCE_DIR}/intern/guardedalloc ${CMAKE_CXX_FLAGS}")
ENDIF(WITH_CXX_GUARDEDALLOC)

#-----------------------------------------------------------------------------
# Libraries
FILE(WRITE ${CMAKE_BINARY_DIR}/cmake_blender_libs.txt "")
ADD_SUBDIRECTORY(intern)
ADD_SUBDIRECTORY(extern)
ADD_SUBDIRECTORY(source)


#-----------------------------------------------------------------------------
# Blender Application
ADD_SUBDIRECTORY(source/creator)


#-----------------------------------------------------------------------------
# Blender Player
IF(WITH_PLAYER)
	ADD_SUBDIRECTORY(source/blenderplayer)
ENDIF(WITH_PLAYER)<|MERGE_RESOLUTION|>--- conflicted
+++ resolved
@@ -538,25 +538,16 @@
 		ENDIF(WITH_OPENCOLLADA)
 		
 		IF(WITH_FFMPEG)
-<<<<<<< HEAD
-			# TODO
-			SET(WITH_FFMPEG OFF)
-=======
 			SET(FFMPEG ${LIBDIR}/ffmpeg)
 			SET(FFMPEG_INC ${FFMPEG}/include ${FFMPEG}/include)
 			SET(FFMPEG_LIB avcodec-52 avformat-52 avdevice-52 avutil-50 swscale-0)
 			SET(FFMPEG_LIBPATH ${FFMPEG}/lib)
->>>>>>> 2beef23a
 		ENDIF(WITH_FFMPEG)
 
 		IF(WITH_OPENEXR)
 			SET(OPENEXR ${LIBDIR}/gcc/openexr)
 			SET(OPENEXR_INC ${OPENEXR}/include ${OPENEXR}/include/OpenEXR)
-<<<<<<< HEAD
-			SET(OPENEXR_LIB Half IlmImf Iex IlmThread)
-=======
 			SET(OPENEXR_LIB Half IlmImf Iex)
->>>>>>> 2beef23a
 			SET(OPENEXR_LIBPATH ${OPENEXR}/lib)
 		ENDIF(WITH_OPENEXR)
 
